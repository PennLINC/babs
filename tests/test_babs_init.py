# This is to test `babs init`.
import argparse
import os
import os.path as op
import sys
from pathlib import Path
from unittest import mock

import pytest

sys.path.append('..')
from get_data import (  # noqa
    INFO_2ND_INPUT_DATA,
    LIST_WHICH_BIDSAPP,
    TEMPLATEFLOW_HOME,
    TOYBIDSAPP_VERSION_DASH,
    __location__,
    container_ds_path,
    get_container_config_yaml_filename,
    get_input_data,
    if_circleci,
    where_now,
)

from babs.cli import _enter_check_setup, _enter_init  # noqa
from babs.utils import read_yaml  # noqa


@pytest.mark.order(index=1)
@pytest.mark.parametrize(
    (
        'which_bidsapp',
        'which_input',
        'processing_level',
        'if_input_local',
        'if_two_input',
    ),
    #  test toybidsapp: BIDS/zipped x single/session:
    #    the input data will also be remote by default:
    [
        ('toybidsapp', 'BIDS', 'subject', False, False),
        ('toybidsapp', 'BIDS', 'session', False, False),
        ('toybidsapp', 'fmriprep', 'subject', False, False),
        ('toybidsapp', 'fmriprep', 'session', False, False),
        # test if input is local:
        ('toybidsapp', 'BIDS', 'subject', True, False),
        # test fmriprep: single/session
        ('fmriprep', 'BIDS', 'subject', False, False),
        ('fmriprep', 'BIDS', 'session', False, False),
        # test qsiprep session: remove sessions without dMRI
        ('qsiprep', 'BIDS', 'session', False, False),
        # test 2 input datasets (2nd one will be zipped fmriprep derivatives):
        ('fmriprep', 'BIDS', 'subject', False, True),
        ('fmriprep', 'BIDS', 'session', False, True),
    ],
)
def test_babs_init(
    which_bidsapp,
    which_input,
    processing_level,
    if_input_local,
    if_two_input,
    tmp_path,
    tmp_path_factory,
    container_ds_path,
    if_circleci,
):
    """
    This is to test `babs init` in different cases.

    Parameters
    ----------
    which_bidsapp: str
        The name of a BIDS App. However here we only use `toybidsapp` to test, even though you
        specified e.g., fmriprep; we'll make sure the BIDS App to be tested is reflected in
        `container_name` which BABS cares.
        It must be one of the string in `LIST_WHICH_BIDSAPP`.
    which_input: str
        which input dataset. Options see keys in `origin_input_dataset.yaml`
    processing_level : {'subject', 'session'}
        whether processing is done on a subject-wise or session-wise basis
    if_input_local: bool
        whether the input dataset is a local copy (True), or it's remote (False)
    if_two_input: bool
        whether to use two input datasets
    tmp_path: fixture from pytest
    tmp_path_factory: fixture from pytest
    container_ds_path: fixture; str
        Path to the container datalad dataset
    if_circleci: fixture; bool
        Whether currently in CircleCI

    TODO: add `type_system` and to test out Slurm version!
    """
    # Sanity checks:
    assert which_bidsapp in LIST_WHICH_BIDSAPP

    # Get the path to input dataset:
    path_in = get_input_data(
        which_input,
        processing_level,
        if_input_local,
        tmp_path_factory,
    )
    input_ds_cli = {which_input: path_in}
    if if_two_input:
        # get another input dataset: qsiprep derivatives
        assert INFO_2ND_INPUT_DATA['which_input'] != which_input  # avoid repeated input ds name
        path_in_2nd = get_input_data(
            INFO_2ND_INPUT_DATA['which_input'],
            processing_level,  # should be consistent with the 1st dataset
            INFO_2ND_INPUT_DATA['if_input_local'],
            tmp_path_factory,
        )
        input_ds_cli[INFO_2ND_INPUT_DATA['which_input']] = path_in_2nd

    # Container dataset - has been set up by fixture `prep_container_ds_toybidsapp()`
    assert op.exists(container_ds_path)
    assert op.exists(op.join(container_ds_path, '.datalad/config'))

    # Preparation of freesurfer: for fmriprep and qsiprep:
    # check if `--fs-license-file` is included in YAML file:
    container_config_yaml_filename = get_container_config_yaml_filename(
        which_bidsapp, which_input, if_two_input, type_system='slurm'
    )  # TODO: also test slurm!
    container_config = op.join(
        op.dirname(__location__), 'notebooks', container_config_yaml_filename
    )
    assert op.exists(container_config)
    container_config_yaml = read_yaml(container_config)

    if '--fs-license-file' in container_config_yaml['bids_app_args']:
        # ^^ this way is consistent with BABS re: how to determine if fs license is needed;
        flag_requested_fs_license = True
        str_fs_license_file = container_config_yaml['bids_app_args']['--fs-license-file']
    else:
        flag_requested_fs_license = False
        str_fs_license_file = ''

    # Preparation of env variable `TEMPLATEFLOW_HOME`:
    os.environ['TEMPLATEFLOW_HOME'] = TEMPLATEFLOW_HOME
    assert os.getenv('TEMPLATEFLOW_HOME') is not None  # assert env var has been set
    # as env var has been set up, expect that BABS will generate necessary cmd for templateflow

    # Get the cli of `babs init`:
    project_parent = tmp_path.absolute().as_posix()  # turn into a string
    project_name = 'my_babs_project'
    project_root = Path(op.join(project_parent, project_name))
    container_name = which_bidsapp + '-' + TOYBIDSAPP_VERSION_DASH

    babs_init_opts = argparse.Namespace(
        project_root=project_root,
        datasets=input_ds_cli,
        list_sub_file=None,
        container_ds=container_ds_path,
        container_name=container_name,
<<<<<<< HEAD
        container_config_yaml_file=container_config_yaml_file,
        processing_level=processing_level,
=======
        container_config=container_config,
        type_session=type_session,
>>>>>>> 8d76433d
        type_system='slurm',
        keep_if_failed=False,
    )

    # run `babs init`:
    with mock.patch.object(argparse.ArgumentParser, 'parse_args', return_value=babs_init_opts):
        _enter_init()

    # ================== ASSERT ============================
    # Assert by running `babs check-setup`
    babs_check_setup_opts = argparse.Namespace(project_root=project_root, job_test=False)
    # Run `babs check-setup`:
    with mock.patch.object(
        argparse.ArgumentParser, 'parse_args', return_value=babs_check_setup_opts
    ):
        _enter_check_setup()

    # Check if necessary commands in ``<container_name>-0-0-0_zip.sh`:
    # 1) for templateflow - for all BIDS Apps:
    #   currently strategy in BABS: if env var `$TEMPLATEFLOW_HOME` exists, set this up in cmd;
    #   and in this pytest, we have set this env var up at the beginning of this test.
    # 2) for generating `--bids-filter-file` file + command
    #   only when qsiprep/fmriprep + session
    # 3) for freesurfer: flag `--fs-license-file`

    # first, read in `<container_name>-0-0-0_zip.sh`:
    fn_bash_container_zip = op.join(project_root, 'analysis/code', container_name + '_zip.sh')
    file_bash_container_zip = open(fn_bash_container_zip)
    lines_bash_container_zip = file_bash_container_zip.readlines()
    file_bash_container_zip.close()
    # check:
    # if_bind_templateflow = False  # `singularity run -B` to bind a path to container
    if_bind_freesurfer = False
    str_bind_freesurfer = '-B ' + str_fs_license_file + ':/SGLR/FREESURFER_HOME/license.txt'
    print(str_bind_freesurfer)  # FOR DEBUGGING

    # if_set_singu_templateflow = False  # `singularity run --env` to set env var within container
    if_generate_bidsfilterfile = False
    if_flag_bidsfilterfile = False
    if_flag_fs_license = False
    flag_fs_license = '--fs-license-file /SGLR/FREESURFER_HOME/license.txt'
    for line in lines_bash_container_zip:
        # if '--env TEMPLATEFLOW_HOME=/SGLR/TEMPLATEFLOW_HOME' in line:
        #     if_set_singu_templateflow = True
        # if all(ele in line for ele in ['-B ${TEMPLATEFLOW_HOME}:/SGLR/TEMPLATEFLOW_HOME']):
        #     # previously, `-B /test/templateflow_home:/SGLR/TEMPLATEFLOW_HOME \`
        #     # but now change to new bind, `-B ${TEMPLATEFLOW_HOME}:/SGLR/TEMPLATEFLOW_HOME \`
        #     if_bind_templateflow = True
        if str_bind_freesurfer in line:
            if_bind_freesurfer = True
        if 'filterfile=${PWD}/${sesid}_filter.json' in line:
            if_generate_bidsfilterfile = True
        if '--bids-filter-file "${filterfile}"' in line:
            if_flag_bidsfilterfile = True
        if flag_fs_license in line:
            if_flag_fs_license = True
    # assert they are found:
    # 1) TemplateFlow: should be found in all cases:
<<<<<<< HEAD
    assert if_bind_templateflow, (
        "Env variable 'TEMPLATEFLOW_HOME' has been set,"
        " but Templateflow home path did not get bound in 'singularity run'"
        " with `-B` in '" + container_name + "_zip.sh'."
    )
    assert if_set_singu_templateflow, (
        "Env variable 'TEMPLATEFLOW_HOME' has been set,"
        " but env variable 'SINGULARITYENV_TEMPLATEFLOW_HOME' was not set"
        " with `--env` in '" + container_name + "_zip.sh'."
    )
    # 2) BIDS filter file: only when qsiprep/fmriprep & session:
    if (which_bidsapp in ['qsiprep', 'fmriprep']) & (processing_level == 'session'):
=======
    # assert if_bind_templateflow, (
    #     "Env variable 'TEMPLATEFLOW_HOME' has been set,"
    #     " but Templateflow home path did not get bound in 'singularity run'"
    #     " with `-B` in '" + container_name + "_zip.sh'."
    # )
    # assert if_set_singu_templateflow, (
    #     "Env variable 'TEMPLATEFLOW_HOME' has been set,"
    #     " but env variable 'SINGULARITYENV_TEMPLATEFLOW_HOME' was not set"
    #     " with `--env` in '" + container_name + "_zip.sh'."
    # )
    # 2) BIDS filter file: only when qsiprep/fmriprep & multi-ses:
    if (which_bidsapp in ['qsiprep', 'fmriprep']) & (type_session == 'multi-ses'):
>>>>>>> 8d76433d
        assert if_generate_bidsfilterfile, (
            "This is BIDS App '"
            + which_bidsapp
            + "' and "
            + processing_level
            + ','
            + ' however, filterfile to be used in `--bids-filter-file` was not generated'
            + " in '"
            + container_name
            + "_zip.sh'."
        )
        assert if_flag_bidsfilterfile, (
            "This is BIDS App '"
            + which_bidsapp
            + "' and "
            + processing_level
            + ','
            + ' however, flag `--bids-filter-file` was not included in `singularity run`'
            + " in '"
            + container_name
            + "_zip.sh'."
        )
    else:
        assert (not if_generate_bidsfilterfile) & (not if_flag_bidsfilterfile), (
            "This is BIDS App '"
            + which_bidsapp
            + "' and "
            + processing_level
            + ','
            + ' so `--bids-filter-file` should not be generated or used in `singularity run`'
            + " in '"
            + container_name
            + "_zip.sh'."
        )
    # 3) freesurfer license:
    if flag_requested_fs_license:
        assert if_bind_freesurfer, (
            "`--fs-license-file` was requested in container's YAML file,"
            " but FreeSurfer license path did not get bound in 'singularity run'"
            " with `-B` in '" + container_name + "_zip.sh'."
        )
        assert if_flag_fs_license, (
            "`--fs-license-file` was requested in container's YAML file,"
            ' but flag `' + flag_fs_license + '` was not found in the `singularity run`'
            " in '" + container_name + "_zip.sh'."
            " Path to YAML file: '" + container_config + "'."
        )

    # Check `sub_ses_final_inclu.csv`:
    #   if qsiprep + session:  one session without dMRI should not be included
    if (which_bidsapp == 'qsiprep') & (processing_level == 'session'):
        # load `sub_ses_final_inclu.csv`:
        fn_list_final_inclu = op.join(project_root, 'analysis/code', 'sub_ses_final_inclu.csv')
        file_list_final_inclu = open(fn_list_final_inclu)
        lines_list_final_inclu = file_list_final_inclu.readlines()
        file_list_final_inclu.close()
        for line in lines_list_final_inclu:
            if_inclu_missing_session = False
            if 'sub-02,ses-A' in line:
                if_inclu_missing_session = True
        assert not if_inclu_missing_session, (
            "'sub-02,ses-A' without dMRI was included in the BABS project of "
            + which_bidsapp
            + ', '
            + processing_level
        )

    # Note: No need to manually remove temporary dirs; those are created by pytest's fixtures
    #   and will be automatically removed after 3 runs of pytests. ref below:
    #   https://docs.pytest.org/en/7.1.x/how-to/tmp_path.html#the-default-base-temporary-directory<|MERGE_RESOLUTION|>--- conflicted
+++ resolved
@@ -154,13 +154,8 @@
         list_sub_file=None,
         container_ds=container_ds_path,
         container_name=container_name,
-<<<<<<< HEAD
-        container_config_yaml_file=container_config_yaml_file,
+        container_config=container_config,
         processing_level=processing_level,
-=======
-        container_config=container_config,
-        type_session=type_session,
->>>>>>> 8d76433d
         type_system='slurm',
         keep_if_failed=False,
     )
@@ -219,20 +214,6 @@
             if_flag_fs_license = True
     # assert they are found:
     # 1) TemplateFlow: should be found in all cases:
-<<<<<<< HEAD
-    assert if_bind_templateflow, (
-        "Env variable 'TEMPLATEFLOW_HOME' has been set,"
-        " but Templateflow home path did not get bound in 'singularity run'"
-        " with `-B` in '" + container_name + "_zip.sh'."
-    )
-    assert if_set_singu_templateflow, (
-        "Env variable 'TEMPLATEFLOW_HOME' has been set,"
-        " but env variable 'SINGULARITYENV_TEMPLATEFLOW_HOME' was not set"
-        " with `--env` in '" + container_name + "_zip.sh'."
-    )
-    # 2) BIDS filter file: only when qsiprep/fmriprep & session:
-    if (which_bidsapp in ['qsiprep', 'fmriprep']) & (processing_level == 'session'):
-=======
     # assert if_bind_templateflow, (
     #     "Env variable 'TEMPLATEFLOW_HOME' has been set,"
     #     " but Templateflow home path did not get bound in 'singularity run'"
@@ -244,8 +225,7 @@
     #     " with `--env` in '" + container_name + "_zip.sh'."
     # )
     # 2) BIDS filter file: only when qsiprep/fmriprep & multi-ses:
-    if (which_bidsapp in ['qsiprep', 'fmriprep']) & (type_session == 'multi-ses'):
->>>>>>> 8d76433d
+    if (which_bidsapp in ['qsiprep', 'fmriprep']) & (processing_level == 'session'):
         assert if_generate_bidsfilterfile, (
             "This is BIDS App '"
             + which_bidsapp
