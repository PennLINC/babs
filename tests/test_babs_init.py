# This is to test `babs init`.
import argparse
import os
import os.path as op
import sys
from unittest import mock

import pytest

sys.path.append('..')
from get_data import (  # noqa
    INFO_2ND_INPUT_DATA,
    LIST_WHICH_BIDSAPP,
    TEMPLATEFLOW_HOME,
    TOYBIDSAPP_VERSION_DASH,
    __location__,
    container_ds_path,
    get_container_config_yaml_filename,
    get_input_data,
    if_circleci,
    where_now,
)

from babs.cli import _enter_check_setup, _enter_init  # noqa
from babs.utils import read_yaml  # noqa


@pytest.mark.order(index=1)
@pytest.mark.parametrize(
    ('which_bidsapp', 'which_input', 'processing_level', 'if_input_local', 'if_two_input'),
    #  test toybidsapp: BIDS/zipped x single/session:
    #    the input data will also be remote by default:
    [
        ('toybidsapp', 'BIDS', 'subject', False, False),
        ('toybidsapp', 'BIDS', 'session', False, False),
        ('toybidsapp', 'fmriprep', 'subject', False, False),
        ('toybidsapp', 'fmriprep', 'session', False, False),
        # test if input is local:
        ('toybidsapp', 'BIDS', 'subject', True, False),
        # test fmriprep: single/session
        ('fmriprep', 'BIDS', 'subject', False, False),
        ('fmriprep', 'BIDS', 'session', False, False),
        # test qsiprep session: remove sessions without dMRI
        ('qsiprep', 'BIDS', 'session', False, False),
        # test 2 input datasets (2nd one will be zipped fmriprep derivatives):
        ('fmriprep', 'BIDS', 'subject', False, True),
        ('fmriprep', 'BIDS', 'session', False, True),
    ],
)
def test_babs_init(
    which_bidsapp,
    which_input,
    processing_level,
    if_input_local,
    if_two_input,
    tmp_path,
    tmp_path_factory,
    container_ds_path,
    if_circleci,
):
    """
    This is to test `babs init` in different cases.

    Parameters
    ----------
    which_bidsapp: str
        The name of a BIDS App. However here we only use `toybidsapp` to test, even though you
        specified e.g., fmriprep; we'll make sure the BIDS App to be tested is reflected in
        `container_name` which BABS cares.
        It must be one of the string in `LIST_WHICH_BIDSAPP`.
    which_input: str
        which input dataset. Options see keys in `origin_input_dataset.yaml`
    processing_level : {'subject', 'session'}
        whether processing is done on a subject-wise or session-wise basis
    if_input_local: bool
        whether the input dataset is a local copy (True), or it's remote (False)
    if_two_input: bool
        whether to use two input datasets
    tmp_path: fixture from pytest
    tmp_path_factory: fixture from pytest
    container_ds_path: fixture; str
        Path to the container datalad dataset
    if_circleci: fixture; bool
        Whether currently in CircleCI

    TODO: add `type_system` and to test out Slurm version!
    """
    # Sanity checks:
    assert which_bidsapp in LIST_WHICH_BIDSAPP

    # Get the path to input dataset:
<<<<<<< HEAD
    path_in = get_input_data(which_input, processing_level, if_input_local, tmp_path_factory)
    input_ds_cli = [[which_input, path_in]]
=======
    path_in = get_input_data(which_input, type_session, if_input_local, tmp_path_factory)
    input_ds_cli = {which_input: path_in}
>>>>>>> 0b57fa64
    if if_two_input:
        # get another input dataset: qsiprep derivatives
        assert INFO_2ND_INPUT_DATA['which_input'] != which_input  # avoid repeated input ds name
        path_in_2nd = get_input_data(
            INFO_2ND_INPUT_DATA['which_input'],
            processing_level,  # should be consistent with the 1st dataset
            INFO_2ND_INPUT_DATA['if_input_local'],
            tmp_path_factory,
        )
        input_ds_cli[INFO_2ND_INPUT_DATA['which_input']] = path_in_2nd

    # Container dataset - has been set up by fixture `prep_container_ds_toybidsapp()`
    assert op.exists(container_ds_path)
    assert op.exists(op.join(container_ds_path, '.datalad/config'))

    # Preparation of freesurfer: for fmriprep and qsiprep:
    # check if `--fs-license-file` is included in YAML file:
    container_config_yaml_filename = get_container_config_yaml_filename(
        which_bidsapp, which_input, if_two_input, type_system='slurm'
    )  # TODO: also test slurm!
    container_config_yaml_file = op.join(
        op.dirname(__location__), 'notebooks', container_config_yaml_filename
    )
    assert op.exists(container_config_yaml_file)
    container_config_yaml = read_yaml(container_config_yaml_file)

    if '--fs-license-file' in container_config_yaml['singularity_run']:
        # ^^ this way is consistent with BABS re: how to determine if fs license is needed;
        flag_requested_fs_license = True
        str_fs_license_file = container_config_yaml['singularity_run']['--fs-license-file']
    else:
        flag_requested_fs_license = False
        str_fs_license_file = ''

    # Preparation of env variable `TEMPLATEFLOW_HOME`:
    os.environ['TEMPLATEFLOW_HOME'] = TEMPLATEFLOW_HOME
    assert os.getenv('TEMPLATEFLOW_HOME') is not None  # assert env var has been set
    # as env var has been set up, expect that BABS will generate necessary cmd for templateflow

    # Get the cli of `babs init`:
    where_project = tmp_path.absolute().as_posix()  # turn into a string
    project_name = 'my_babs_project'
    project_root = op.join(where_project, project_name)
    container_name = which_bidsapp + '-' + TOYBIDSAPP_VERSION_DASH

    babs_init_opts = argparse.Namespace(
        where_project=where_project,
        project_name=project_name,
        datasets=input_ds_cli,
        list_sub_file=None,
        container_ds=container_ds_path,
        container_name=container_name,
        container_config_yaml_file=container_config_yaml_file,
        processing_level=processing_level,
        type_system='slurm',
        keep_if_failed=False,
    )

    # run `babs init`:
    with mock.patch.object(argparse.ArgumentParser, 'parse_args', return_value=babs_init_opts):
        _enter_init()

    # ================== ASSERT ============================
    # Assert by running `babs check-setup`
    babs_check_setup_opts = argparse.Namespace(project_root=project_root, job_test=False)
    # Run `babs check-setup`:
    with mock.patch.object(
        argparse.ArgumentParser, 'parse_args', return_value=babs_check_setup_opts
    ):
        _enter_check_setup()

    # Check if necessary commands in ``<container_name>-0-0-0_zip.sh`:
    # 1) for templateflow - for all BIDS Apps:
    #   currently strategy in BABS: if env var `$TEMPLATEFLOW_HOME` exists, set this up in cmd;
    #   and in this pytest, we have set this env var up at the beginning of this test.
    # 2) for generating `--bids-filter-file` file + command
    #   only when qsiprep/fmriprep + session
    # 3) for freesurfer: flag `--fs-license-file`

    # first, read in `<container_name>-0-0-0_zip.sh`:
    fn_bash_container_zip = op.join(project_root, 'analysis/code', container_name + '_zip.sh')
    file_bash_container_zip = open(fn_bash_container_zip)
    lines_bash_container_zip = file_bash_container_zip.readlines()
    file_bash_container_zip.close()
    # check:
    if_bind_templateflow = False  # `singularity run -B` to bind a path to container
    if_bind_freesurfer = False
    str_bind_freesurfer = '-B ' + str_fs_license_file + ':/SGLR/FREESURFER_HOME/license.txt'
    print(str_bind_freesurfer)  # FOR DEBUGGING

    if_set_singu_templateflow = False  # `singularity run --env` to set env var within container
    if_generate_bidsfilterfile = False
    if_flag_bidsfilterfile = False
    if_flag_fs_license = False
    flag_fs_license = '--fs-license-file /SGLR/FREESURFER_HOME/license.txt'
    for line in lines_bash_container_zip:
        if '--env TEMPLATEFLOW_HOME=/SGLR/TEMPLATEFLOW_HOME' in line:
            if_set_singu_templateflow = True
        if all(ele in line for ele in ['-B ${TEMPLATEFLOW_HOME}:/SGLR/TEMPLATEFLOW_HOME']):
            # previously, `-B /test/templateflow_home:/SGLR/TEMPLATEFLOW_HOME \`
            # but now change to new bind, `-B ${TEMPLATEFLOW_HOME}:/SGLR/TEMPLATEFLOW_HOME \`
            if_bind_templateflow = True
        if str_bind_freesurfer in line:
            if_bind_freesurfer = True
        if 'filterfile=${PWD}/${sesid}_filter.json' in line:
            if_generate_bidsfilterfile = True
        if '--bids-filter-file "${filterfile}"' in line:
            if_flag_bidsfilterfile = True
        if flag_fs_license in line:
            if_flag_fs_license = True
    # assert they are found:
    # 1) TemplateFlow: should be found in all cases:
    assert if_bind_templateflow, (
        "Env variable 'TEMPLATEFLOW_HOME' has been set,"
        " but Templateflow home path did not get bound in 'singularity run'"
        " with `-B` in '" + container_name + "_zip.sh'."
    )
    assert if_set_singu_templateflow, (
        "Env variable 'TEMPLATEFLOW_HOME' has been set,"
        " but env variable 'SINGULARITYENV_TEMPLATEFLOW_HOME' was not set"
        " with `--env` in '" + container_name + "_zip.sh'."
    )
    # 2) BIDS filter file: only when qsiprep/fmriprep & session:
    if (which_bidsapp in ['qsiprep', 'fmriprep']) & (processing_level == 'session'):
        assert if_generate_bidsfilterfile, (
            "This is BIDS App '"
            + which_bidsapp
            + "' and "
            + processing_level
            + ','
            + ' however, filterfile to be used in `--bids-filter-file` was not generated'
            + " in '"
            + container_name
            + "_zip.sh'."
        )
        assert if_flag_bidsfilterfile, (
            "This is BIDS App '"
            + which_bidsapp
            + "' and "
            + processing_level
            + ','
            + ' however, flag `--bids-filter-file` was not included in `singularity run`'
            + " in '"
            + container_name
            + "_zip.sh'."
        )
    else:
        assert (not if_generate_bidsfilterfile) & (not if_flag_bidsfilterfile), (
            "This is BIDS App '"
            + which_bidsapp
            + "' and "
            + processing_level
            + ','
            + ' so `--bids-filter-file` should not be generated or used in `singularity run`'
            + " in '"
            + container_name
            + "_zip.sh'."
        )
    # 3) freesurfer license:
    if flag_requested_fs_license:
        assert if_bind_freesurfer, (
            "`--fs-license-file` was requested in container's YAML file,"
            " but FreeSurfer license path did not get bound in 'singularity run'"
            " with `-B` in '" + container_name + "_zip.sh'."
        )
        assert if_flag_fs_license, (
            "`--fs-license-file` was requested in container's YAML file,"
            ' but flag `' + flag_fs_license + '` was not found in the `singularity run`'
            " in '" + container_name + "_zip.sh'."
            " Path to YAML file: '" + container_config_yaml_file + "'."
        )

    # Check `sub_ses_final_inclu.csv`:
    #   if qsiprep + session:  one session without dMRI should not be included
    if (which_bidsapp == 'qsiprep') & (processing_level == 'session'):
        # load `sub_ses_final_inclu.csv`:
        fn_list_final_inclu = op.join(project_root, 'analysis/code', 'sub_ses_final_inclu.csv')
        file_list_final_inclu = open(fn_list_final_inclu)
        lines_list_final_inclu = file_list_final_inclu.readlines()
        file_list_final_inclu.close()
        for line in lines_list_final_inclu:
            if_inclu_missing_session = False
            if 'sub-02,ses-A' in line:
                if_inclu_missing_session = True
        assert not if_inclu_missing_session, (
            "'sub-02,ses-A' without dMRI was included in the BABS project of "
            + which_bidsapp
            + ', '
            + processing_level
        )

    # Note: No need to manually remove temporary dirs; those are created by pytest's fixtures
    #   and will be automatically removed after 3 runs of pytests. ref below:
    #   https://docs.pytest.org/en/7.1.x/how-to/tmp_path.html#the-default-base-temporary-directory<|MERGE_RESOLUTION|>--- conflicted
+++ resolved
@@ -7,7 +7,7 @@
 
 import pytest
 
-sys.path.append('..')
+sys.path.append("..")
 from get_data import (  # noqa
     INFO_2ND_INPUT_DATA,
     LIST_WHICH_BIDSAPP,
@@ -27,24 +27,30 @@
 
 @pytest.mark.order(index=1)
 @pytest.mark.parametrize(
-    ('which_bidsapp', 'which_input', 'processing_level', 'if_input_local', 'if_two_input'),
+    (
+        "which_bidsapp",
+        "which_input",
+        "processing_level",
+        "if_input_local",
+        "if_two_input",
+    ),
     #  test toybidsapp: BIDS/zipped x single/session:
     #    the input data will also be remote by default:
     [
-        ('toybidsapp', 'BIDS', 'subject', False, False),
-        ('toybidsapp', 'BIDS', 'session', False, False),
-        ('toybidsapp', 'fmriprep', 'subject', False, False),
-        ('toybidsapp', 'fmriprep', 'session', False, False),
+        ("toybidsapp", "BIDS", "subject", False, False),
+        ("toybidsapp", "BIDS", "session", False, False),
+        ("toybidsapp", "fmriprep", "subject", False, False),
+        ("toybidsapp", "fmriprep", "session", False, False),
         # test if input is local:
-        ('toybidsapp', 'BIDS', 'subject', True, False),
+        ("toybidsapp", "BIDS", "subject", True, False),
         # test fmriprep: single/session
-        ('fmriprep', 'BIDS', 'subject', False, False),
-        ('fmriprep', 'BIDS', 'session', False, False),
+        ("fmriprep", "BIDS", "subject", False, False),
+        ("fmriprep", "BIDS", "session", False, False),
         # test qsiprep session: remove sessions without dMRI
-        ('qsiprep', 'BIDS', 'session', False, False),
+        ("qsiprep", "BIDS", "session", False, False),
         # test 2 input datasets (2nd one will be zipped fmriprep derivatives):
-        ('fmriprep', 'BIDS', 'subject', False, True),
-        ('fmriprep', 'BIDS', 'session', False, True),
+        ("fmriprep", "BIDS", "subject", False, True),
+        ("fmriprep", "BIDS", "session", False, True),
     ],
 )
 def test_babs_init(
@@ -89,57 +95,61 @@
     assert which_bidsapp in LIST_WHICH_BIDSAPP
 
     # Get the path to input dataset:
-<<<<<<< HEAD
-    path_in = get_input_data(which_input, processing_level, if_input_local, tmp_path_factory)
-    input_ds_cli = [[which_input, path_in]]
-=======
-    path_in = get_input_data(which_input, type_session, if_input_local, tmp_path_factory)
+    path_in = get_input_data(
+        which_input,
+        processing_level,
+        if_input_local,
+        tmp_path_factory,
+    )
     input_ds_cli = {which_input: path_in}
->>>>>>> 0b57fa64
     if if_two_input:
         # get another input dataset: qsiprep derivatives
-        assert INFO_2ND_INPUT_DATA['which_input'] != which_input  # avoid repeated input ds name
+        assert (
+            INFO_2ND_INPUT_DATA["which_input"] != which_input
+        )  # avoid repeated input ds name
         path_in_2nd = get_input_data(
-            INFO_2ND_INPUT_DATA['which_input'],
+            INFO_2ND_INPUT_DATA["which_input"],
             processing_level,  # should be consistent with the 1st dataset
-            INFO_2ND_INPUT_DATA['if_input_local'],
+            INFO_2ND_INPUT_DATA["if_input_local"],
             tmp_path_factory,
         )
-        input_ds_cli[INFO_2ND_INPUT_DATA['which_input']] = path_in_2nd
+        input_ds_cli[INFO_2ND_INPUT_DATA["which_input"]] = path_in_2nd
 
     # Container dataset - has been set up by fixture `prep_container_ds_toybidsapp()`
     assert op.exists(container_ds_path)
-    assert op.exists(op.join(container_ds_path, '.datalad/config'))
+    assert op.exists(op.join(container_ds_path, ".datalad/config"))
 
     # Preparation of freesurfer: for fmriprep and qsiprep:
     # check if `--fs-license-file` is included in YAML file:
     container_config_yaml_filename = get_container_config_yaml_filename(
-        which_bidsapp, which_input, if_two_input, type_system='slurm'
+        which_bidsapp, which_input, if_two_input, type_system="slurm"
     )  # TODO: also test slurm!
     container_config_yaml_file = op.join(
-        op.dirname(__location__), 'notebooks', container_config_yaml_filename
+        op.dirname(__location__), "notebooks", container_config_yaml_filename
     )
     assert op.exists(container_config_yaml_file)
     container_config_yaml = read_yaml(container_config_yaml_file)
 
-    if '--fs-license-file' in container_config_yaml['singularity_run']:
+    if "--fs-license-file" in container_config_yaml["singularity_run"]:
         # ^^ this way is consistent with BABS re: how to determine if fs license is needed;
         flag_requested_fs_license = True
-        str_fs_license_file = container_config_yaml['singularity_run']['--fs-license-file']
+        str_fs_license_file = container_config_yaml["singularity_run"][
+            "--fs-license-file"
+        ]
     else:
         flag_requested_fs_license = False
-        str_fs_license_file = ''
+        str_fs_license_file = ""
 
     # Preparation of env variable `TEMPLATEFLOW_HOME`:
-    os.environ['TEMPLATEFLOW_HOME'] = TEMPLATEFLOW_HOME
-    assert os.getenv('TEMPLATEFLOW_HOME') is not None  # assert env var has been set
+    os.environ["TEMPLATEFLOW_HOME"] = TEMPLATEFLOW_HOME
+    assert os.getenv("TEMPLATEFLOW_HOME") is not None  # assert env var has been set
     # as env var has been set up, expect that BABS will generate necessary cmd for templateflow
 
     # Get the cli of `babs init`:
     where_project = tmp_path.absolute().as_posix()  # turn into a string
-    project_name = 'my_babs_project'
+    project_name = "my_babs_project"
     project_root = op.join(where_project, project_name)
-    container_name = which_bidsapp + '-' + TOYBIDSAPP_VERSION_DASH
+    container_name = which_bidsapp + "-" + TOYBIDSAPP_VERSION_DASH
 
     babs_init_opts = argparse.Namespace(
         where_project=where_project,
@@ -150,20 +160,24 @@
         container_name=container_name,
         container_config_yaml_file=container_config_yaml_file,
         processing_level=processing_level,
-        type_system='slurm',
+        type_system="slurm",
         keep_if_failed=False,
     )
 
     # run `babs init`:
-    with mock.patch.object(argparse.ArgumentParser, 'parse_args', return_value=babs_init_opts):
+    with mock.patch.object(
+        argparse.ArgumentParser, "parse_args", return_value=babs_init_opts
+    ):
         _enter_init()
 
     # ================== ASSERT ============================
     # Assert by running `babs check-setup`
-    babs_check_setup_opts = argparse.Namespace(project_root=project_root, job_test=False)
+    babs_check_setup_opts = argparse.Namespace(
+        project_root=project_root, job_test=False
+    )
     # Run `babs check-setup`:
     with mock.patch.object(
-        argparse.ArgumentParser, 'parse_args', return_value=babs_check_setup_opts
+        argparse.ArgumentParser, "parse_args", return_value=babs_check_setup_opts
     ):
         _enter_check_setup()
 
@@ -176,31 +190,39 @@
     # 3) for freesurfer: flag `--fs-license-file`
 
     # first, read in `<container_name>-0-0-0_zip.sh`:
-    fn_bash_container_zip = op.join(project_root, 'analysis/code', container_name + '_zip.sh')
+    fn_bash_container_zip = op.join(
+        project_root, "analysis/code", container_name + "_zip.sh"
+    )
     file_bash_container_zip = open(fn_bash_container_zip)
     lines_bash_container_zip = file_bash_container_zip.readlines()
     file_bash_container_zip.close()
     # check:
     if_bind_templateflow = False  # `singularity run -B` to bind a path to container
     if_bind_freesurfer = False
-    str_bind_freesurfer = '-B ' + str_fs_license_file + ':/SGLR/FREESURFER_HOME/license.txt'
+    str_bind_freesurfer = (
+        "-B " + str_fs_license_file + ":/SGLR/FREESURFER_HOME/license.txt"
+    )
     print(str_bind_freesurfer)  # FOR DEBUGGING
 
-    if_set_singu_templateflow = False  # `singularity run --env` to set env var within container
+    if_set_singu_templateflow = (
+        False  # `singularity run --env` to set env var within container
+    )
     if_generate_bidsfilterfile = False
     if_flag_bidsfilterfile = False
     if_flag_fs_license = False
-    flag_fs_license = '--fs-license-file /SGLR/FREESURFER_HOME/license.txt'
+    flag_fs_license = "--fs-license-file /SGLR/FREESURFER_HOME/license.txt"
     for line in lines_bash_container_zip:
-        if '--env TEMPLATEFLOW_HOME=/SGLR/TEMPLATEFLOW_HOME' in line:
+        if "--env TEMPLATEFLOW_HOME=/SGLR/TEMPLATEFLOW_HOME" in line:
             if_set_singu_templateflow = True
-        if all(ele in line for ele in ['-B ${TEMPLATEFLOW_HOME}:/SGLR/TEMPLATEFLOW_HOME']):
+        if all(
+            ele in line for ele in ["-B ${TEMPLATEFLOW_HOME}:/SGLR/TEMPLATEFLOW_HOME"]
+        ):
             # previously, `-B /test/templateflow_home:/SGLR/TEMPLATEFLOW_HOME \`
             # but now change to new bind, `-B ${TEMPLATEFLOW_HOME}:/SGLR/TEMPLATEFLOW_HOME \`
             if_bind_templateflow = True
         if str_bind_freesurfer in line:
             if_bind_freesurfer = True
-        if 'filterfile=${PWD}/${sesid}_filter.json' in line:
+        if "filterfile=${PWD}/${sesid}_filter.json" in line:
             if_generate_bidsfilterfile = True
         if '--bids-filter-file "${filterfile}"' in line:
             if_flag_bidsfilterfile = True
@@ -219,14 +241,14 @@
         " with `--env` in '" + container_name + "_zip.sh'."
     )
     # 2) BIDS filter file: only when qsiprep/fmriprep & session:
-    if (which_bidsapp in ['qsiprep', 'fmriprep']) & (processing_level == 'session'):
+    if (which_bidsapp in ["qsiprep", "fmriprep"]) & (processing_level == "session"):
         assert if_generate_bidsfilterfile, (
             "This is BIDS App '"
             + which_bidsapp
             + "' and "
             + processing_level
-            + ','
-            + ' however, filterfile to be used in `--bids-filter-file` was not generated'
+            + ","
+            + " however, filterfile to be used in `--bids-filter-file` was not generated"
             + " in '"
             + container_name
             + "_zip.sh'."
@@ -236,8 +258,8 @@
             + which_bidsapp
             + "' and "
             + processing_level
-            + ','
-            + ' however, flag `--bids-filter-file` was not included in `singularity run`'
+            + ","
+            + " however, flag `--bids-filter-file` was not included in `singularity run`"
             + " in '"
             + container_name
             + "_zip.sh'."
@@ -248,8 +270,8 @@
             + which_bidsapp
             + "' and "
             + processing_level
-            + ','
-            + ' so `--bids-filter-file` should not be generated or used in `singularity run`'
+            + ","
+            + " so `--bids-filter-file` should not be generated or used in `singularity run`"
             + " in '"
             + container_name
             + "_zip.sh'."
@@ -263,27 +285,29 @@
         )
         assert if_flag_fs_license, (
             "`--fs-license-file` was requested in container's YAML file,"
-            ' but flag `' + flag_fs_license + '` was not found in the `singularity run`'
+            " but flag `" + flag_fs_license + "` was not found in the `singularity run`"
             " in '" + container_name + "_zip.sh'."
             " Path to YAML file: '" + container_config_yaml_file + "'."
         )
 
     # Check `sub_ses_final_inclu.csv`:
     #   if qsiprep + session:  one session without dMRI should not be included
-    if (which_bidsapp == 'qsiprep') & (processing_level == 'session'):
+    if (which_bidsapp == "qsiprep") & (processing_level == "session"):
         # load `sub_ses_final_inclu.csv`:
-        fn_list_final_inclu = op.join(project_root, 'analysis/code', 'sub_ses_final_inclu.csv')
+        fn_list_final_inclu = op.join(
+            project_root, "analysis/code", "sub_ses_final_inclu.csv"
+        )
         file_list_final_inclu = open(fn_list_final_inclu)
         lines_list_final_inclu = file_list_final_inclu.readlines()
         file_list_final_inclu.close()
         for line in lines_list_final_inclu:
             if_inclu_missing_session = False
-            if 'sub-02,ses-A' in line:
+            if "sub-02,ses-A" in line:
                 if_inclu_missing_session = True
         assert not if_inclu_missing_session, (
             "'sub-02,ses-A' without dMRI was included in the BABS project of "
             + which_bidsapp
-            + ', '
+            + ", "
             + processing_level
         )
 
