--- conflicted
+++ resolved
@@ -8,10 +8,6 @@
 import pytest
 
 sys.path.append('..')
-<<<<<<< HEAD
-sys.path.append('../babs')
-=======
->>>>>>> 267ec757
 from get_data import (  # noqa
     INFO_2ND_INPUT_DATA,
     LIST_WHICH_BIDSAPP,
@@ -25,11 +21,7 @@
     where_now,
 )
 
-<<<<<<< HEAD
-from babs.cli import babs_check_setup_main, babs_init_main  # noqa
-=======
 from babs.cli import _enter_check_setup, _enter_init  # noqa
->>>>>>> 267ec757
 from babs.utils import read_yaml  # noqa
 
 
