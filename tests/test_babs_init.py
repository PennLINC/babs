# This is to test `babs init`.
import argparse
import os
import os.path as op
import sys
from pathlib import Path
from unittest import mock

import pytest

sys.path.append('..')
from get_data import (  # noqa
    INFO_2ND_INPUT_DATA,
    LIST_WHICH_BIDSAPP,
    TEMPLATEFLOW_HOME,
    TOYBIDSAPP_VERSION_DASH,
    __location__,
    container_ds_path,
    get_container_config_yaml_filename,
    get_input_data,
    if_circleci,
    where_now,
)

from babs.cli import _enter_check_setup, _enter_init  # noqa
from babs.utils import read_yaml  # noqa


@pytest.mark.order(index=1)
@pytest.mark.parametrize(
    ('which_bidsapp', 'which_input', 'type_session', 'if_input_local', 'if_two_input'),
    #  test toybidsapp: BIDS/zipped x single/multi-ses:
    #    the input data will also be remote by default:
    [
        ('toybidsapp', 'BIDS', 'single-ses', False, False),
        ('toybidsapp', 'BIDS', 'multi-ses', False, False),
        ('toybidsapp', 'fmriprep', 'single-ses', False, False),
        ('toybidsapp', 'fmriprep', 'multi-ses', False, False),
        # test if input is local:
        ('toybidsapp', 'BIDS', 'single-ses', True, False),
        # test fmriprep: single/multi-ses
        ('fmriprep', 'BIDS', 'single-ses', False, False),
        ('fmriprep', 'BIDS', 'multi-ses', False, False),
        # test qsiprep multi-ses: remove sessions without dMRI
        ('qsiprep', 'BIDS', 'multi-ses', False, False),
        # test 2 input datasets (2nd one will be zipped fmriprep derivatives):
        ('fmriprep', 'BIDS', 'single-ses', False, True),
        ('fmriprep', 'BIDS', 'multi-ses', False, True),
    ],
)
def test_babs_init(
    which_bidsapp,
    which_input,
    type_session,
    if_input_local,
    if_two_input,
    tmp_path,
    tmp_path_factory,
    container_ds_path,
    if_circleci,
):
    """
    This is to test `babs init` in different cases.

    Parameters
    ----------
    which_bidsapp: str
        The name of a BIDS App. However here we only use `toybidsapp` to test, even though you
        specified e.g., fmriprep; we'll make sure the BIDS App to be tested is reflected in
        `container_name` which BABS cares.
        It must be one of the string in `LIST_WHICH_BIDSAPP`.
    which_input: str
        which input dataset. Options see keys in `origin_input_dataset.yaml`
    type_session: str
        multi-ses or single-ses
    if_input_local: bool
        whether the input dataset is a local copy (True), or it's remote (False)
    if_two_input: bool
        whether to use two input datasets
    tmp_path: fixture from pytest
    tmp_path_factory: fixture from pytest
    container_ds_path: fixture; str
        Path to the container datalad dataset
    if_circleci: fixture; bool
        Whether currently in CircleCI

    TODO: add `type_system` and to test out Slurm version!
    """
    # Sanity checks:
    assert which_bidsapp in LIST_WHICH_BIDSAPP

    # Get the path to input dataset:
    path_in = get_input_data(which_input, type_session, if_input_local, tmp_path_factory)
    input_ds_cli = {which_input: path_in}
    if if_two_input:
        # get another input dataset: qsiprep derivatives
        assert INFO_2ND_INPUT_DATA['which_input'] != which_input  # avoid repeated input ds name
        path_in_2nd = get_input_data(
            INFO_2ND_INPUT_DATA['which_input'],
            type_session,  # should be consistent with the 1st dataset
            INFO_2ND_INPUT_DATA['if_input_local'],
            tmp_path_factory,
        )
        input_ds_cli[INFO_2ND_INPUT_DATA['which_input']] = path_in_2nd

    # Container dataset - has been set up by fixture `prep_container_ds_toybidsapp()`
    assert op.exists(container_ds_path)
    assert op.exists(op.join(container_ds_path, '.datalad/config'))

    # Preparation of freesurfer: for fmriprep and qsiprep:
    # check if `--fs-license-file` is included in YAML file:
    container_config_yaml_filename = get_container_config_yaml_filename(
        which_bidsapp, which_input, if_two_input, type_system='slurm'
    )  # TODO: also test slurm!
    container_config_yaml_file = op.join(
        op.dirname(__location__), 'notebooks', container_config_yaml_filename
    )
    assert op.exists(container_config_yaml_file)
    container_config_yaml = read_yaml(container_config_yaml_file)

    if '--fs-license-file' in container_config_yaml['singularity_run']:
        # ^^ this way is consistent with BABS re: how to determine if fs license is needed;
        flag_requested_fs_license = True
        str_fs_license_file = container_config_yaml['singularity_run']['--fs-license-file']
    else:
        flag_requested_fs_license = False
        str_fs_license_file = ''

    # Preparation of env variable `TEMPLATEFLOW_HOME`:
    os.environ['TEMPLATEFLOW_HOME'] = TEMPLATEFLOW_HOME
    assert os.getenv('TEMPLATEFLOW_HOME') is not None  # assert env var has been set
    # as env var has been set up, expect that BABS will generate necessary cmd for templateflow

    # Get the cli of `babs init`:
    project_parent = tmp_path.absolute().as_posix()  # turn into a string
    project_name = 'my_babs_project'
    project_root = Path(op.join(project_parent, project_name))
    container_name = which_bidsapp + '-' + TOYBIDSAPP_VERSION_DASH

    babs_init_opts = argparse.Namespace(
<<<<<<< HEAD
        project_root=project_root,
        input_dataset=input_ds_cli,
=======
        where_project=where_project,
        project_name=project_name,
        datasets=input_ds_cli,
>>>>>>> 0b57fa64
        list_sub_file=None,
        container_ds=container_ds_path,
        container_name=container_name,
        container_config_yaml_file=container_config_yaml_file,
        type_session=type_session,
        type_system='slurm',
        keep_if_failed=False,
    )

    # run `babs init`:
    with mock.patch.object(argparse.ArgumentParser, 'parse_args', return_value=babs_init_opts):
        _enter_init()

    # ================== ASSERT ============================
    # Assert by running `babs check-setup`
    babs_check_setup_opts = argparse.Namespace(project_root=project_root, job_test=False)
    # Run `babs check-setup`:
    with mock.patch.object(
        argparse.ArgumentParser, 'parse_args', return_value=babs_check_setup_opts
    ):
        _enter_check_setup()

    # Check if necessary commands in ``<container_name>-0-0-0_zip.sh`:
    # 1) for templateflow - for all BIDS Apps:
    #   currently strategy in BABS: if env var `$TEMPLATEFLOW_HOME` exists, set this up in cmd;
    #   and in this pytest, we have set this env var up at the beginning of this test.
    # 2) for generating `--bids-filter-file` file + command
    #   only when qsiprep/fmriprep + multi-ses
    # 3) for freesurfer: flag `--fs-license-file`

    # first, read in `<container_name>-0-0-0_zip.sh`:
    fn_bash_container_zip = op.join(project_root, 'analysis/code', container_name + '_zip.sh')
    file_bash_container_zip = open(fn_bash_container_zip)
    lines_bash_container_zip = file_bash_container_zip.readlines()
    file_bash_container_zip.close()
    # check:
    if_bind_templateflow = False  # `singularity run -B` to bind a path to container
    if_bind_freesurfer = False
    str_bind_freesurfer = '-B ' + str_fs_license_file + ':/SGLR/FREESURFER_HOME/license.txt'
    print(str_bind_freesurfer)  # FOR DEBUGGING

    if_set_singu_templateflow = False  # `singularity run --env` to set env var within container
    if_generate_bidsfilterfile = False
    if_flag_bidsfilterfile = False
    if_flag_fs_license = False
    flag_fs_license = '--fs-license-file /SGLR/FREESURFER_HOME/license.txt'
    for line in lines_bash_container_zip:
        if '--env TEMPLATEFLOW_HOME=/SGLR/TEMPLATEFLOW_HOME' in line:
            if_set_singu_templateflow = True
        if all(ele in line for ele in ['-B ${TEMPLATEFLOW_HOME}:/SGLR/TEMPLATEFLOW_HOME']):
            # previously, `-B /test/templateflow_home:/SGLR/TEMPLATEFLOW_HOME \`
            # but now change to new bind, `-B ${TEMPLATEFLOW_HOME}:/SGLR/TEMPLATEFLOW_HOME \`
            if_bind_templateflow = True
        if str_bind_freesurfer in line:
            if_bind_freesurfer = True
        if 'filterfile=${PWD}/${sesid}_filter.json' in line:
            if_generate_bidsfilterfile = True
        if '--bids-filter-file "${filterfile}"' in line:
            if_flag_bidsfilterfile = True
        if flag_fs_license in line:
            if_flag_fs_license = True
    # assert they are found:
    # 1) TemplateFlow: should be found in all cases:
    assert if_bind_templateflow, (
        "Env variable 'TEMPLATEFLOW_HOME' has been set,"
        " but Templateflow home path did not get bound in 'singularity run'"
        " with `-B` in '" + container_name + "_zip.sh'."
    )
    assert if_set_singu_templateflow, (
        "Env variable 'TEMPLATEFLOW_HOME' has been set,"
        " but env variable 'SINGULARITYENV_TEMPLATEFLOW_HOME' was not set"
        " with `--env` in '" + container_name + "_zip.sh'."
    )
    # 2) BIDS filter file: only when qsiprep/fmriprep & multi-ses:
    if (which_bidsapp in ['qsiprep', 'fmriprep']) & (type_session == 'multi-ses'):
        assert if_generate_bidsfilterfile, (
            "This is BIDS App '"
            + which_bidsapp
            + "' and "
            + type_session
            + ','
            + ' however, filterfile to be used in `--bids-filter-file` was not generated'
            + " in '"
            + container_name
            + "_zip.sh'."
        )
        assert if_flag_bidsfilterfile, (
            "This is BIDS App '"
            + which_bidsapp
            + "' and "
            + type_session
            + ','
            + ' however, flag `--bids-filter-file` was not included in `singularity run`'
            + " in '"
            + container_name
            + "_zip.sh'."
        )
    else:
        assert (not if_generate_bidsfilterfile) & (not if_flag_bidsfilterfile), (
            "This is BIDS App '"
            + which_bidsapp
            + "' and "
            + type_session
            + ','
            + ' so `--bids-filter-file` should not be generated or used in `singularity run`'
            + " in '"
            + container_name
            + "_zip.sh'."
        )
    # 3) freesurfer license:
    if flag_requested_fs_license:
        assert if_bind_freesurfer, (
            "`--fs-license-file` was requested in container's YAML file,"
            " but FreeSurfer license path did not get bound in 'singularity run'"
            " with `-B` in '" + container_name + "_zip.sh'."
        )
        assert if_flag_fs_license, (
            "`--fs-license-file` was requested in container's YAML file,"
            ' but flag `' + flag_fs_license + '` was not found in the `singularity run`'
            " in '" + container_name + "_zip.sh'."
            " Path to YAML file: '" + container_config_yaml_file + "'."
        )

    # Check `sub_ses_final_inclu.csv`:
    #   if qsiprep + multi-ses:  one session without dMRI should not be included
    if (which_bidsapp == 'qsiprep') & (type_session == 'multi-ses'):
        # load `sub_ses_final_inclu.csv`:
        fn_list_final_inclu = op.join(project_root, 'analysis/code', 'sub_ses_final_inclu.csv')
        file_list_final_inclu = open(fn_list_final_inclu)
        lines_list_final_inclu = file_list_final_inclu.readlines()
        file_list_final_inclu.close()
        for line in lines_list_final_inclu:
            if_inclu_missing_session = False
            if 'sub-02,ses-A' in line:
                if_inclu_missing_session = True
        assert not if_inclu_missing_session, (
            "'sub-02,ses-A' without dMRI was included in the BABS project of "
            + which_bidsapp
            + ', '
            + type_session
        )

    # Note: No need to manually remove temporary dirs; those are created by pytest's fixtures
    #   and will be automatically removed after 3 runs of pytests. ref below:
    #   https://docs.pytest.org/en/7.1.x/how-to/tmp_path.html#the-default-base-temporary-directory<|MERGE_RESOLUTION|>--- conflicted
+++ resolved
@@ -138,14 +138,8 @@
     container_name = which_bidsapp + '-' + TOYBIDSAPP_VERSION_DASH
 
     babs_init_opts = argparse.Namespace(
-<<<<<<< HEAD
         project_root=project_root,
-        input_dataset=input_ds_cli,
-=======
-        where_project=where_project,
-        project_name=project_name,
         datasets=input_ds_cli,
->>>>>>> 0b57fa64
         list_sub_file=None,
         container_ds=container_ds_path,
         container_name=container_name,
