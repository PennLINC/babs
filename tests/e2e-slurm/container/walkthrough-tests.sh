#!/bin/bash -i


set -eu

export USER=root
export SUBPROJECT_NAME=test_project
echo "Git user: $(git config user.name)"
echo "Git email: $(git config user.email)"

DATA_DIR=/home/circleci/test_data

if [ ! -d "${DATA_DIR}/BIDS_multi-ses" ]; then
    echo "Data directory ${DATA_DIR}/BIDS_multi-ses does not exist"
    mkdir -p "$DATA_DIR"
    cd "$DATA_DIR"
    datalad clone osf://w2nu3/ BIDS_multi-ses
fi

mkdir /test-temp
pushd /test-temp

# Singularity image created by root, then chowned to this user, and datalad must be run as this user
datalad create -D "toy BIDS App" toybidsapp-container
pushd toybidsapp-container
datalad containers-add \
    --url "/singularity_images/toybidsapp_0.0.7.sif" \
    toybidsapp-0-0-7
popd

babs init \
    --datasets BIDS="${DATA_DIR}/BIDS_multi-ses" \
    --container_ds "${PWD}"/toybidsapp-container \
    --container_name toybidsapp-0-0-7 \
    --container_config_yaml_file "/tests/tests/e2e-slurm/container/config_toybidsapp.yaml" \
<<<<<<< HEAD
    --processing_level session \
    --type_system slurm
=======
    --type_session multi-ses \
    --type_system slurm \
    "${PWD}/${SUBPROJECT_NAME}"
>>>>>>> c37a870d

echo "PASSED: babs init"
echo "Check setup, without job"
babs check-setup "${PWD}"/test_project/
echo "PASSED: Check setup, without job"

babs check-setup "${PWD}"/test_project/ --job-test
echo "Job submitted: Check setup, with job"

babs status "${PWD}"/test_project/

# Wait for all running jobs to finish
while [[ -n $(squeue -u "$USER" -t RUNNING,PENDING --noheader) ]]; do
    echo "squeue -u \"$USER\" -t RUNNING,PENDING"
    squeue -u "$USER" -t RUNNING,PENDING
    echo "Waiting for running jobs to finish..."
    sleep 5 # Wait for 60 seconds before checking again
done

echo "No running jobs."

# TODO make sure this works
# Check for failed jobs TODO state filter doesn't seem to be working as expected
# if sacct -u $USER --state=FAILED --noheader | grep -q "FAILED"; then
if sacct -u "$USER" --noheader | grep -q "FAILED"; then
    sacct -u "$USER"
    echo "There are failed jobs."
    #exit 1 # Exit with failure status
else
    sacct -u "$USER"
    echo "PASSED: No failed jobs."
fi

babs submit "${PWD}/test_project/" --all

# # Wait for all running jobs to finish
while [[ -n $(squeue -u "$USER" -t RUNNING,PENDING --noheader) ]]; do
    echo "squeue -u \"$USER\" -t RUNNING,PENDING"
    squeue -u "$USER" -t RUNNING,PENDING
    echo "Waiting for running jobs to finish..."
    sleep 5 # Wait for 60 seconds before checking again
done

echo "========================================================================="
echo "babs status:"
babs status "${PWD}"/test_project/
echo "========================================================================="

# Check for failed jobs TODO see above
# if sacct -u $USER --state=FAILED --noheader | grep -q "FAILED"; then
if sacct -u "$USER" --noheader | grep -q "FAILED"; then
    sacct -u "$USER"
    echo "========================================================================="
    echo "There are failed jobs."
    #exit 1 # Exit with failure status
else
    sacct -u "$USER"
    echo "========================================================================="
    echo "PASSED: No failed jobs."
fi

babs merge "${PWD}"/test_project/
echo "PASSED: e2e walkthrough successful!"<|MERGE_RESOLUTION|>--- conflicted
+++ resolved
@@ -33,14 +33,9 @@
     --container_ds "${PWD}"/toybidsapp-container \
     --container_name toybidsapp-0-0-7 \
     --container_config_yaml_file "/tests/tests/e2e-slurm/container/config_toybidsapp.yaml" \
-<<<<<<< HEAD
     --processing_level session \
-    --type_system slurm
-=======
-    --type_session multi-ses \
     --type_system slurm \
     "${PWD}/${SUBPROJECT_NAME}"
->>>>>>> c37a870d
 
 echo "PASSED: babs init"
 echo "Check setup, without job"
