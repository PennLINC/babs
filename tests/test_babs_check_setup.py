--- conflicted
+++ resolved
@@ -95,13 +95,8 @@
         list_sub_file=None,
         container_ds=container_ds_path,
         container_name=container_name,
-<<<<<<< HEAD
-        container_config_yaml_file=container_config_yaml_file,
+        container_config=container_config,
         processing_level=processing_level,
-=======
-        container_config=container_config,
-        type_session=type_session,
->>>>>>> 8d76433d
         type_system='slurm',
         keep_if_failed=True,
     )
