--- conflicted
+++ resolved
@@ -91,13 +91,8 @@
     babs_init_opts = argparse.Namespace(
         where_project=where_project,
         project_name=project_name,
-<<<<<<< HEAD
-        input_dataset=input_ds_cli,
+        datasets=input_ds_cli,
         participants_file=None,
-=======
-        datasets=input_ds_cli,
-        list_sub_file=None,
->>>>>>> 0b57fa64
         container_ds=container_ds_path,
         container_name=container_name,
         container_config_yaml_file=container_config_yaml_file,
