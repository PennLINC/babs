# This is to test `babs check-setup`.

import argparse
import os
import os.path as op
import sys
from unittest import mock

import pytest

sys.path.append('..')

from get_data import (  # noqa
    LIST_WHICH_BIDSAPP,
    TEMPLATEFLOW_HOME,
    TOYBIDSAPP_VERSION_DASH,
    __location__,
    container_ds_path,
    get_container_config_yaml_filename,
    get_input_data,
    if_circleci,
    where_now,
)

from babs.cli import _enter_check_setup, _enter_init  # noqa


@pytest.mark.order(index=2)
@pytest.mark.parametrize(
    'which_case', [('not_to_keep_failed'), ('wrong_container_ds'), ('wrong_input_ds')]
)
def test_babs_check_setup(which_case, tmp_path, tmp_path_factory, container_ds_path, if_circleci):
    """
    This is to test `babs check-setup` in different failed `babs init` cases.
    Successful `babs init` has been tested in `test_babs_init.py`.
    We won't test `--job-test` either as that requires installation of cluster simulation system.

    Parameters
    ----------
    which_case: str
        'not_to_keep_failed': `container_ds` has wrong path;
        not to `--keep-if-failed` in `babs init`
        'wrong_container_ds': `container_ds` has wrong path, `--keep-if-failed` in `babs init`
        'wrong_input_ds': `input ds` has wrong path, `--keep-if-failed` in `babs init`
        All cases have something going wrong, leading to `babs init` failure;
        Only in case `not_to_keep_failed`, flag `--keep-if-failed` in `babs init` won't turn on,
        so expected error will be: BABS project does not exist.
    tmp_path: fixture from pytest
    tmp_path_factory: fixture from pytest
    container_ds_path: fixture; str
        Path to the container datalad dataset
    if_circleci: fixture
        CircleCI environment indicator
    """
    # fixed variables:
    which_bidsapp = 'toybidsapp'
    assert which_bidsapp in LIST_WHICH_BIDSAPP
    which_input = 'BIDS'
    processing_level = 'session'
    if_input_local = False

    # Get the path to input dataset:
<<<<<<< HEAD
    path_in = get_input_data(which_input, processing_level, if_input_local, tmp_path_factory)
    input_ds_cli = [[which_input, path_in]]
    input_ds_cli_wrong = [[which_input, '/random/path/to/input_ds']]
=======
    path_in = get_input_data(which_input, type_session, if_input_local, tmp_path_factory)
    input_ds_cli = {which_input: path_in}
    input_ds_cli_wrong = {which_input: '/random/path/to/input_ds'}
>>>>>>> 0b57fa64

    # Container dataset - has been set up by fixture `prep_container_ds_toybidsapp()`
    assert op.exists(container_ds_path)
    assert op.exists(op.join(container_ds_path, '.datalad/config'))
    container_ds_path_wrong = '/random/path/to/container_ds'

    # Preparation of env variable `TEMPLATEFLOW_HOME`:
    os.environ['TEMPLATEFLOW_HOME'] = TEMPLATEFLOW_HOME
    assert os.getenv('TEMPLATEFLOW_HOME') is not None  # assert env var has been set

    # Get the cli of `babs init`:
    where_project = tmp_path.absolute().as_posix()  # turn into a string
    project_name = 'my_babs_project'
    project_root = op.join(where_project, project_name)
    container_name = which_bidsapp + '-' + TOYBIDSAPP_VERSION_DASH
    container_config_yaml_filename = 'example_container_' + which_bidsapp + '.yaml'
    container_config_yaml_filename = get_container_config_yaml_filename(
        which_bidsapp, which_input, if_two_input=False, type_system='slurm'
    )  # TODO: also test slurm!
    container_config_yaml_file = op.join(
        op.dirname(__location__), 'notebooks', container_config_yaml_filename
    )
    assert op.exists(container_config_yaml_file)

    # below are all correct options:
    babs_init_opts = argparse.Namespace(
        where_project=where_project,
        project_name=project_name,
        datasets=input_ds_cli,
        list_sub_file=None,
        container_ds=container_ds_path,
        container_name=container_name,
        container_config_yaml_file=container_config_yaml_file,
        processing_level=processing_level,
        type_system='slurm',
        keep_if_failed=True,
    )

    # inject something wrong --> `babs init` will fail:
    babs_init_opts.container_ds = container_ds_path_wrong
    # `--keep-if-failed`:
    if which_case == 'not_to_keep_failed':
        babs_init_opts.keep_if_failed = False
    # each case, what went wrong:
    if which_case == 'not_to_keep_failed':
        babs_init_opts.container_ds = container_ds_path_wrong
    elif which_case == 'wrong_container_ds':
        babs_init_opts.container_ds = container_ds_path_wrong
    elif which_case == 'wrong_input_ds':
        babs_init_opts.datasets = input_ds_cli_wrong

    # run `babs init`:
    with mock.patch.object(argparse.ArgumentParser, 'parse_args', return_value=babs_init_opts):
        _enter_init()

    # Get cli of `babs check-setup`:
    babs_check_setup_opts = argparse.Namespace(project_root=project_root, job_test=False)
    # Set up expected error message from `babs check-setup`:
    if which_case == 'not_to_keep_failed':
        error_type = Exception  # what's after `raise` in the source code
        error_msg = '`--project-root` does not exist!'
        # ^^ see `get_existing_babs_proj()` in CLI
    elif which_case == 'wrong_container_ds':
        error_type = AssertionError  # error from `assert`
        error_msg = 'There is no containers DataLad dataset in folder:'
    elif which_case == 'wrong_input_ds':
        error_type = FileNotFoundError
        error_msg = 'No such file or directory:'
        # ^^ No such file or directory: '/path/to/my_babs_project/analysis/inputs/data'

    # Run `babs check-setup`:
    with mock.patch.object(
        argparse.ArgumentParser, 'parse_args', return_value=babs_check_setup_opts
    ):
        with pytest.raises(error_type, match=error_msg):  # contains what pattern in error message
            _enter_check_setup()<|MERGE_RESOLUTION|>--- conflicted
+++ resolved
@@ -8,7 +8,7 @@
 
 import pytest
 
-sys.path.append('..')
+sys.path.append("..")
 
 from get_data import (  # noqa
     LIST_WHICH_BIDSAPP,
@@ -27,9 +27,11 @@
 
 @pytest.mark.order(index=2)
 @pytest.mark.parametrize(
-    'which_case', [('not_to_keep_failed'), ('wrong_container_ds'), ('wrong_input_ds')]
+    "which_case", [("not_to_keep_failed"), ("wrong_container_ds"), ("wrong_input_ds")]
 )
-def test_babs_check_setup(which_case, tmp_path, tmp_path_factory, container_ds_path, if_circleci):
+def test_babs_check_setup(
+    which_case, tmp_path, tmp_path_factory, container_ds_path, if_circleci
+):
     """
     This is to test `babs check-setup` in different failed `babs init` cases.
     Successful `babs init` has been tested in `test_babs_init.py`.
@@ -53,43 +55,39 @@
         CircleCI environment indicator
     """
     # fixed variables:
-    which_bidsapp = 'toybidsapp'
+    which_bidsapp = "toybidsapp"
     assert which_bidsapp in LIST_WHICH_BIDSAPP
-    which_input = 'BIDS'
-    processing_level = 'session'
+    which_input = "BIDS"
+    processing_level = "session"
     if_input_local = False
 
     # Get the path to input dataset:
-<<<<<<< HEAD
-    path_in = get_input_data(which_input, processing_level, if_input_local, tmp_path_factory)
-    input_ds_cli = [[which_input, path_in]]
-    input_ds_cli_wrong = [[which_input, '/random/path/to/input_ds']]
-=======
-    path_in = get_input_data(which_input, type_session, if_input_local, tmp_path_factory)
+    path_in = get_input_data(
+        which_input, processing_level, if_input_local, tmp_path_factory
+    )
     input_ds_cli = {which_input: path_in}
-    input_ds_cli_wrong = {which_input: '/random/path/to/input_ds'}
->>>>>>> 0b57fa64
+    input_ds_cli_wrong = {which_input: "/random/path/to/input_ds"}
 
     # Container dataset - has been set up by fixture `prep_container_ds_toybidsapp()`
     assert op.exists(container_ds_path)
-    assert op.exists(op.join(container_ds_path, '.datalad/config'))
-    container_ds_path_wrong = '/random/path/to/container_ds'
+    assert op.exists(op.join(container_ds_path, ".datalad/config"))
+    container_ds_path_wrong = "/random/path/to/container_ds"
 
     # Preparation of env variable `TEMPLATEFLOW_HOME`:
-    os.environ['TEMPLATEFLOW_HOME'] = TEMPLATEFLOW_HOME
-    assert os.getenv('TEMPLATEFLOW_HOME') is not None  # assert env var has been set
+    os.environ["TEMPLATEFLOW_HOME"] = TEMPLATEFLOW_HOME
+    assert os.getenv("TEMPLATEFLOW_HOME") is not None  # assert env var has been set
 
     # Get the cli of `babs init`:
     where_project = tmp_path.absolute().as_posix()  # turn into a string
-    project_name = 'my_babs_project'
+    project_name = "my_babs_project"
     project_root = op.join(where_project, project_name)
-    container_name = which_bidsapp + '-' + TOYBIDSAPP_VERSION_DASH
-    container_config_yaml_filename = 'example_container_' + which_bidsapp + '.yaml'
+    container_name = which_bidsapp + "-" + TOYBIDSAPP_VERSION_DASH
+    container_config_yaml_filename = "example_container_" + which_bidsapp + ".yaml"
     container_config_yaml_filename = get_container_config_yaml_filename(
-        which_bidsapp, which_input, if_two_input=False, type_system='slurm'
+        which_bidsapp, which_input, if_two_input=False, type_system="slurm"
     )  # TODO: also test slurm!
     container_config_yaml_file = op.join(
-        op.dirname(__location__), 'notebooks', container_config_yaml_filename
+        op.dirname(__location__), "notebooks", container_config_yaml_filename
     )
     assert op.exists(container_config_yaml_file)
 
@@ -103,45 +101,51 @@
         container_name=container_name,
         container_config_yaml_file=container_config_yaml_file,
         processing_level=processing_level,
-        type_system='slurm',
+        type_system="slurm",
         keep_if_failed=True,
     )
 
     # inject something wrong --> `babs init` will fail:
     babs_init_opts.container_ds = container_ds_path_wrong
     # `--keep-if-failed`:
-    if which_case == 'not_to_keep_failed':
+    if which_case == "not_to_keep_failed":
         babs_init_opts.keep_if_failed = False
     # each case, what went wrong:
-    if which_case == 'not_to_keep_failed':
+    if which_case == "not_to_keep_failed":
         babs_init_opts.container_ds = container_ds_path_wrong
-    elif which_case == 'wrong_container_ds':
+    elif which_case == "wrong_container_ds":
         babs_init_opts.container_ds = container_ds_path_wrong
-    elif which_case == 'wrong_input_ds':
+    elif which_case == "wrong_input_ds":
         babs_init_opts.datasets = input_ds_cli_wrong
 
     # run `babs init`:
-    with mock.patch.object(argparse.ArgumentParser, 'parse_args', return_value=babs_init_opts):
+    with mock.patch.object(
+        argparse.ArgumentParser, "parse_args", return_value=babs_init_opts
+    ):
         _enter_init()
 
     # Get cli of `babs check-setup`:
-    babs_check_setup_opts = argparse.Namespace(project_root=project_root, job_test=False)
+    babs_check_setup_opts = argparse.Namespace(
+        project_root=project_root, job_test=False
+    )
     # Set up expected error message from `babs check-setup`:
-    if which_case == 'not_to_keep_failed':
+    if which_case == "not_to_keep_failed":
         error_type = Exception  # what's after `raise` in the source code
-        error_msg = '`--project-root` does not exist!'
+        error_msg = "`--project-root` does not exist!"
         # ^^ see `get_existing_babs_proj()` in CLI
-    elif which_case == 'wrong_container_ds':
+    elif which_case == "wrong_container_ds":
         error_type = AssertionError  # error from `assert`
-        error_msg = 'There is no containers DataLad dataset in folder:'
-    elif which_case == 'wrong_input_ds':
+        error_msg = "There is no containers DataLad dataset in folder:"
+    elif which_case == "wrong_input_ds":
         error_type = FileNotFoundError
-        error_msg = 'No such file or directory:'
+        error_msg = "No such file or directory:"
         # ^^ No such file or directory: '/path/to/my_babs_project/analysis/inputs/data'
 
     # Run `babs check-setup`:
     with mock.patch.object(
-        argparse.ArgumentParser, 'parse_args', return_value=babs_check_setup_opts
+        argparse.ArgumentParser, "parse_args", return_value=babs_check_setup_opts
     ):
-        with pytest.raises(error_type, match=error_msg):  # contains what pattern in error message
+        with pytest.raises(
+            error_type, match=error_msg
+        ):  # contains what pattern in error message
             _enter_check_setup()