# This is to test `babs check-setup`.

import argparse
import os
import os.path as op
import sys
from pathlib import Path
from unittest import mock

import pytest

sys.path.append('..')

from get_data import (  # noqa
    LIST_WHICH_BIDSAPP,
    TEMPLATEFLOW_HOME,
    TOYBIDSAPP_VERSION_DASH,
    __location__,
    container_ds_path,
    get_container_config_yaml_filename,
    get_input_data,
    if_circleci,
    where_now,
)

from babs.cli import _enter_check_setup, _enter_init  # noqa


@pytest.mark.order(index=2)
@pytest.mark.parametrize(
    'which_case', [('not_to_keep_failed'), ('wrong_container_ds'), ('wrong_input_ds')]
)
def test_babs_check_setup(which_case, tmp_path, tmp_path_factory, container_ds_path, if_circleci):
    """
    This is to test `babs check-setup` in different failed `babs init` cases.
    Successful `babs init` has been tested in `test_babs_init.py`.
    We won't test `--job-test` either as that requires installation of cluster simulation system.

    Parameters
    ----------
    which_case: str
        'not_to_keep_failed': `container_ds` has wrong path;
        not to `--keep-if-failed` in `babs init`
        'wrong_container_ds': `container_ds` has wrong path, `--keep-if-failed` in `babs init`
        'wrong_input_ds': `input ds` has wrong path, `--keep-if-failed` in `babs init`
        All cases have something going wrong, leading to `babs init` failure;
        Only in case `not_to_keep_failed`, flag `--keep-if-failed` in `babs init` won't turn on,
        so expected error will be: BABS project does not exist.
    tmp_path: fixture from pytest
    tmp_path_factory: fixture from pytest
    container_ds_path: fixture; str
        Path to the container datalad dataset
    if_circleci: fixture
        CircleCI environment indicator
    """
    # fixed variables:
    which_bidsapp = 'toybidsapp'
    assert which_bidsapp in LIST_WHICH_BIDSAPP
    which_input = 'BIDS'
    type_session = 'multi-ses'
    if_input_local = False

    # Get the path to input dataset:
    path_in = get_input_data(which_input, type_session, if_input_local, tmp_path_factory)
    input_ds_cli = {which_input: path_in}
    input_ds_cli_wrong = {which_input: '/random/path/to/input_ds'}

    # Container dataset - has been set up by fixture `prep_container_ds_toybidsapp()`
    assert op.exists(container_ds_path)
    assert op.exists(op.join(container_ds_path, '.datalad/config'))
    container_ds_path_wrong = '/random/path/to/container_ds'

    # Preparation of env variable `TEMPLATEFLOW_HOME`:
    os.environ['TEMPLATEFLOW_HOME'] = TEMPLATEFLOW_HOME
    assert os.getenv('TEMPLATEFLOW_HOME') is not None  # assert env var has been set

    # Get the cli of `babs init`:
    project_parent = tmp_path.absolute().as_posix()  # turn into a string
    project_name = 'my_babs_project'
    project_root = Path(op.join(project_parent, project_name))
    container_name = which_bidsapp + '-' + TOYBIDSAPP_VERSION_DASH
    container_config_yaml_filename = 'example_container_' + which_bidsapp + '.yaml'
    container_config_yaml_filename = get_container_config_yaml_filename(
        which_bidsapp, which_input, if_two_input=False, type_system='slurm'
    )  # TODO: also test slurm!
    container_config_yaml_file = op.join(
        op.dirname(__location__), 'notebooks', container_config_yaml_filename
    )
    assert op.exists(container_config_yaml_file)

    # below are all correct options:
    babs_init_opts = argparse.Namespace(
<<<<<<< HEAD
        where_project=where_project,
        project_name=project_name,
=======
        project_root=project_root,
>>>>>>> c37a870d
        datasets=input_ds_cli,
        list_sub_file=None,
        container_ds=container_ds_path,
        container_name=container_name,
        container_config_yaml_file=container_config_yaml_file,
        type_session=type_session,
        type_system='slurm',
        keep_if_failed=True,
    )

    # inject something wrong --> `babs init` will fail:
    babs_init_opts.container_ds = container_ds_path_wrong
    # `--keep-if-failed`:
    if which_case == 'not_to_keep_failed':
        babs_init_opts.keep_if_failed = False
    # each case, what went wrong:
    if which_case == 'not_to_keep_failed':
        babs_init_opts.container_ds = container_ds_path_wrong
    elif which_case == 'wrong_container_ds':
        babs_init_opts.container_ds = container_ds_path_wrong
    elif which_case == 'wrong_input_ds':
        babs_init_opts.datasets = input_ds_cli_wrong

    # run `babs init`:
    with mock.patch.object(argparse.ArgumentParser, 'parse_args', return_value=babs_init_opts):
        _enter_init()

    # Get cli of `babs check-setup`:
    babs_check_setup_opts = argparse.Namespace(project_root=project_root, job_test=False)
    # Set up expected error message from `babs check-setup`:
    if which_case == 'not_to_keep_failed':
        error_type = Exception  # what's after `raise` in the source code
        error_msg = '`project_root` does not exist!'
        # ^^ see `get_existing_babs_proj()` in CLI
    elif which_case == 'wrong_container_ds':
        error_type = AssertionError  # error from `assert`
        error_msg = 'There is no containers DataLad dataset in folder:'
    elif which_case == 'wrong_input_ds':
        error_type = FileNotFoundError
        error_msg = 'No such file or directory:'
        # ^^ No such file or directory: '/path/to/my_babs_project/analysis/inputs/data'

    # Run `babs check-setup`:
    with mock.patch.object(
        argparse.ArgumentParser, 'parse_args', return_value=babs_check_setup_opts
    ):
        with pytest.raises(error_type, match=error_msg):  # contains what pattern in error message
            _enter_check_setup()<|MERGE_RESOLUTION|>--- conflicted
+++ resolved
@@ -90,12 +90,7 @@
 
     # below are all correct options:
     babs_init_opts = argparse.Namespace(
-<<<<<<< HEAD
-        where_project=where_project,
-        project_name=project_name,
-=======
         project_root=project_root,
->>>>>>> c37a870d
         datasets=input_ds_cli,
         list_sub_file=None,
         container_ds=container_ds_path,
