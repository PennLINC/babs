--- conflicted
+++ resolved
@@ -96,13 +96,8 @@
         container_ds=container_ds_path,
         container_name=container_name,
         container_config=container_config,
-<<<<<<< HEAD
         processing_level=processing_level,
-        type_system='slurm',
-=======
-        type_session=type_session,
         queue='slurm',
->>>>>>> 354c3479
         keep_if_failed=True,
     )
 
