--- conflicted
+++ resolved
@@ -3,13 +3,9 @@
 
 import pytest
 
-<<<<<<< HEAD
-from babs.babs import BABS, Container, System
+from babs.babs import BABS, Container
 from babs.dataset import InputDatasets, to_participant_job_string
-=======
-from babs.babs import BABS, Container, Input_ds
 from babs.system import System
->>>>>>> 0e936252
 
 # Get the path to the notebooks directory
 NOTEBOOKS_DIR = Path(__file__).parent.parent / 'notebooks'
