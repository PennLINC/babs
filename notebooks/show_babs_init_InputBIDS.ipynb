{
 "cells": [
  {
   "cell_type": "markdown",
   "metadata": {},
   "source": [
    "This jupyter notebook is to show function `babs-init`."
   ]
  },
  {
   "cell_type": "code",
<<<<<<< HEAD
   "execution_count": 2,
=======
   "execution_count": 6,
>>>>>>> 18b9de84
   "metadata": {},
   "outputs": [],
   "source": [
    "# See `README_howtorun_show_babs_init_ipynb.md` for how to run this file!\n",
    "\n",
    "# Clone out:\n",
    "#   datalad clone ria+file:///path/to/<container>/output_ria#~data singleORmulti-ses_<container>_outputs\n",
    "# If you want to change `project_root`'s foldername, also change `output_ria/alias/data` symlink:\n",
    "    # cd output_ria/alias\n",
    "    # ln -sf /new/full/path/to/output_ria/xxx/xxx-xxx-xxx-xxx data\n",
    "\n",
    "# flake8: noqa\n",
    "\n",
    "# set up how Jupyter notebook behaves:\n",
    "from IPython.core.interactiveshell import InteractiveShell\n",
    "InteractiveShell.ast_node_interactivity = 'all'   # print all outputs\n",
    "\n",
    "import os\n",
    "import os.path as op"
   ]
  },
  {
   "cell_type": "markdown",
   "metadata": {},
   "source": [
    "There are several arguments when calling `babs-init`:"
   ]
  },
  {
   "cell_type": "code",
<<<<<<< HEAD
   "execution_count": 3,
=======
   "execution_count": 11,
>>>>>>> 18b9de84
   "metadata": {},
   "outputs": [],
   "source": [
    "# This notebook only accepts toybidsapp, qsiprep or fmriprep or fmriprep_anatonly (input ds: BIDS)\n",
    "# ++++++++++++++++++++++++++++++++++\n",
    "flag_instance = \"toybidsapp\"\n",
    "type_session = \"multi-ses\"\n",
    "which_dataset = \"toy_fake\"    # \"toy_fake\", \"toy_real\", \"HBN\"\n",
    "\n",
    "flag_where = \"local\"     # \"cubic\" or \"local\"\n",
    "# ++++++++++++++++++++++++++++++++++\n",
    "\n",
    "# where:\n",
    "if flag_where == \"cubic\":\n",
    "    where_root = \"/cbica/projects/BABS\"\n",
    "    where_project = op.join(where_root, \"data\")\n",
    "    where_notebooks = op.join(where_root, \"babs/notebooks\")\n",
    "elif flag_where == \"local\":\n",
    "    where_root = \"/Users/cztemp/Desktop/Satterthwaite_Lab/datalad_wrapper\"  # change this back after laptop's back\n",
    "    where_project = op.join(where_root, \"data\")\n",
    "    where_notebooks = op.join(where_root, \"babs/notebooks\")\n",
    "else:\n",
    "    raise Exception(\"not valid `flag_where`!\")\n",
    "\n",
    "# Input dataset:\n",
    "if which_dataset == \"toy_fake\":\n",
    "    if type_session == \"multi-ses\":\n",
    "        # input_ds = op.join(where_project, \"w2nu3\")   # TODO: change back!\n",
    "        input_ds = \"/random/path\"\n",
    "    elif type_session == \"single-ses\":\n",
    "        input_ds = op.join(where_project, \"t8urc\")\n",
    "elif which_dataset == \"toy_real\":  # real data:\n",
    "    if type_session == \"multi-ses\":\n",
    "        # input_ds = \"/cbica/projects/RBC/chenying_practice/data_for_babs/NKI/data_hashedID_bids\"\n",
    "        input_ds = \"/cbica/projects/BABS/data/testdata_NKI/data_hashedID_bids\"\n",
    "    elif type_session == \"single-ses\":\n",
    "        raise Exception(\"not supported yet!\")\n",
    "elif which_dataset == \"HBN\":  # HBN data:\n",
    "    if type_session == \"single-ses\":\n",
    "        input_ds = \"/cbica/projects/BABS/data/rawdata_HBN\"   # datalad sibling in BABS cubic project\n",
    "    elif type_session == \"multi-ses\":\n",
    "        raise Exception(\"HBN is a single-ses data!\")\n",
    "\n",
    "\n",
    "project_name = \"test_babs_\" + type_session\n",
    "# Based on which dataset:\n",
    "if which_dataset == \"HBN\":   # HBN data:\n",
    "    project_name += \"_HBN\"\n",
    "# Based on which BIDS App:\n",
    "if flag_instance == \"toybidsapp\":\n",
    "    input_cli = [[\"BIDS\", input_ds]]\n",
    "    bidsapp = \"toybidsapp\"\n",
    "    container_name = bidsapp + \"-0-0-5\"\n",
    "elif flag_instance in [\"fmriprep\", \"fmriprep_anatonly\"]:\n",
    "    bidsapp = \"fmriprep\"\n",
    "    container_name = bidsapp + \"-20-2-3\"\n",
    "elif flag_instance == \"qsiprep\":\n",
    "    bidsapp = \"qsiprep\"\n",
    "    container_name = bidsapp + \"-0-16-0RC3\"\n",
    "else:\n",
    "    raise Exception(\"`flag_instance` is not QSIPrep or fMRIPrep!\")\n",
    "\n",
    "project_name += \"_\" + flag_instance\n",
    "\n",
    "\n",
    "# Container:\n",
<<<<<<< HEAD
    "container_ds = op.join(where_project, bidsapp + \"-container\")  \n",
    "if flag_where == \"local\":\n",
    "    # container_ds += \"-docker\"   # add \"docker\" at the end\n",
    "    container_ds = op.join(where_project, \"toybidsapp-container-docker\")\n",
=======
    "if flag_where == \"cubic\":\n",
    "    container_ds = op.join(where_project, bidsapp + \"-container\")  \n",
    "elif flag_where == \"local\":\n",
    "    container_ds = op.join(where_project, \"toybidsapp-container-docker\")  # just use toybidsapp to test out\n",
>>>>>>> 18b9de84
    "container_config_yaml_file = op.join(where_notebooks, \"example_container_\" + flag_instance + \".yaml\")\n",
    "\n",
    "list_sub_file = op.join(where_notebooks, \"initial_sub_list_\" + type_session + \".csv\")\n",
    "# list_sub_file = None"
   ]
  },
  {
   "cell_type": "markdown",
   "metadata": {},
   "source": [
    "Let's pass these arguments into `babs-init` CLI:"
   ]
  },
  {
   "cell_type": "code",
<<<<<<< HEAD
   "execution_count": 4,
=======
   "execution_count": 12,
>>>>>>> 18b9de84
   "metadata": {},
   "outputs": [
    {
     "name": "stdout",
     "output_type": "stream",
     "text": [
      "The command to execute:\n",
      "babs-init \\\n",
<<<<<<< HEAD
      "\t--where_project /cbica/projects/BABS/data \\\n",
      "\t--project_name test_babs_multi-ses_toybidsapp \\\n",
      "\t--input BIDS /random/path \\\n",
      "\t--list_sub_file /cbica/projects/BABS/babs/notebooks/initial_sub_list_multi-ses.csv \\\n",
      "\t--container_ds /cbica/projects/BABS/data/toybidsapp-container \\\n",
      "\t--container_name toybidsapp-0-0-5 \\\n",
      "\t--container_config_yaml_file /cbica/projects/BABS/babs/notebooks/example_container_toybidsapp.yaml \\\n",
=======
      "\t--where_project /Users/cztemp/Desktop/Satterthwaite_Lab/datalad_wrapper/data \\\n",
      "\t--project_name test_babs_multi-ses_fmriprep \\\n",
      "\t--input BIDS /Users/cztemp/Desktop/Satterthwaite_Lab/datalad_wrapper/data/w2nu3 \\\n",
      "\t--container_ds /Users/cztemp/Desktop/Satterthwaite_Lab/datalad_wrapper/data/toybidsapp-container-docker \\\n",
      "\t--container_name fmriprep-20-2-3 \\\n",
      "\t--container_config_yaml_file /Users/cztemp/Desktop/Satterthwaite_Lab/datalad_wrapper/babs/notebooks/example_container_fmriprep.yaml \\\n",
>>>>>>> 18b9de84
      "\t--type_session multi-ses \\\n",
      "\t--type_system sge\n"
     ]
    }
   ],
   "source": [
    "cmd = \"babs-init \\\\\\n\"\n",
    "cmd += \"\\t\" + \"--where_project \" + where_project + \" \\\\\\n\"\n",
    "cmd += \"\\t\" + \"--project_name \" + project_name + \" \\\\\\n\"\n",
    "cmd += \"\\t\" + \"--input \" + \"BIDS\" + \" \" + input_ds + \" \\\\\\n\"\n",
    "if list_sub_file is not None:\n",
    "    cmd += \"\\t\" + \"--list_sub_file \" + list_sub_file + \" \\\\\\n\"\n",
    "cmd += \"\\t\" + \"--container_ds \" + container_ds + \" \\\\\\n\"\n",
    "cmd += \"\\t\" + \"--container_name \" + container_name + \" \\\\\\n\"\n",
    "cmd += \"\\t\" + \"--container_config_yaml_file \" + container_config_yaml_file + \" \\\\\\n\"\n",
    "cmd += \"\\t\" + \"--type_session \" + type_session + \" \\\\\\n\"\n",
    "cmd += \"\\t\" + \"--type_system \" + \"sge\"\n",
    "\n",
    "print(\"The command to execute:\")\n",
    "print(cmd)\n"
   ]
  },
  {
   "cell_type": "code",
   "execution_count": null,
   "metadata": {},
   "outputs": [],
   "source": [
    "!($cmd)"
   ]
  }
 ],
 "metadata": {
  "kernelspec": {
   "display_name": "mydatalad",
   "language": "python",
   "name": "python3"
  },
  "language_info": {
   "codemirror_mode": {
    "name": "ipython",
    "version": 3
   },
   "file_extension": ".py",
   "mimetype": "text/x-python",
   "name": "python",
   "nbconvert_exporter": "python",
   "pygments_lexer": "ipython3",
   "version": "3.9.16"
  },
  "orig_nbformat": 4,
  "vscode": {
   "interpreter": {
<<<<<<< HEAD
    "hash": "3607342bbedf184dff2663f4815ec87dae3a61156c015bdcd6148f0802eb1c38"
=======
    "hash": "328a7917d6bd3422b1a66a799af21e89562158f1d3d91ddb7765dfb0587d06ff"
>>>>>>> 18b9de84
   }
  }
 },
 "nbformat": 4,
 "nbformat_minor": 2
}<|MERGE_RESOLUTION|>--- conflicted
+++ resolved
@@ -1,236 +1,204 @@
 {
- "cells": [
-  {
-   "cell_type": "markdown",
-   "metadata": {},
-   "source": [
-    "This jupyter notebook is to show function `babs-init`."
-   ]
-  },
-  {
-   "cell_type": "code",
-<<<<<<< HEAD
-   "execution_count": 2,
-=======
-   "execution_count": 6,
->>>>>>> 18b9de84
-   "metadata": {},
-   "outputs": [],
-   "source": [
-    "# See `README_howtorun_show_babs_init_ipynb.md` for how to run this file!\n",
-    "\n",
-    "# Clone out:\n",
-    "#   datalad clone ria+file:///path/to/<container>/output_ria#~data singleORmulti-ses_<container>_outputs\n",
-    "# If you want to change `project_root`'s foldername, also change `output_ria/alias/data` symlink:\n",
-    "    # cd output_ria/alias\n",
-    "    # ln -sf /new/full/path/to/output_ria/xxx/xxx-xxx-xxx-xxx data\n",
-    "\n",
-    "# flake8: noqa\n",
-    "\n",
-    "# set up how Jupyter notebook behaves:\n",
-    "from IPython.core.interactiveshell import InteractiveShell\n",
-    "InteractiveShell.ast_node_interactivity = 'all'   # print all outputs\n",
-    "\n",
-    "import os\n",
-    "import os.path as op"
-   ]
-  },
-  {
-   "cell_type": "markdown",
-   "metadata": {},
-   "source": [
-    "There are several arguments when calling `babs-init`:"
-   ]
-  },
-  {
-   "cell_type": "code",
-<<<<<<< HEAD
-   "execution_count": 3,
-=======
-   "execution_count": 11,
->>>>>>> 18b9de84
-   "metadata": {},
-   "outputs": [],
-   "source": [
-    "# This notebook only accepts toybidsapp, qsiprep or fmriprep or fmriprep_anatonly (input ds: BIDS)\n",
-    "# ++++++++++++++++++++++++++++++++++\n",
-    "flag_instance = \"toybidsapp\"\n",
-    "type_session = \"multi-ses\"\n",
-    "which_dataset = \"toy_fake\"    # \"toy_fake\", \"toy_real\", \"HBN\"\n",
-    "\n",
-    "flag_where = \"local\"     # \"cubic\" or \"local\"\n",
-    "# ++++++++++++++++++++++++++++++++++\n",
-    "\n",
-    "# where:\n",
-    "if flag_where == \"cubic\":\n",
-    "    where_root = \"/cbica/projects/BABS\"\n",
-    "    where_project = op.join(where_root, \"data\")\n",
-    "    where_notebooks = op.join(where_root, \"babs/notebooks\")\n",
-    "elif flag_where == \"local\":\n",
-    "    where_root = \"/Users/cztemp/Desktop/Satterthwaite_Lab/datalad_wrapper\"  # change this back after laptop's back\n",
-    "    where_project = op.join(where_root, \"data\")\n",
-    "    where_notebooks = op.join(where_root, \"babs/notebooks\")\n",
-    "else:\n",
-    "    raise Exception(\"not valid `flag_where`!\")\n",
-    "\n",
-    "# Input dataset:\n",
-    "if which_dataset == \"toy_fake\":\n",
-    "    if type_session == \"multi-ses\":\n",
-    "        # input_ds = op.join(where_project, \"w2nu3\")   # TODO: change back!\n",
-    "        input_ds = \"/random/path\"\n",
-    "    elif type_session == \"single-ses\":\n",
-    "        input_ds = op.join(where_project, \"t8urc\")\n",
-    "elif which_dataset == \"toy_real\":  # real data:\n",
-    "    if type_session == \"multi-ses\":\n",
-    "        # input_ds = \"/cbica/projects/RBC/chenying_practice/data_for_babs/NKI/data_hashedID_bids\"\n",
-    "        input_ds = \"/cbica/projects/BABS/data/testdata_NKI/data_hashedID_bids\"\n",
-    "    elif type_session == \"single-ses\":\n",
-    "        raise Exception(\"not supported yet!\")\n",
-    "elif which_dataset == \"HBN\":  # HBN data:\n",
-    "    if type_session == \"single-ses\":\n",
-    "        input_ds = \"/cbica/projects/BABS/data/rawdata_HBN\"   # datalad sibling in BABS cubic project\n",
-    "    elif type_session == \"multi-ses\":\n",
-    "        raise Exception(\"HBN is a single-ses data!\")\n",
-    "\n",
-    "\n",
-    "project_name = \"test_babs_\" + type_session\n",
-    "# Based on which dataset:\n",
-    "if which_dataset == \"HBN\":   # HBN data:\n",
-    "    project_name += \"_HBN\"\n",
-    "# Based on which BIDS App:\n",
-    "if flag_instance == \"toybidsapp\":\n",
-    "    input_cli = [[\"BIDS\", input_ds]]\n",
-    "    bidsapp = \"toybidsapp\"\n",
-    "    container_name = bidsapp + \"-0-0-5\"\n",
-    "elif flag_instance in [\"fmriprep\", \"fmriprep_anatonly\"]:\n",
-    "    bidsapp = \"fmriprep\"\n",
-    "    container_name = bidsapp + \"-20-2-3\"\n",
-    "elif flag_instance == \"qsiprep\":\n",
-    "    bidsapp = \"qsiprep\"\n",
-    "    container_name = bidsapp + \"-0-16-0RC3\"\n",
-    "else:\n",
-    "    raise Exception(\"`flag_instance` is not QSIPrep or fMRIPrep!\")\n",
-    "\n",
-    "project_name += \"_\" + flag_instance\n",
-    "\n",
-    "\n",
-    "# Container:\n",
-<<<<<<< HEAD
-    "container_ds = op.join(where_project, bidsapp + \"-container\")  \n",
-    "if flag_where == \"local\":\n",
-    "    # container_ds += \"-docker\"   # add \"docker\" at the end\n",
-    "    container_ds = op.join(where_project, \"toybidsapp-container-docker\")\n",
-=======
-    "if flag_where == \"cubic\":\n",
-    "    container_ds = op.join(where_project, bidsapp + \"-container\")  \n",
-    "elif flag_where == \"local\":\n",
-    "    container_ds = op.join(where_project, \"toybidsapp-container-docker\")  # just use toybidsapp to test out\n",
->>>>>>> 18b9de84
-    "container_config_yaml_file = op.join(where_notebooks, \"example_container_\" + flag_instance + \".yaml\")\n",
-    "\n",
-    "list_sub_file = op.join(where_notebooks, \"initial_sub_list_\" + type_session + \".csv\")\n",
-    "# list_sub_file = None"
-   ]
-  },
-  {
-   "cell_type": "markdown",
-   "metadata": {},
-   "source": [
-    "Let's pass these arguments into `babs-init` CLI:"
-   ]
-  },
-  {
-   "cell_type": "code",
-<<<<<<< HEAD
-   "execution_count": 4,
-=======
-   "execution_count": 12,
->>>>>>> 18b9de84
-   "metadata": {},
-   "outputs": [
-    {
-     "name": "stdout",
-     "output_type": "stream",
-     "text": [
-      "The command to execute:\n",
-      "babs-init \\\n",
-<<<<<<< HEAD
-      "\t--where_project /cbica/projects/BABS/data \\\n",
-      "\t--project_name test_babs_multi-ses_toybidsapp \\\n",
-      "\t--input BIDS /random/path \\\n",
-      "\t--list_sub_file /cbica/projects/BABS/babs/notebooks/initial_sub_list_multi-ses.csv \\\n",
-      "\t--container_ds /cbica/projects/BABS/data/toybidsapp-container \\\n",
-      "\t--container_name toybidsapp-0-0-5 \\\n",
-      "\t--container_config_yaml_file /cbica/projects/BABS/babs/notebooks/example_container_toybidsapp.yaml \\\n",
-=======
-      "\t--where_project /Users/cztemp/Desktop/Satterthwaite_Lab/datalad_wrapper/data \\\n",
-      "\t--project_name test_babs_multi-ses_fmriprep \\\n",
-      "\t--input BIDS /Users/cztemp/Desktop/Satterthwaite_Lab/datalad_wrapper/data/w2nu3 \\\n",
-      "\t--container_ds /Users/cztemp/Desktop/Satterthwaite_Lab/datalad_wrapper/data/toybidsapp-container-docker \\\n",
-      "\t--container_name fmriprep-20-2-3 \\\n",
-      "\t--container_config_yaml_file /Users/cztemp/Desktop/Satterthwaite_Lab/datalad_wrapper/babs/notebooks/example_container_fmriprep.yaml \\\n",
->>>>>>> 18b9de84
-      "\t--type_session multi-ses \\\n",
-      "\t--type_system sge\n"
-     ]
-    }
-   ],
-   "source": [
-    "cmd = \"babs-init \\\\\\n\"\n",
-    "cmd += \"\\t\" + \"--where_project \" + where_project + \" \\\\\\n\"\n",
-    "cmd += \"\\t\" + \"--project_name \" + project_name + \" \\\\\\n\"\n",
-    "cmd += \"\\t\" + \"--input \" + \"BIDS\" + \" \" + input_ds + \" \\\\\\n\"\n",
-    "if list_sub_file is not None:\n",
-    "    cmd += \"\\t\" + \"--list_sub_file \" + list_sub_file + \" \\\\\\n\"\n",
-    "cmd += \"\\t\" + \"--container_ds \" + container_ds + \" \\\\\\n\"\n",
-    "cmd += \"\\t\" + \"--container_name \" + container_name + \" \\\\\\n\"\n",
-    "cmd += \"\\t\" + \"--container_config_yaml_file \" + container_config_yaml_file + \" \\\\\\n\"\n",
-    "cmd += \"\\t\" + \"--type_session \" + type_session + \" \\\\\\n\"\n",
-    "cmd += \"\\t\" + \"--type_system \" + \"sge\"\n",
-    "\n",
-    "print(\"The command to execute:\")\n",
-    "print(cmd)\n"
-   ]
-  },
-  {
-   "cell_type": "code",
-   "execution_count": null,
-   "metadata": {},
-   "outputs": [],
-   "source": [
-    "!($cmd)"
-   ]
-  }
- ],
- "metadata": {
-  "kernelspec": {
-   "display_name": "mydatalad",
-   "language": "python",
-   "name": "python3"
-  },
-  "language_info": {
-   "codemirror_mode": {
-    "name": "ipython",
-    "version": 3
-   },
-   "file_extension": ".py",
-   "mimetype": "text/x-python",
-   "name": "python",
-   "nbconvert_exporter": "python",
-   "pygments_lexer": "ipython3",
-   "version": "3.9.16"
-  },
-  "orig_nbformat": 4,
-  "vscode": {
-   "interpreter": {
-<<<<<<< HEAD
-    "hash": "3607342bbedf184dff2663f4815ec87dae3a61156c015bdcd6148f0802eb1c38"
-=======
-    "hash": "328a7917d6bd3422b1a66a799af21e89562158f1d3d91ddb7765dfb0587d06ff"
->>>>>>> 18b9de84
-   }
-  }
- },
- "nbformat": 4,
- "nbformat_minor": 2
+    "cells": [
+        {
+            "cell_type": "markdown",
+            "metadata": {},
+            "source": [
+                "This jupyter notebook is to show function `babs-init`."
+            ]
+        },
+        {
+            "cell_type": "code",
+            "execution_count": 2,
+            "metadata": {},
+            "outputs": [],
+            "source": [
+                "# See `README_howtorun_show_babs_init_ipynb.md` for how to run this file!\n",
+                "\n",
+                "# Clone out:\n",
+                "#   datalad clone ria+file:///path/to/<container>/output_ria#~data singleORmulti-ses_<container>_outputs\n",
+                "# If you want to change `project_root`'s foldername, also change `output_ria/alias/data` symlink:\n",
+                "    # cd output_ria/alias\n",
+                "    # ln -sf /new/full/path/to/output_ria/xxx/xxx-xxx-xxx-xxx data\n",
+                "\n",
+                "# flake8: noqa\n",
+                "\n",
+                "# set up how Jupyter notebook behaves:\n",
+                "from IPython.core.interactiveshell import InteractiveShell\n",
+                "InteractiveShell.ast_node_interactivity = 'all'   # print all outputs\n",
+                "\n",
+                "import os\n",
+                "import os.path as op"
+            ]
+        },
+        {
+            "cell_type": "markdown",
+            "metadata": {},
+            "source": [
+                "There are several arguments when calling `babs-init`:"
+            ]
+        },
+        {
+            "cell_type": "code",
+            "execution_count": 3,
+            "metadata": {},
+            "outputs": [],
+            "source": [
+                "# This notebook only accepts toybidsapp, qsiprep or fmriprep or fmriprep_anatonly (input ds: BIDS)\n",
+                "# ++++++++++++++++++++++++++++++++++\n",
+                "flag_instance = \"toybidsapp\"\n",
+                "type_session = \"multi-ses\"\n",
+                "which_dataset = \"toy_fake\"    # \"toy_fake\", \"toy_real\", \"HBN\"\n",
+                "\n",
+                "flag_where = \"local\"     # \"cubic\" or \"local\"\n",
+                "# ++++++++++++++++++++++++++++++++++\n",
+                "\n",
+                "# where:\n",
+                "if flag_where == \"cubic\":\n",
+                "    where_root = \"/cbica/projects/BABS\"\n",
+                "    where_project = op.join(where_root, \"data\")\n",
+                "    where_notebooks = op.join(where_root, \"babs/notebooks\")\n",
+                "elif flag_where == \"local\":\n",
+                "    where_root = \"/Users/cztemp/Desktop/Satterthwaite_Lab/datalad_wrapper\"  # change this back after laptop's back\n",
+                "    where_project = op.join(where_root, \"data\")\n",
+                "    where_notebooks = op.join(where_root, \"babs/notebooks\")\n",
+                "else:\n",
+                "    raise Exception(\"not valid `flag_where`!\")\n",
+                "\n",
+                "# Input dataset:\n",
+                "if which_dataset == \"toy_fake\":\n",
+                "    if type_session == \"multi-ses\":\n",
+                "        # input_ds = op.join(where_project, \"w2nu3\")   # TODO: change back!\n",
+                "        input_ds = \"/random/path\"\n",
+                "    elif type_session == \"single-ses\":\n",
+                "        input_ds = op.join(where_project, \"t8urc\")\n",
+                "elif which_dataset == \"toy_real\":  # real data:\n",
+                "    if type_session == \"multi-ses\":\n",
+                "        # input_ds = \"/cbica/projects/RBC/chenying_practice/data_for_babs/NKI/data_hashedID_bids\"\n",
+                "        input_ds = \"/cbica/projects/BABS/data/testdata_NKI/data_hashedID_bids\"\n",
+                "    elif type_session == \"single-ses\":\n",
+                "        raise Exception(\"not supported yet!\")\n",
+                "elif which_dataset == \"HBN\":  # HBN data:\n",
+                "    if type_session == \"single-ses\":\n",
+                "        input_ds = \"/cbica/projects/BABS/data/rawdata_HBN\"   # datalad sibling in BABS cubic project\n",
+                "    elif type_session == \"multi-ses\":\n",
+                "        raise Exception(\"HBN is a single-ses data!\")\n",
+                "\n",
+                "\n",
+                "project_name = \"test_babs_\" + type_session\n",
+                "# Based on which dataset:\n",
+                "if which_dataset == \"HBN\":   # HBN data:\n",
+                "    project_name += \"_HBN\"\n",
+                "# Based on which BIDS App:\n",
+                "if flag_instance == \"toybidsapp\":\n",
+                "    input_cli = [[\"BIDS\", input_ds]]\n",
+                "    bidsapp = \"toybidsapp\"\n",
+                "    container_name = bidsapp + \"-0-0-5\"\n",
+                "elif flag_instance in [\"fmriprep\", \"fmriprep_anatonly\"]:\n",
+                "    bidsapp = \"fmriprep\"\n",
+                "    container_name = bidsapp + \"-20-2-3\"\n",
+                "elif flag_instance == \"qsiprep\":\n",
+                "    bidsapp = \"qsiprep\"\n",
+                "    container_name = bidsapp + \"-0-16-0RC3\"\n",
+                "else:\n",
+                "    raise Exception(\"`flag_instance` is not QSIPrep or fMRIPrep!\")\n",
+                "\n",
+                "project_name += \"_\" + flag_instance\n",
+                "\n",
+                "\n",
+                "# Container:\n",
+                "container_ds = op.join(where_project, bidsapp + \"-container\")  \n",
+                "if flag_where == \"local\":\n",
+                "    # container_ds += \"-docker\"   # add \"docker\" at the end\n",
+                "    container_ds = op.join(where_project, \"toybidsapp-container-docker\")\n",
+                "container_config_yaml_file = op.join(where_notebooks, \"example_container_\" + flag_instance + \".yaml\")\n",
+                "\n",
+                "list_sub_file = op.join(where_notebooks, \"initial_sub_list_\" + type_session + \".csv\")\n",
+                "# list_sub_file = None"
+            ]
+        },
+        {
+            "cell_type": "markdown",
+            "metadata": {},
+            "source": [
+                "Let's pass these arguments into `babs-init` CLI:"
+            ]
+        },
+        {
+            "cell_type": "code",
+            "execution_count": 4,
+            "metadata": {},
+            "outputs": [
+                {
+                    "name": "stdout",
+                    "output_type": "stream",
+                    "text": [
+                        "The command to execute:\n",
+                        "babs-init \\\n",
+                        "\t--where_project /cbica/projects/BABS/data \\\n",
+                        "\t--project_name test_babs_multi-ses_toybidsapp \\\n",
+                        "\t--input BIDS /random/path \\\n",
+                        "\t--list_sub_file /cbica/projects/BABS/babs/notebooks/initial_sub_list_multi-ses.csv \\\n",
+                        "\t--container_ds /cbica/projects/BABS/data/toybidsapp-container \\\n",
+                        "\t--container_name toybidsapp-0-0-5 \\\n",
+                        "\t--container_config_yaml_file /cbica/projects/BABS/babs/notebooks/example_container_toybidsapp.yaml \\\n",
+                        "\t--type_session multi-ses \\\n",
+                        "\t--type_system sge\n"
+                    ]
+                }
+            ],
+            "source": [
+                "cmd = \"babs-init \\\\\\n\"\n",
+                "cmd += \"\\t\" + \"--where_project \" + where_project + \" \\\\\\n\"\n",
+                "cmd += \"\\t\" + \"--project_name \" + project_name + \" \\\\\\n\"\n",
+                "cmd += \"\\t\" + \"--input \" + \"BIDS\" + \" \" + input_ds + \" \\\\\\n\"\n",
+                "if list_sub_file is not None:\n",
+                "    cmd += \"\\t\" + \"--list_sub_file \" + list_sub_file + \" \\\\\\n\"\n",
+                "cmd += \"\\t\" + \"--container_ds \" + container_ds + \" \\\\\\n\"\n",
+                "cmd += \"\\t\" + \"--container_name \" + container_name + \" \\\\\\n\"\n",
+                "cmd += \"\\t\" + \"--container_config_yaml_file \" + container_config_yaml_file + \" \\\\\\n\"\n",
+                "cmd += \"\\t\" + \"--type_session \" + type_session + \" \\\\\\n\"\n",
+                "cmd += \"\\t\" + \"--type_system \" + \"sge\"\n",
+                "\n",
+                "print(\"The command to execute:\")\n",
+                "print(cmd)\n"
+            ]
+        },
+        {
+            "cell_type": "code",
+            "execution_count": null,
+            "metadata": {},
+            "outputs": [],
+            "source": [
+                "!($cmd)"
+            ]
+        }
+    ],
+    "metadata": {
+        "kernelspec": {
+            "display_name": "mydatalad",
+            "language": "python",
+            "name": "python3"
+        },
+        "language_info": {
+            "codemirror_mode": {
+                "name": "ipython",
+                "version": 3
+            },
+            "file_extension": ".py",
+            "mimetype": "text/x-python",
+            "name": "python",
+            "nbconvert_exporter": "python",
+            "pygments_lexer": "ipython3",
+            "version": "3.9.16"
+        },
+        "orig_nbformat": 4,
+        "vscode": {
+            "interpreter": {
+                "hash": "3607342bbedf184dff2663f4815ec87dae3a61156c015bdcd6148f0802eb1c38"
+            }
+        }
+    },
+    "nbformat": 4,
+    "nbformat_minor": 2
 }