--- conflicted
+++ resolved
@@ -2,13 +2,8 @@
 Will submit a test job for testing; will take longer time.
 Below is the configuration information saved during `babs init` in file 'analysis/code/babs_proj_config.yaml':
 
-<<<<<<< HEAD
 processing_level: session
-type_system: sge
-=======
-type_session: multi-ses
 queue: sge
->>>>>>> 354c3479
 input_ds:
   $INPUT_DATASET_#1:
     name: BIDS
