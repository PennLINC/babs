--- conflicted
+++ resolved
@@ -51,19 +51,7 @@
 
     babs status \
         /path/to/my_BABS_project \
-<<<<<<< HEAD
         --container-config-yaml-file /path/to/container_config.yaml
-=======
-        --container-config /path/to/container_config.yaml \
-        --job-account
-
-When using ``--job-account``, you should also use ``--container-config``.
-
-.. developer's note: seems like if only using `--job-account` without `--container-config`,
-..  although job account commands will be called (taking more time),
-..  it won't report the message e.g., "Among job(s) that are failed and don't have alert message in log files:"
-..  This is probably because the "alert_message" was cleared up, so no job has "BABS: No alert message found in log files."
->>>>>>> 354c3479
 
 Job resubmission
 ------------------
