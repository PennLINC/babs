--- conflicted
+++ resolved
@@ -140,13 +140,8 @@
         --container_ds /path/to/toybidsapp-container \
         --container_name toybidsapp-0-0-7 \
         --container_config /path/to/container_toybidsapp.yaml \
-<<<<<<< HEAD
         --processing_level session \
-        --type_system sge \
-=======
-        --type_session multi-ses \
         --queue sge \
->>>>>>> 354c3479
         /path/to/a/folder/holding/BABS/project/my_BABS_project
 
 Example command if you have more than one input datasets, e.g., raw BIDS data, and fMRIPrep
