##################################################
``babs init``: Initialize a BABS project
##################################################

.. contents:: Table of Contents

**********************
Command-Line Arguments
**********************

.. argparse::
   :ref: babs.cli._parse_init
   :prog: babs init

   --datasets : @after
      Examples: ``--datasets BIDS=/path/to/BIDS_datalad_dataset``;
      ``--datasets raw_BIDS=https://osf.io/t8urc/``.

      ``<name>`` is defined by yourself. Please see section
      :ref:`how-to-define-name-of-input-dataset` below for general guidelines
      and specific restrictions.

   --keep_if_failed, --keep-if-failed : @after
      These words below somehow refuse to appear in the built docs...
      Please refer to below section
      here: :ref:`what-if-babs-init-fails` for details.


**********************
Detailed description
**********************

--------------------------------------------------------------------
How to prepare input dataset, container, and container's YAML file?
--------------------------------------------------------------------

Please see document :ref:`preparation` for how to prepare these inputs.

.. _how-to-define-name-of-input-dataset:

------------------------------------------------------------------------------
How to define the input dataset's name ``<name>`` in ``babs init --datasets``?
------------------------------------------------------------------------------

**General guideline**: a string you think that's informative.
Examples are ``BIDS``, ``freesurfer``.

**Specific restrictions**:

1. If you have **more than one** input BIDS dataset (i.e., more than one ``--datasets``),
   please make sure the ``<name>`` is different for each dataset;
2. If an input BIDS dataset is a **zipped dataset**, i.e., files are zipped files, such as BIDS data
   derivatives from another BABS project:

    #. You must name it with pattern in the zip filenames
       so that ``babs init`` knows which zip file you want to use for a subject or session.
       For example, one of your input dataset is BIDS derivates of fMRIPrep, which includes zip
       files of ``sub-xx*_freesurfer*.zip`` and ``sub-xx*_fmriprep*.zip``. If you'd like to feed
       ``freesurfer`` results zip files into current BABS project, then you should name this input
       dataset as ``freesurfer``. If you name it a random name like ``BIDS_derivatives``, as this
       is not a pattern found in these zip files, ``babs init`` will fail.
    #. In addition, the zip files named with such pattern (e.g., ``*freesurfer*.zip``)
       should include a folder named
       as the same name too (e.g., a folder called ``freesurfer``).
    #. For example,
       in multi-session, zipped fMRIPrep derivatives data (e.g., https://osf.io/k9zw2/)::

            sub-01_ses-A_freesurfer-20.2.3.zip
            ├── freesurfer
            │   ├── fsaverage
            │   └── sub-01
            sub-01_ses-B_freesurfer-20.2.3.zip
            ├── freesurfer
            │   ├── fsaverage
            │   └── sub-02
            etc

--------------------------------------------------------
How is the list of subjects (and sessions) determined?
--------------------------------------------------------
A list of subjects (and sessions) will be determined when running ``babs init``,
and will be saved in a CSV file called named ``sub_final_inclu.csv`` (for single-session dataset)
or ``sub_ses_final_inclu.csv`` (for multiple-session dataset),
located at ``/path/to/my_BABS_project/analysis/code``.

**To filter subjects and sessions**, use ``babs init`` with ``--list-sub-file /path/to/subject/list/csv/file``. Examples: `Single-session example <https://github.com/PennLINC/babs/blob/ba32e8fd2d6473466d3c33a1b17dfffc4438d541/notebooks/initial_sub_list_single-ses.csv>`_, `Multi-session example <https://github.com/PennLINC/babs/blob/ba32e8fd2d6473466d3c33a1b17dfffc4438d541/notebooks/initial_sub_list_multi-ses.csv>`_.

See :ref:`list_included_subjects` for how this list is determined.

.. _what-if-babs-init-fails:

--------------------------------------------------------------------
What if ``babs init`` fails?
--------------------------------------------------------------------

If ``babs init`` fails, by default it will remove ("clean up") the created, failed BABS project.

When this happens, if you hope to use ``babs check-setup`` to debug what's wrong, you'll notice that
the failed BABS project has been cleaned and it's not ready to run ``babs check-setup`` yet. What you need
to do are as follows:

#. Run ``babs init`` with ``--keep-if-failed`` turned on.

    * In this way, the failed BABS project will be kept.

#. Then you can run ``babs check-setup`` for diagnosis.
#. After you know what's wrong, please remove the failed BABS project
   with following commands::

    cd <project_root>/analysis    # replace `<project_root>` with the path to your BABS project

    # Remove input dataset(s) one by one:
    datalad remove -d inputs/data/<input_ds_name>   # replace `<input_ds_name>` with each input dataset's name
    # repeat above step until all input datasets have been removed.
    # if above command leads to "drop impossible" due to modified content, add `--reckless modification` at the end

    git annex dead here
    datalad push --to input
    datalad push --to output

    cd ..
    pwd   # this prints `<project_root>`; you can copy it in case you forgot
    cd ..   # outside of `<project_root>`
    rm -rf <project_root>

   If you don't remove the failed BABS project, you cannot overwrite it by running ``babs init`` again.


**********************
Example commands
**********************

Example ``babs init`` command for toy BIDS App + multi-session data on
an SGE cluster:

.. code-block:: bash

    babs init \
<<<<<<< HEAD
        --input BIDS /path/to/BIDS_datalad_dataset \
=======
        --where_project /path/to/a/folder/holding/BABS/project \
        --project_name my_BABS_project \
        --datasets BIDS=/path/to/BIDS_datalad_dataset \
>>>>>>> 0b57fa64
        --container_ds /path/to/toybidsapp-container \
        --container_name toybidsapp-0-0-7 \
        --container_config_yaml_file /path/to/container_toybidsapp.yaml \
        --type_session multi-ses \
        --type_system sge \
        /path/to/a/folder/holding/BABS/project/my_BABS_project

Example command if you have more than one input datasets, e.g., raw BIDS data, and fMRIPrep
with FreeSurfer results ingressed. The 2nd dataset is also result from another BABS project -
a zipped dataset has filenames in patterns of 'sub-xx*_freesurfer*.zip'.
Therefore, the 2nd input dataset should be named as 'freesurfer', a keyword in filename:

.. code-block:: bash

    babs init \
        ... \
        --datasets \
        BIDS=/path/to/BIDS_datalad_dataset \
        freesurfer=/path/to/freesurfer_results_datalad_dataset \
        ...

***************
Debugging
***************

----------------------------------------
Error when cloning an input dataset
----------------------------------------
What happened: After ``babs init`` prints out a message like this:
``Cloning input dataset #x: '/path/to/input_dataset'``, there was an error message that includes this information:
``err: 'fatal: repository '/path/to/input_dataset' does not exist'``.

Diagnosis: This means that the specified path to this input dataset (i.e., in ``--datasets``) was not valid;
there is no DataLad dataset there.

How to solve the problem: Fix this path. To confirm the updated path is valid, you can try cloning
it to a temporary directory with ``datalad clone /updated/path/to/input_dataset``. If it is successful,
you can go ahead rerun ``babs init``.

**********************
See also
**********************

* :doc:`preparation`
* :doc:`create_babs_project`<|MERGE_RESOLUTION|>--- conflicted
+++ resolved
@@ -136,13 +136,7 @@
 .. code-block:: bash
 
     babs init \
-<<<<<<< HEAD
-        --input BIDS /path/to/BIDS_datalad_dataset \
-=======
-        --where_project /path/to/a/folder/holding/BABS/project \
-        --project_name my_BABS_project \
         --datasets BIDS=/path/to/BIDS_datalad_dataset \
->>>>>>> 0b57fa64
         --container_ds /path/to/toybidsapp-container \
         --container_name toybidsapp-0-0-7 \
         --container_config_yaml_file /path/to/container_toybidsapp.yaml \
