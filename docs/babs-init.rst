--- conflicted
+++ resolved
@@ -136,11 +136,6 @@
 .. code-block:: bash
 
     babs init \
-<<<<<<< HEAD
-        --where_project /path/to/a/folder/holding/BABS/project \
-        --project_name my_BABS_project \
-=======
->>>>>>> c37a870d
         --datasets BIDS=/path/to/BIDS_datalad_dataset \
         --container_ds /path/to/toybidsapp-container \
         --container_name toybidsapp-0-0-7 \
