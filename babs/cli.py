--- conflicted
+++ resolved
@@ -11,19 +11,11 @@
 from filelock import FileLock, Timeout
 
 from babs.babs import BABS, InputDatasets, System
-<<<<<<< HEAD
-
-# import sys
-# from datalad.interface.base import build_doc
-# from babs.core_functions import babs_init, babs_submit, babs_status
-from babs.utils import (
-    ToDict,
-=======
+
 from babs.utils import (
     ToDict,
     _path_does_not_exist,
     _path_exists,
->>>>>>> c37a870d
     create_job_status_csv,
     get_datalad_version,
     read_job_status_csv,
@@ -165,12 +157,7 @@
 
 
 def babs_init_main(
-<<<<<<< HEAD
-    where_project: str,
-    project_name: str,
-=======
     project_root: Path,
->>>>>>> c37a870d
     datasets: dict,
     list_sub_file: str,
     container_ds: str,
@@ -184,16 +171,9 @@
 
     Parameters
     ----------
-<<<<<<< HEAD
-    where_project: str
-        absolute path to the directory where the project will be created
-    project_name: str
-        the babs project name
-=======
     project_root : pathlib.Path
         The path to the directory where the BABS project will be located.
         This folder will be automatically created.
->>>>>>> c37a870d
     datasets : dictionary
         Keys are the names of the input BIDS datasets, and values are the paths to the input BIDS
         datasets.
