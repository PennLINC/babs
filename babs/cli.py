"""This provides command-line interfaces of babs functions"""

import argparse
import os
import traceback
import warnings
<<<<<<< HEAD
=======
from functools import partial
>>>>>>> c37a870d
from pathlib import Path

import pandas as pd
from filelock import FileLock, Timeout

from babs.babs import BABS, InputDatasets, System
from babs.utils import (
    ToDict,
    _path_does_not_exist,
    _path_exists,
    create_job_status_csv,
    get_datalad_version,
    read_job_status_csv,
    read_yaml,
    validate_type_session,
)


def _parse_init():
    """Create and configure the argument parser for the `babs init` command.

    It includes a description and formatter class, and adds arguments for the command.

    Returns
    -------
    argparse.ArgumentParser
    """
    parser = argparse.ArgumentParser(
        description='Initialize a BABS project and bootstrap scripts that will be used later.',
        formatter_class=argparse.ArgumentDefaultsHelpFormatter,
    )
    PathDoesNotExist = partial(_path_does_not_exist, parser=parser)

    parser.add_argument(
        'project_root',
        type=PathDoesNotExist,
        metavar='PATH',
        help=(
            'Absolute path to the directory where the BABS project will be located. '
            'This folder will be automatically created.'
        ),
    )
    parser.add_argument(
        '--datasets',
        action=ToDict,
        metavar='NAME=PATH',
        type=str,
        nargs='+',
        help=(
            'Input BIDS datasets. '
            'These must be provided as named folders '
            '(e.g., `--datasets smriprep=/path/to/smriprep`).'
        ),
        required=True,
    )
    parser.add_argument(
        '--list_sub_file',
        '--list-sub-file',  # optional flag
        type=str,
        help='Path to the CSV file that lists the subject (and sessions) to analyze; '
        ' If there is no such file, please not to specify this flag.'
        " Single-session data: column of 'sub_id';"
        " Multi-session data: columns of 'sub_id' and 'ses_id'.",
    )
    parser.add_argument(
        '--container_ds',
        '--container-ds',
        help='Path to the container DataLad dataset',
        required=True,
    )
    parser.add_argument(
        '--container_name',
        '--container-name',
        help='The name of the BIDS App container, i.e.,'
        ' the ``<image NAME>`` used when running ``datalad containers-add <image NAME>``.'
        " Importantly, this should include the BIDS App's name"
        ' to make sure the bootstrap scripts are set up correctly;'
        ' Also, the version number should be added, too.'
        ' ``babs init`` is not case sensitive to this ``--container_name``.'
        ' Example: ``toybidsapp-0-0-7`` for toy BIDS App version 0.0.7.',
        # ^^ the BIDS App's name is used to determine: e.g., whether needs/details in $filterfile
        required=True,
    )
    parser.add_argument(
        '--container_config_yaml_file',
        '--container-config-yaml-file',
        help='Path to a YAML file that contains the configurations'
        ' of how to run the BIDS App container',
    )
    parser.add_argument(
        '--type_session',
        '--type-session',
        choices=[
            'single-ses',
            'single_ses',
            'single-session',
            'single_session',
            'multi-ses',
            'multi_ses',
            'multiple-ses',
            'multiple_ses',
            'multi-session',
            'multi_session',
            'multiple-session',
            'multiple_session',
        ],
        help="Whether the input dataset is single-session ['single-ses'] "
        "or multiple-session ['multi-ses']",
        required=True,
    )
    parser.add_argument(
        '--type_system',
        '--type-system',
        choices=['sge', 'slurm'],
        help='The name of the job scheduling type_system that you will use.',
        required=True,
    )
    parser.add_argument(
        '--keep_if_failed',
        '--keep-if-failed',
        action='store_true',
        # ^^ if `--keep-if-failed` is specified, args.keep_if_failed = True; otherwise, False
        help='If ``babs init`` fails with error, whether to keep the created BABS project.'
        " By default, you don't need to turn this option on."
        ' However, when ``babs init`` fails and you hope to use ``babs check-setup``'
        ' to diagnose, please turn it on to rerun ``babs init``,'
        ' then run ``babs check-setup``.'
        " Please refer to section below 'What if ``babs init`` fails?' for details.",
        #      ^^ in `babs init.rst`, pointed to below section for more
    )

    return parser


def _enter_init(argv=None):
    """Entry point for `babs-init` command.

    This function is deprecated and will be removed in a future release.
    Please use `babs init` instead.
    """
    warnings.warn(
        'babs-init is deprecated and will be removed in the future. Please use babs init.',
        DeprecationWarning,
        stacklevel=2,
    )
    options = _parse_init().parse_args(argv)
    args = vars(options).copy()
    babs_init_main(**args)


def babs_init_main(
    project_root: Path,
    datasets: dict,
    list_sub_file: str,
    container_ds: str,
    container_name: str,
    container_config_yaml_file: str,
    type_session: str,
    type_system: str,
    keep_if_failed: bool,
):
    """This is the core function of babs init.

    Parameters
    ----------
    project_root : pathlib.Path
        The path to the directory where the BABS project will be located.
        This folder will be automatically created.
    datasets : dictionary
        Keys are the names of the input BIDS datasets, and values are the paths to the input BIDS
        datasets.
    list_sub_file: str or None
        Path to the CSV file that lists the subject (and sessions) to analyze;
        or `None` if CLI's flag isn't specified
        single-ses data: column of 'sub_id';
        multi-ses data: columns of 'sub_id' and 'ses_id'
    container_ds: str
        path to the container datalad dataset
    container_name: str
        name of the container, best to include version number.
        e.g., 'fmriprep-0-0-0'
    container_config_yaml_file: str
        Path to a YAML file that contains the configurations
        of how to run the BIDS App container
    type_session: str
        multi-ses or single-ses
    type_system: str
        sge or slurm
    keep_if_failed: bool
        If `babs init` failed with error, whether to keep the created BABS project.
    """
    # =================================================================
    # Sanity checks:
    # =================================================================
    # check if it exists: if so, raise error
    if project_root.exists():
        raise ValueError(
            f"The project folder '{project_root}' already exists! "
            "`babs init` won't proceed to overwrite this folder."
        )

    # check if parent directory exists:
    if not project_root.parent.exists():
        raise ValueError(
            f"The parent folder '{project_root.parent}' does not exist! `babs init` won't proceed."
        )

    # check if parent directory is writable:
    if not os.access(project_root.parent, os.W_OK):
        raise ValueError(
            f"The parent folder '{project_root.parent}' is not writable! "
            "`babs init` won't proceed."
        )

    # print datalad version:
    #   if no datalad is installed, will raise error
    print('DataLad version: ' + get_datalad_version())

    # validate `type_session`:
    type_session = validate_type_session(type_session)

    # input dataset:
    input_ds = InputDatasets(datasets)
    input_ds.get_initial_inclu_df(list_sub_file, type_session)

    # Note: not to perform sanity check on the input dataset re: if it exists
    #   as: 1) robust way is to clone it, which will take longer time;
    #           so better to just leave to the real cloning when `babs init`;
    #       2) otherwise, if using "if `.datalad/config` exists" to check, then need to check
    #           if input dataset is local or not, and it's very tricky to check that...
    #       3) otherwise, if using "dlapi.status(dataset=the_input_ds)": will take long time
    #           for big dataset; in addition, also need to check if it's local or not...
    # currently solution: add notes in Debugging in `babs init` docs: `babs init.rst`

    # Create an instance of babs class:
    babs_proj = BABS(project_root, type_session, type_system)

    # Validate system's type name `type_system`:
    system = System(type_system)

    # print out key information for visual check:
    print('')
    print('project_root of this BABS project: ' + babs_proj.project_root)
    print('type of data of this BABS project: ' + babs_proj.type_session)
    print('job scheduling system of this BABS project: ' + babs_proj.type_system)
    print('')

    # Call method `babs_bootstrap()`:
    #   if success, good!
    #   if failed, and if not `keep_if_failed`: delete the BABS project `babs init` creates!
    try:
        babs_proj.babs_bootstrap(
            input_ds,
            container_ds,
            container_name,
            container_config_yaml_file,
            system,
        )
    except Exception:
        print('\n`babs init` failed! Below is the error message:')
        traceback.print_exc()  # print out the traceback error messages
        if not keep_if_failed:
            # clean up:
            print('\nCleaning up created BABS project...')
            babs_proj.clean_up(input_ds)
            print(
                'Please check the error messages above!'
                ' Then fix the problem, and rerun `babs init`.'
            )
        else:
            print('\n`--keep-if-failed` is requested, so not to clean up created BABS project.')
            print(
                'Please check the error messages above!'
                ' Then fix the problem, delete this failed BABS project,'
                ' and rerun `babs init`.'
            )


def _parse_check_setup():
    """Create and configure the argument parser for the `babs check-setup` command.

    It includes a description and formatter class, and adds arguments for the command.

    Returns
    -------
    argparse.ArgumentParser
    """

    parser = argparse.ArgumentParser(
        description='Validate setups created by ``babs init``.',
        formatter_class=argparse.ArgumentDefaultsHelpFormatter,
    )
    PathExists = partial(_path_exists, parser=parser)
    parser.add_argument(
        'project_root',
        metavar='PATH',
        help=(
            'Absolute path to the root of BABS project. '
            "For example, '/path/to/my_BABS_project/' "
            '(default is current working directory).'
        ),
        nargs='?',
        default=Path.cwd(),
        type=PathExists,
    )
    parser.add_argument(
        '--job_test',
        '--job-test',
        action='store_true',
        # ^^ if `--job-test` is specified, args.job_test = True; otherwise, False
        help='Whether to submit and run a test job. Will take longer time if doing so.',
    )

    return parser


def _enter_check_setup(argv=None):
    """Entry point for `babs-check-setup` command.

    This function is deprecated and will be removed in a future release.
    Please use `babs check-setup` instead.
    """
    warnings.warn(
        'babs-check-setup is deprecated and will be removed in the future. '
        'Please use babs check-setup.',
        DeprecationWarning,
        stacklevel=2,
    )
    options = _parse_check_setup().parse_args(argv)
    babs_check_setup_main(**vars(options))


def babs_check_setup_main(
    project_root: str,
    job_test: bool,
):
    """
    This is the core function of babs check-setup,
    which validates the setups by `babs init`.

    project_root: str
        Absolute path to the root of BABS project.
        For example, '/path/to/my_BABS_project/'.
    job_test: bool
        Whether to submit and run a test job.
    """
    # Get class `BABS` based on saved `analysis/code/babs_proj_config.yaml`:
    babs_proj, input_ds = get_existing_babs_proj(project_root)

    # Call method `babs_check_setup()`:
    babs_proj.babs_check_setup(input_ds, job_test)


def _parse_submit():
    """Create and configure the argument parser for the `babs submit` command.

    It includes a description and formatter class, and adds arguments for the command.

    Can choose one of these flags:
    --count <number of jobs to submit>  # should be larger than # of `--job`
    --all   # if specified, will submit all remaining jobs that haven't been submitted.
    --job sub-id ses-id   # can repeat

    If none of these flags are specified, will only submit one job array task.

    Returns
    -------
    argparse.ArgumentParser
    """
    parser = argparse.ArgumentParser(
        description='Submit jobs to cluster compute nodes.',
        formatter_class=argparse.ArgumentDefaultsHelpFormatter,
    )
    PathExists = partial(_path_exists, parser=parser)
    parser.add_argument(
        'project_root',
        metavar='PATH',
        help=(
            'Absolute path to the root of BABS project. '
            "For example, '/path/to/my_BABS_project/' "
            '(default is current working directory).'
        ),
        nargs='?',
        default=Path.cwd(),
        type=PathExists,
    )

    # --count, --job: can only request one of them and none of them are required.
    group = parser.add_mutually_exclusive_group(required=False)
    group.add_argument(
        '--count', type=int, help='Number of jobs to submit. It should be a positive integer.'
    )
    group.add_argument(
        '--all',
        action='store_true',
        dest='submit_all',
        # ^^ if `--all` is specified, args.all = True; otherwise, False
        help="Request to run all jobs that haven't been submitted.",
    )
    group.add_argument(
        '--job',
        action='append',  # append each `--job` as a list;
        nargs='+',
        help='The subject ID (and session ID) whose job to be submitted.'
        ' Can repeat to submit more than one job.'
        ' Format would be `--job sub-xx` for single-session dataset,'
        ' and `--job sub-xx ses-yy` for multiple-session dataset.',
    )

    return parser


def _enter_submit(argv=None):
    """Entry point for `babs-submit` command.

    This function is deprecated and will be removed in a future release.
    Please use `babs submit` instead.
    """
    warnings.warn(
        'babs-submit is deprecated and will be removed in the future. Please use babs submit.',
        DeprecationWarning,
        stacklevel=2,
    )
    options = _parse_submit().parse_args(argv)
    babs_submit_main(**vars(options))


def babs_submit_main(
    project_root: str,
    count: int,
    submit_all: bool,
    job: list,
):
    """This is the core function of ``babs submit``.

    Parameters
    ----------
    project_root: str
        absolute path to the directory of BABS project
    submit_all : bool
        whether to submit all remaining jobs
    count: int or None
        number of jobs to be submitted
        default: None (did not specify in cli)
            if `--job` is not requested, it will be changed to `1` before going
            into `babs_submit()`
        any negative int will be treated as submitting all jobs that haven't been submitted.
    job: nested list or None
        For each sub-list, the length should be 1 (for single-ses) or 2 (for multi-ses)
    """
    # Get class `BABS` based on saved `analysis/code/babs_proj_config.yaml`:
    babs_proj, _ = get_existing_babs_proj(project_root)

    # Check if this csv file has been created, if not, create it:
    create_job_status_csv(babs_proj)
    # ^^ this is required by the sanity check `check_df_job_specific`

    # Actions on `count`:
    if submit_all:  # if True:
        count = -1  # so that to submit all remaining jobs

    if count is None:
        count = 1  # if not to specify `--count`, change to 1

    # sanity check:
    if count == 0:
        raise Exception(
            '`--count 0` is not valid! Please specify a positive integer. '
            'To submit all jobs, please do not specify `--count`.'
        )

    # Actions on `job`:
    if job is not None:
        count = -1  # just in case; make sure all specified jobs will be submitted

        # sanity check:
        if babs_proj.type_session == 'single-ses':
            expected_len = 1
        elif babs_proj.type_session == 'multi-ses':
            expected_len = 2
        for i_job in range(0, len(job)):
            # expected length in each sub-list:
            assert len(job[i_job]) == expected_len, (
                'There should be '
                + str(expected_len)
                + ' arguments in `--job`,'
                + ' as input dataset(s) is '
                + babs_proj.type_session
                + '!'
            )
            # 1st argument:
            assert job[i_job][0][0:4] == 'sub-', (
                'The 1st argument of `--job`' + " should be 'sub-*'!"
            )
            if babs_proj.type_session == 'multi-ses':
                # 2nd argument:
                assert job[i_job][1][0:4] == 'ses-', (
                    'The 2nd argument of `--job`' + " should be 'ses-*'!"
                )

        # turn into a pandas DataFrame:
        if babs_proj.type_session == 'single-ses':
            df_job_specified = pd.DataFrame(
                None, index=list(range(0, len(job))), columns=['sub_id']
            )
        elif babs_proj.type_session == 'multi-ses':
            df_job_specified = pd.DataFrame(
                None, index=list(range(0, len(job))), columns=['sub_id', 'ses_id']
            )
        for i_job in range(0, len(job)):
            df_job_specified.at[i_job, 'sub_id'] = job[i_job][0]
            if babs_proj.type_session == 'multi-ses':
                df_job_specified.at[i_job, 'ses_id'] = job[i_job][1]

        # sanity check:
        df_job_specified = check_df_job_specific(
            df_job_specified, babs_proj.job_status_path_abs, babs_proj.type_session, 'babs submit'
        )
    else:  # `job` is None:
        df_job_specified = None

    # Call method `babs_submit()`:
    babs_proj.babs_submit(count, df_job_specified)


def _parse_status():
    """Create and configure the argument parser for the `babs status` command.

    It includes a description and formatter class, and adds arguments for the command.

    Returns
    -------
    argparse.ArgumentParser
    """
    parser = argparse.ArgumentParser(
        description='Check job status in a BABS project.',
        formatter_class=argparse.ArgumentDefaultsHelpFormatter,
    )
    PathExists = partial(_path_exists, parser=parser)
    parser.add_argument(
        'project_root',
        metavar='PATH',
        help=(
            'Absolute path to the root of BABS project. '
            "For example, '/path/to/my_BABS_project/' "
            '(default is current working directory).'
        ),
        nargs='?',
        default=Path.cwd(),
        type=PathExists,
    )
    parser.add_argument(
        '--resubmit',
        action='append',  # append each `--resubmit` as a list;
        # ref: https://docs.python.org/3/library/argparse.html
        nargs=1,  # expect 1 argument per `--resubmit` from the command line;
        choices=['failed', 'pending'],
        # NOTE: ^^ not to include 'stalled' as it has not been tested yet.
        metavar=('condition to resubmit'),
        help='Resubmit jobs with what kind of status.'
        ' ``failed``: Jobs that failed, i.e.,'
        ' jobs that are out of queue but do not have results pushed to output RIA.'
        ' The list of failed jobs can also be found by filtering jobs with'
        " ``'is_failed' = True`` in ``job_status.csv``;"
        ' ``pending``: Jobs that are pending (without error) in the queue.'
        " Example job status code of pending: 'qw' on SGE, or 'PD' on Slurm.",
    )
    # "'stalled': the previous submitted job is pending with error in the queue "
    # "(example qstat code: 'eqw')."

    parser.add_argument(
        '--resubmit-job',
        action='append',  # append each `--resubmit-job` as a list;
        nargs='+',
        help='The subject ID (and session ID) whose job to be resubmitted.'
        ' You can repeat this argument many times to request resubmissions of more than one job.'
        ' Currently, only pending or failed jobs in the request will be resubmitted.',
    )
    # ^^ NOTE: not to include 'stalled' jobs here;
    # ROADMAP: improve the strategy to deal with `eqw` (stalled) is not to resubmit,
    #                   but fix the issue - Bergman 12/20/22 email
    # NOTE: not to add `--reckless` (below), as it has not been tested yet.
    # parser.add_argument(
    #     '--reckless',
    #     action='store_true',
    #     # ^^ if `--reckless` is specified, args.reckless = True; otherwise, False
    #     help="Whether to resubmit jobs listed in `--resubmit-job`, even they're done or running."
    #     " WARNING: This hasn't been tested yet!!!")
    parser.add_argument(
        '--container_config_yaml_file',
        '--container-config-yaml-file',
        help='Path to a YAML file that contains the configurations'
        ' of how to run the BIDS App container. It may include ``alert_log_messages`` section.'
        ' ``babs status`` will use this section for failed job auditing,'
        ' by checking if any defined alert messages'
        " can be found in failed jobs' log files.",
    )
    parser.add_argument(
        '--job_account',
        '--job-account',
        action='store_true',
        # ^^ if `--job-account` is specified, args.job_account = True; otherwise, False
        help='Whether to account failed jobs, which may take some time.'
        ' When using ``--job-account``, please also add ``--container_config_yaml_file``.'
        ' If ``--resubmit failed`` or ``--resubmit-job`` (for some failed jobs)'
        ' is also requested,'
        ' this ``--job-account`` will be skipped.',
    )

    return parser


def _enter_status(argv=None):
    """Entry point for `babs-status` command.

    This function is deprecated and will be removed in a future release.
    Please use `babs status` instead.
    """
    warnings.warn(
        'babs-status is deprecated and will be removed in the future. Please use babs status.',
        DeprecationWarning,
        stacklevel=2,
    )
    options = _parse_status().parse_args(argv)
    babs_status_main(**vars(options))


def babs_status_main(
    project_root: str,
    resubmit: list,
    resubmit_job: list,
    container_config_yaml_file: str,
    job_account: bool,
    reckless: bool = False,
):
    """
    This is the core function of `babs status`.

    Parameters
    ----------
    project_root: str
        absolute path to the directory of BABS project
    resubmit: nested list or None
        each sub-list: one of 'failed', 'pending'. Not to include 'stalled' now until tested.
    resubmit_job: nested list or None
        For each sub-list, the length should be 1 (for single-ses) or 2 (for multi-ses)
    container_config_yaml_file: str or None
        Path to a YAML file that contains the configurations
        of how to run the BIDS App container.
        It may include 'alert_log_messages' section
        to be used by babs status.
    job_account: bool
        Whether to account failed jobs (e.g., using `qacct` for SGE),
        which may take some time.
    reckless: bool
        Whether to resubmit jobs listed in `--resubmit-job`, even they're done or running.
        This is hardcoded as False for now.

    Notes
    -----
    NOTE: Not to include `reckless` in `babs status` CLI for now.
    If `reckless` is added in the future,
        please make sure you remove command `args.reckless = False` below!
    Below are commented:
    reckless: bool
            Whether to resubmit jobs listed in `--resubmit-job`, even they're done or running
            This is used when `--resubmit-job`
    """
    # Get class `BABS` based on saved `analysis/code/babs_proj_config.yaml`:
    babs_proj, _ = get_existing_babs_proj(project_root)

    # Check if this csv file has been created, if not, create it:
    create_job_status_csv(babs_proj)
    # ^^ this is required by the sanity check `check_df_job_specific`

    # Get the list of resubmit conditions:
    if resubmit is not None:  # user specified --resubmit
        # e.g., [['pending'], ['failed']]
        # change nested list to a simple list:
        flags_resubmit = []
        for i in range(0, len(resubmit)):
            flags_resubmit.append(resubmit[i][0])

        # remove duplicated elements:
        flags_resubmit = list(set(flags_resubmit))  # `list(set())`: acts like "unique"

        # print message:
        print(
            'Will resubmit jobs if ' + ' or '.join(flags_resubmit) + '.'
        )  # e.g., `failed`; `failed or pending`

    else:  # `resubmit` is None:
        print('Did not request resubmit based on job states (no `--resubmit`).')
        flags_resubmit = []  # empty list

    # If `--job-account` is requested:
    if job_account:
        if 'failed' not in flags_resubmit:
            print('`--job-account` was requested; `babs status` may take longer time...')
        else:
            # this is meaningless to run `job-account` if resubmitting anyway:
            print(
                'Although `--job-account` was requested,'
                ' as `--resubmit failed` was also requested,'
                " it's meaningless to run job account on previous failed jobs,"
                ' so will skip `--job-account`'
            )

    # If `resubmit-job` is requested:
    if resubmit_job is not None:
        # sanity check:
        if babs_proj.type_session == 'single-ses':
            expected_len = 1
        elif babs_proj.type_session == 'multi-ses':
            expected_len = 2

        for i_job in range(0, len(resubmit_job)):
            # expected length in each sub-list:
            assert len(resubmit_job[i_job]) == expected_len, (
                'There should be '
                + str(expected_len)
                + ' arguments in `--resubmit-job`,'
                + ' as input dataset(s) is '
                + babs_proj.type_session
                + '!'
            )
            # 1st argument:
            assert resubmit_job[i_job][0][0:4] == 'sub-', (
                'The 1st argument of `--resubmit-job`' + " should be 'sub-*'!"
            )
            if babs_proj.type_session == 'multi-ses':
                # 2nd argument:
                assert resubmit_job[i_job][1][0:4] == 'ses-', (
                    'The 2nd argument of `--resubmit-job`' + " should be 'ses-*'!"
                )

        # turn into a pandas DataFrame:
        if babs_proj.type_session == 'single-ses':
            df_resubmit_job_specific = pd.DataFrame(
                None, index=list(range(0, len(resubmit_job))), columns=['sub_id']
            )
        elif babs_proj.type_session == 'multi-ses':
            df_resubmit_job_specific = pd.DataFrame(
                None, index=list(range(0, len(resubmit_job))), columns=['sub_id', 'ses_id']
            )

        for i_job in range(0, len(resubmit_job)):
            df_resubmit_job_specific.at[i_job, 'sub_id'] = resubmit_job[i_job][0]
            if babs_proj.type_session == 'multi-ses':
                df_resubmit_job_specific.at[i_job, 'ses_id'] = resubmit_job[i_job][1]

        # sanity check:
        df_resubmit_job_specific = check_df_job_specific(
            df_resubmit_job_specific,
            babs_proj.job_status_path_abs,
            babs_proj.type_session,
            'babs status',
        )

        if len(df_resubmit_job_specific) > 0:
            if reckless:  # if `--reckless`:
                print(
                    'Will resubmit all the job(s) listed in `--resubmit-job`,'
                    " even if they're done or running."
                )
            else:
                print(
                    'Will resubmit the job(s) listed in `--resubmit-job`,'
                    " if they're pending or failed."
                )  # not to include 'stalled'
        else:  # in theory should not happen, but just in case:
            raise Exception('There is no valid job in --resubmit-job!')

    else:  # `--resubmit-job` is None:
        df_resubmit_job_specific = None

    # Call method `babs_status()`:
    babs_proj.babs_status(
        flags_resubmit,
        df_resubmit_job_specific,
        reckless,
        container_config_yaml_file,
        job_account,
    )


def _parse_merge():
    """Create and configure the argument parser for the `babs merge` command.

    It includes a description and formatter class, and adds arguments for the command.

    Returns
    -------
    argparse.ArgumentParser
    """
    parser = argparse.ArgumentParser(
        description='Merge results and provenance from all successfully finished jobs.',
        formatter_class=argparse.ArgumentDefaultsHelpFormatter,
    )
    PathExists = partial(_path_exists, parser=parser)
    parser.add_argument(
        'project_root',
        metavar='PATH',
        help=(
            'Absolute path to the root of BABS project. '
            "For example, '/path/to/my_BABS_project/' "
            '(default is current working directory).'
        ),
        nargs='?',
        default=Path.cwd(),
        type=PathExists,
    )
    parser.add_argument(
        '--chunk-size',
        '--chunk_size',
        type=int,
        default=2000,
        help='Number of branches in a chunk when merging at a time.'
        ' We recommend using default value.',
    )
    # Matt: 5000 is not good, 2000 is appropriate.
    #   Smaller chunk is, more merging commits which is fine.
    parser.add_argument(
        '--trial-run',
        '--trial_run',
        action='store_true',
        # ^^ if `--trial-run` is specified, args.trial_run = True; otherwise, False
        help="Whether to run as a trial run which won't push the merge back to output RIA."
        ' This option should only be used by developers for testing purpose.'
        " Users: please don't turn this on!",
    )

    return parser


def _enter_merge(argv=None):
    """Entry point for `babs-merge` command.

    This function is deprecated and will be removed in a future release.
    Please use `babs merge` instead.
    """
    warnings.warn(
        'babs-merge is deprecated and will be removed in the future. Please use babs merge.',
        DeprecationWarning,
        stacklevel=2,
    )
    options = _parse_merge().parse_args(argv)
    babs_merge_main(**vars(options))


def babs_merge_main(
    project_root,
    chunk_size,
    trial_run,
):
    """
    To merge results and provenance from all successfully finished jobs.

    Parameters
    ----------
    project_root: str
        Absolute path to the root of BABS project.
    chunk_size: int
        Number of branches in a chunk when merging at a time.
    trial_run: bool
        Whether to run as a trial run which won't push the merging actions back to output RIA.
        This option should only be used by developers for testing purpose.
    """
    # Get class `BABS` based on saved `analysis/code/babs_proj_config.yaml`:
    babs_proj, _ = get_existing_babs_proj(project_root)

    # Call method `babs_merge()`:
    babs_proj.babs_merge(chunk_size, trial_run)


def _parse_unzip():
    """Create and configure the argument parser for the `babs unzip` command.

    It includes a description and formatter class, and adds arguments for the command.

    Returns
    -------
    argparse.ArgumentParser
    """
    parser = argparse.ArgumentParser(
        description='Unzip results zip files and extracts desired files',
        formatter_class=argparse.ArgumentDefaultsHelpFormatter,
    )
    PathExists = partial(_path_exists, parser=parser)
    parser.add_argument(
        'project_root',
        metavar='PATH',
        help=(
            'Absolute path to the root of BABS project. '
            "For example, '/path/to/my_BABS_project/' "
            '(default is current working directory).'
        ),
        nargs='?',
        default=Path.cwd(),
        type=PathExists,
    )
    parser.add_argument(
        '--container_config_yaml_file',
        '--container-config-yaml-file',
        help='Path to a YAML file of the BIDS App container that contains information of'
        ' what files to unzip etc.',
    )

    return parser


def _enter_unzip(argv=None):
    """Entry point for `babs-unzip` command.

    This function is deprecated and will be removed in a future release.
    Please use `babs unzip` instead.
    """
    warnings.warn(
        'babs-unzip is deprecated and will be removed in the future. Please use babs unzip.',
        DeprecationWarning,
        stacklevel=2,
    )
    options = _parse_unzip().parse_args(argv)
    babs_unzip_main(**vars(options))


def babs_unzip_main(
    project_root: str,
    container_config_yaml_file: str,
):
    """
    This is the core function of babs-unzip, which unzip results zip files
    and extracts desired files.

    project_root: str
        Absolute path to the root of BABS project.
        For example, '/path/to/my_BABS_project/'.
    container_config_yaml_file: str
        path to container's configuration YAML file.
        These two sections will be used:
        1. 'unzip_desired_filenames' - must be included
        2. 'rename_conflict_files' - optional
    """
    # container config:
    config = read_yaml(container_config_yaml_file)
    # ^^ not to use filelock here - otherwise will create `*.lock` file in user's folder

    # Sanity checks:
    if 'unzip_desired_filenames' not in config:
        raise Exception(
            "Section 'unzip_desired_filenames' is not included"
            ' in `--container_config_yaml_file`. This section is required.'
            " Path to this YAML file: '" + container_config_yaml_file + "'."
        )

    # Get class `BABS` based on saved `analysis/code/babs_proj_config.yaml`:
    babs_proj, _ = get_existing_babs_proj(project_root)

    # Call method `babs_unzip()`:
    babs_proj.babs_unzip(config)


def get_existing_babs_proj(project_root):
    """
    This is to get `babs_proj` (class `BABS`) and `input_ds` (class `InputDatasets`)
    based on existing yaml file `babs_proj_config.yaml`.
    This should be used by `babs_submit()` and `babs_status`.

    Parameters
    ----------
    project_root: str
        absolute path to the directory of BABS project
        TODO: accept relative path too, like datalad's `-d`

    Returns
    -------
    babs_proj: class `BABS`
        information about a BABS project
    input_ds: class `InputDatasets`
        information about input dataset(s)
    """

    # Sanity check: the path `project_root` exists:
    if not os.path.exists(project_root):
        raise Exception(
            f'`project_root` does not exist! Requested `project_root` was: {project_root}'
        )

    # Read configurations of BABS project from saved yaml file:
    babs_proj_config_yaml = os.path.join(project_root, 'analysis/code/babs_proj_config.yaml')
    if not os.path.exists(babs_proj_config_yaml):
        raise Exception(
            '`babs init` was not successful;'
            " there is no 'analysis/code/babs_proj_config.yaml' file!"
            ' Please rerun `babs init` to finish the setup.'
        )

    babs_proj_config = read_yaml(babs_proj_config_yaml, if_filelock=True)

    # make sure the YAML file has necessary sections:
    list_sections = ['type_session', 'type_system', 'input_ds', 'container']
    for i in range(0, len(list_sections)):
        the_section = list_sections[i]
        if the_section not in babs_proj_config:
            raise Exception(
                f"There is no section '{the_section}' in 'babs_proj_config.yaml' file "
                "in 'analysis/code' folder! Please rerun `babs init` to finish the setup."
            )

    type_session = babs_proj_config['type_session']
    type_system = babs_proj_config['type_system']

    # Get the class `BABS`:
    babs_proj = BABS(project_root, type_session, type_system)

    # update key information including `output_ria_data_dir`:
    babs_proj.wtf_key_info(flag_output_ria_only=True)

    # Get information for input dataset:
    input_ds_yaml = babs_proj_config['input_ds']
    # sanity check:
    if len(input_ds_yaml) == 0:  # there was no input ds:
        raise Exception(
            "Section 'input_ds' in `analysis/code/babs_proj_config.yaml`"
            'does not include any input dataset!'
            ' Something was wrong during `babs init`...'
        )

    datasets = {}  # to be a nested list
    for i_ds in range(0, len(input_ds_yaml)):
        ds_index_str = '$INPUT_DATASET_#' + str(i_ds + 1)
        datasets[input_ds_yaml[ds_index_str]['name']] = input_ds_yaml[ds_index_str]['path_in']

    # Get the class `InputDatasets`:
    input_ds = InputDatasets(datasets)
    # update information based on current babs project:
    # 1. `path_now_abs`:
    input_ds.assign_path_now_abs(babs_proj.analysis_path)
    # 2. `path_data_rel` and `is_zipped`:
    for i_ds in range(0, input_ds.num_ds):
        ds_index_str = '$INPUT_DATASET_#' + str(i_ds + 1)
        # `path_data_rel`:
        input_ds.df.loc[i_ds, 'path_data_rel'] = babs_proj_config['input_ds'][ds_index_str][
            'path_data_rel'
        ]
        # `is_zipped`:
        input_ds.df.loc[i_ds, 'is_zipped'] = babs_proj_config['input_ds'][ds_index_str][
            'is_zipped'
        ]

    return babs_proj, input_ds


def check_df_job_specific(df, job_status_path_abs, type_session, which_function):
    """
    This is to perform sanity check on the pd.DataFrame `df`
    which is used by `babs submit --job` and `babs status --resubmit-job`.
    Sanity checks include:
    1. Remove any duplicated jobs in requests
    2. Check if requested jobs are part of the inclusion jobs to run

    Parameters
    ----------
    df: pd.DataFrame
        i.e., `df_job_specific`
        list of sub_id (and ses_id, if multi-ses) that the user requests to submit or resubmit
    job_status_path_abs: str
        absolute path to the `job_status.csv`
    type_session: str
        'single-ses' or 'multi-ses'
    which_function: str
        'babs status' or 'babs submit'
        The warning message will be tailored based on this.

    Returns
    -------
    df: pd.DataFrame
        after removing duplications, if there is

    Notes
    -----
    The `job_status.csv` file must present before running this function!
    Please use `create_job_status_csv()` from `utils.py` to create

    TODO
    ----
    if `--job-csv` is added in `babs submit`, update the `which_function`
    so that warnings/error messages are up-to-date (using `--job or --job-csv`)
    """

    # 1. Sanity check: there should not be duplications in `df`:
    df_unique = df.drop_duplicates(keep='first')  # default: keep='first'
    if df_unique.shape[0] != df.shape[0]:
        to_print = 'There are duplications in requested '
        if which_function == 'babs submit':
            to_print += '`--job`'
        elif which_function == 'babs status':
            to_print += '`--resubmit-job`'
        else:
            raise Exception('Invalid `which_function`: ' + which_function)
        to_print += ' . Only the first occuration(s) will be kept...'
        warnings.warn(to_print, stacklevel=2)

        df = df_unique  # update with the unique one

    # 2. Sanity check: `df` should be a sub-set of all jobs:
    # read the `job_status.csv`:
    lock_path = job_status_path_abs + '.lock'
    lock = FileLock(lock_path)
    try:
        with lock.acquire(timeout=5):  # lock the file, i.e., lock job status df
            df_job = read_job_status_csv(job_status_path_abs)

            # check if `df` is sub-set of `df_job`:
            df_intersection = df.merge(df_job).drop_duplicates()
            # `df_job` should not contain duplications, but just in case..
            # ^^ ref: https://stackoverflow.com/questions/49530918/
            #           check-if-pandas-dataframe-is-subset-of-other-dataframe
            if len(df_intersection) != len(df):
                to_print = 'Some of the subjects (and sessions) requested in '
                if which_function == 'babs submit':
                    to_print += '`--job`'
                elif which_function == 'babs status':
                    to_print += '`--resubmit-job`'
                else:
                    raise Exception('Invalid `which_function`: ' + which_function)
                to_print += (
                    ' are not in the final list of included subjects (and sessions).'
                    ' Path to this final inclusion list is at: ' + job_status_path_abs
                )
                raise Exception(to_print)

    except Timeout:  # after waiting for time defined in `timeout`:
        # if another instance also uses locks, and is currently running,
        #   there will be a timeout error
        print('Another instance of this application currently holds the lock.')

    return df


def _parse_sync_code():
    """Create and configure the argument parser for the `babs sync-code` command.

    Returns
    -------
    argparse.ArgumentParser
    """
    parser = argparse.ArgumentParser(
        description='Save and push code changes to input dataset.',
        formatter_class=argparse.ArgumentDefaultsHelpFormatter,
    )
    parser.add_argument(
        'project_root',
        nargs='?',
        default=Path.cwd(),
        help=(
            'Absolute path to the root of BABS project. '
            "For example, '/path/to/my_BABS_project/' "
            '(default is current working directory).'
        ),
    )
    parser.add_argument(
        '-m',
        '--message',
        help='Commit message for datalad save',
        default='[babs] sync code changes',
    )

    return parser


def babs_sync_code_main(project_root: str, commit_message: str):
    """This is the core function of babs sync-code.

    Parameters
    ----------
    project_root: str
        absolute path to the directory of BABS project
    commit_message: str
        commit message for datalad save
    """
    # Get class `BABS` based on saved `analysis/code/babs_proj_config.yaml`:
    babs_proj, _ = get_existing_babs_proj(project_root)

    # Change to `analysis/code` directory
    analysis_code_dir = os.path.join(project_root, 'analysis/code')
    if not os.path.exists(analysis_code_dir):
        raise FileNotFoundError(
            f'`analysis/code` directory does not exist at: {analysis_code_dir}'
        )

    # Run datalad commands with filter to exclude specific files
    # job_status and job_submit are modified every time `babs status` or `babs submit` is run
    # no need to save and push these files
    babs_proj.datalad_save(
        analysis_code_dir,
        commit_message,
        filter_files=[
            'job_status.csv',
            'job_status.csv.lock',
            'job_submit.csv',
            'job_submit.csv.lock',
        ],
    )
    babs_proj.datalad_push(analysis_code_dir, '--to input')


COMMANDS = [
    ('init', _parse_init, babs_init_main),
    ('check-setup', _parse_check_setup, babs_check_setup_main),
    ('submit', _parse_submit, babs_submit_main),
    ('status', _parse_status, babs_status_main),
    ('merge', _parse_merge, babs_merge_main),
    ('unzip', _parse_unzip, babs_unzip_main),
    ('sync-code', _parse_sync_code, babs_sync_code_main),
]


def _get_parser():
    """Create the general `babs` parser object.

    This function sets up the argument parser for the `babs` command-line interface.
    It includes a version argument and dynamically adds subparsers for each command
    defined in the COMMANDS list.

    Returns
    -------
    argparse.ArgumentParser
        The argument parser for the "babs" CLI.
    """
    from babs import __version__

    parser = argparse.ArgumentParser(prog='babs', allow_abbrev=False)
    parser.add_argument('-v', '--version', action='version', version=f'babs v{__version__}')
    subparsers = parser.add_subparsers(help='BABS commands')

    for command, parser_func, run_func in COMMANDS:
        subparser = parser_func()
        subparser.set_defaults(func=run_func)
        subparsers.add_parser(
            command,
            parents=[subparser],
            help=subparser.description,
            add_help=False,
            allow_abbrev=False,
        )

    return parser


def _main(argv=None):
    """Entry point for `babs` CLI.

    Parameters
    ----------
    argv : list, optional
        List of command-line arguments. If None, defaults to `sys.argv`.

    Returns
    -------
    None
    """
    options = _get_parser().parse_args(argv)
    args = vars(options).copy()
    args.pop('func')
    options.func(**args)<|MERGE_RESOLUTION|>--- conflicted
+++ resolved
@@ -4,10 +4,7 @@
 import os
 import traceback
 import warnings
-<<<<<<< HEAD
-=======
 from functools import partial
->>>>>>> c37a870d
 from pathlib import Path
 
 import pandas as pd
