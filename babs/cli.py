--- conflicted
+++ resolved
@@ -149,13 +149,8 @@
     container_ds: str,
     container_name: str,
     container_config: str,
-<<<<<<< HEAD
     processing_level: str,
-    type_system: str,
-=======
-    type_session: str,
     queue: str,
->>>>>>> 354c3479
     keep_if_failed: bool,
 ):
     """This is the core function of babs init.
@@ -181,15 +176,9 @@
     container_config: str
         Path to a YAML file that contains the configurations
         of how to run the BIDS App container
-<<<<<<< HEAD
     processing_level : {'subject', 'session'}
         whether processing is done on a subject-wise or session-wise basis
-    type_system: str
-=======
-    type_session: str
-        multi-ses or single-ses
     queue: str
->>>>>>> 354c3479
         sge or slurm
     keep_if_failed: bool
         If `babs init` failed with error, whether to keep the created BABS project.
@@ -238,11 +227,7 @@
     # currently solution: add notes in Debugging in `babs init` docs: `babs init.rst`
 
     # Create an instance of babs class:
-<<<<<<< HEAD
-    babs_proj = BABS(project_root, processing_level, type_system)
-=======
-    babs_proj = BABS(project_root, type_session, queue)
->>>>>>> 354c3479
+    babs_proj = BABS(project_root, processing_level, queue)
 
     # Validate system's type name `queue`:
     system = System(queue)
@@ -250,13 +235,8 @@
     # print out key information for visual check:
     print('')
     print('project_root of this BABS project: ' + babs_proj.project_root)
-<<<<<<< HEAD
     print('processing level of this BABS project: ' + babs_proj.processing_level)
-    print('job scheduling system of this BABS project: ' + babs_proj.type_system)
-=======
-    print('type of data of this BABS project: ' + babs_proj.type_session)
     print('job scheduling system of this BABS project: ' + babs_proj.queue)
->>>>>>> 354c3479
     print('')
 
     # Call method `babs_bootstrap()`:
@@ -1004,11 +984,7 @@
     babs_proj_config = read_yaml(babs_proj_config_yaml, if_filelock=True)
 
     # make sure the YAML file has necessary sections:
-<<<<<<< HEAD
-    list_sections = ['processing_level', 'type_system', 'input_ds', 'container']
-=======
-    list_sections = ['type_session', 'queue', 'input_ds', 'container']
->>>>>>> 354c3479
+    list_sections = ['processing_level', 'queue', 'input_ds', 'container']
     for i in range(0, len(list_sections)):
         the_section = list_sections[i]
         if the_section not in babs_proj_config:
@@ -1017,19 +993,11 @@
                 "in 'analysis/code' folder! Please rerun `babs init` to finish the setup."
             )
 
-<<<<<<< HEAD
     processing_level = babs_proj_config['processing_level']
-    type_system = babs_proj_config['type_system']
+    queue = babs_proj_config['queue']
 
     # Get the class `BABS`:
-    babs_proj = BABS(project_root, processing_level, type_system)
-=======
-    type_session = babs_proj_config['type_session']
-    queue = babs_proj_config['queue']
-
-    # Get the class `BABS`:
-    babs_proj = BABS(project_root, type_session, queue)
->>>>>>> 354c3479
+    babs_proj = BABS(project_root, processing_level, queue)
 
     # update key information including `output_ria_data_dir`:
     babs_proj.wtf_key_info(flag_output_ria_only=True)
