--- conflicted
+++ resolved
@@ -10,13 +10,9 @@
 import pandas as pd
 from filelock import FileLock, Timeout
 
-<<<<<<< HEAD
-from babs.babs import BABS, System
+from babs.babs import BABS
 from babs.dataset import InputDatasets
-=======
-from babs.babs import BABS, InputDatasets
 from babs.system import System
->>>>>>> 0e936252
 from babs.utils import (
     ToDict,
     _path_does_not_exist,
