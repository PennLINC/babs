"""This provides command-line interfaces of babs functions"""

import argparse
import os
import traceback
import warnings
from functools import partial
from pathlib import Path

import pandas as pd
from filelock import FileLock, Timeout

from babs.babs import BABS, InputDatasets, System
from babs.utils import (
    ToDict,
    _path_does_not_exist,
    _path_exists,
    create_job_status_csv,
    get_datalad_version,
    read_job_status_csv,
    read_yaml,
    validate_type_session,
)


def _parse_init():
    """Create and configure the argument parser for the `babs init` command.

    It includes a description and formatter class, and adds arguments for the command.

    Returns
    -------
    argparse.ArgumentParser
    """
    parser = argparse.ArgumentParser(
        description='Initialize a BABS project and bootstrap scripts that will be used later.',
        formatter_class=argparse.ArgumentDefaultsHelpFormatter,
    )
    PathDoesNotExist = partial(_path_does_not_exist, parser=parser)

    parser.add_argument(
        'project_root',
        type=PathDoesNotExist,
        metavar='PATH',
        help=(
            'Absolute path to the directory where the BABS project will be located. '
            'This folder will be automatically created.'
        ),
    )
    parser.add_argument(
        '--datasets',
        action=ToDict,
        metavar='NAME=PATH',
        type=str,
        nargs='+',
        help=(
            'Input BIDS datasets. '
            'These must be provided as named folders '
            '(e.g., `--datasets smriprep=/path/to/smriprep`).'
        ),
        required=True,
    )
    parser.add_argument(
        '--list_sub_file',
        '--list-sub-file',  # optional flag
        type=str,
        help='Path to the CSV file that lists the subject (and sessions) to analyze; '
        ' If there is no such file, please not to specify this flag.'
        " Single-session data: column of 'sub_id';"
        " Multi-session data: columns of 'sub_id' and 'ses_id'.",
    )
    parser.add_argument(
        '--container_ds',
        '--container-ds',
        help='Path to the container DataLad dataset',
        required=True,
    )
    parser.add_argument(
        '--container_name',
        '--container-name',
        help='The name of the BIDS App container, i.e.,'
        ' the ``<image NAME>`` used when running ``datalad containers-add <image NAME>``.'
        " Importantly, this should include the BIDS App's name"
        ' to make sure the bootstrap scripts are set up correctly;'
        ' Also, the version number should be added, too.'
        ' ``babs init`` is not case sensitive to this ``--container_name``.'
        ' Example: ``toybidsapp-0-0-7`` for toy BIDS App version 0.0.7.',
        # ^^ the BIDS App's name is used to determine: e.g., whether needs/details in $filterfile
        required=True,
    )
    parser.add_argument(
        '--container_config_yaml_file',
        '--container-config-yaml-file',
        help='Path to a YAML file that contains the configurations'
        ' of how to run the BIDS App container',
    )
    parser.add_argument(
        '--type_session',
        '--type-session',
        choices=[
            'single-ses',
            'single_ses',
            'single-session',
            'single_session',
            'multi-ses',
            'multi_ses',
            'multiple-ses',
            'multiple_ses',
            'multi-session',
            'multi_session',
            'multiple-session',
            'multiple_session',
        ],
        help="Whether the input dataset is single-session ['single-ses'] "
        "or multiple-session ['multi-ses']",
        required=True,
    )
    parser.add_argument(
        '--type_system',
        '--type-system',
        choices=['sge', 'slurm'],
        help='The name of the job scheduling type_system that you will use.',
        required=True,
    )
    parser.add_argument(
        '--keep_if_failed',
        '--keep-if-failed',
        action='store_true',
        # ^^ if `--keep-if-failed` is specified, args.keep_if_failed = True; otherwise, False
        help='If ``babs init`` fails with error, whether to keep the created BABS project.'
        " By default, you don't need to turn this option on."
        ' However, when ``babs init`` fails and you hope to use ``babs check-setup``'
        ' to diagnose, please turn it on to rerun ``babs init``,'
        ' then run ``babs check-setup``.'
        " Please refer to section below 'What if ``babs init`` fails?' for details.",
        #      ^^ in `babs init.rst`, pointed to below section for more
    )

    return parser


def _enter_init(argv=None):
    """Entry point for `babs-init` command.

    This function is deprecated and will be removed in a future release.
    Please use `babs init` instead.
    """
    warnings.warn(
        'babs-init is deprecated and will be removed in the future. Please use babs init.',
        DeprecationWarning,
        stacklevel=2,
    )
    options = _parse_init().parse_args(argv)
    args = vars(options).copy()
    babs_init_main(**args)


def babs_init_main(
    project_root: Path,
    datasets: dict,
    list_sub_file: str,
    container_ds: str,
    container_name: str,
    container_config_yaml_file: str,
    type_session: str,
    type_system: str,
    keep_if_failed: bool,
):
    """This is the core function of babs init.

    Parameters
    ----------
    project_root : pathlib.Path
        The path to the directory where the BABS project will be located.
        This folder will be automatically created.
    datasets : dictionary
        Keys are the names of the input BIDS datasets, and values are the paths to the input BIDS
        datasets.
    list_sub_file: str or None
        Path to the CSV file that lists the subject (and sessions) to analyze;
        or `None` if CLI's flag isn't specified
        single-ses data: column of 'sub_id';
        multi-ses data: columns of 'sub_id' and 'ses_id'
    container_ds: str
        path to the container datalad dataset
    container_name: str
        name of the container, best to include version number.
        e.g., 'fmriprep-0-0-0'
    container_config_yaml_file: str
        Path to a YAML file that contains the configurations
        of how to run the BIDS App container
    type_session: str
        multi-ses or single-ses
    type_system: str
        sge or slurm
    keep_if_failed: bool
        If `babs init` failed with error, whether to keep the created BABS project.
    """
    # =================================================================
    # Sanity checks:
    # =================================================================
    # check if it exists: if so, raise error
    if project_root.exists():
        raise ValueError(
            f"The project folder '{project_root}' already exists! "
            "`babs init` won't proceed to overwrite this folder."
        )

    # check if parent directory exists:
    if not project_root.parent.exists():
        raise ValueError(
            f"The parent folder '{project_root.parent}' does not exist! `babs init` won't proceed."
        )

    # check if parent directory is writable:
    if not os.access(project_root.parent, os.W_OK):
        raise ValueError(
            f"The parent folder '{project_root.parent}' is not writable! "
            "`babs init` won't proceed."
        )

    # print datalad version:
    #   if no datalad is installed, will raise error
    print('DataLad version: ' + get_datalad_version())

    # validate `type_session`:
    type_session = validate_type_session(type_session)

    # input dataset:
    input_ds = InputDatasets(datasets)
    input_ds.get_initial_inclu_df(list_sub_file, type_session)

    # Note: not to perform sanity check on the input dataset re: if it exists
    #   as: 1) robust way is to clone it, which will take longer time;
    #           so better to just leave to the real cloning when `babs init`;
    #       2) otherwise, if using "if `.datalad/config` exists" to check, then need to check
    #           if input dataset is local or not, and it's very tricky to check that...
    #       3) otherwise, if using "dlapi.status(dataset=the_input_ds)": will take long time
    #           for big dataset; in addition, also need to check if it's local or not...
    # currently solution: add notes in Debugging in `babs init` docs: `babs init.rst`

    # Create an instance of babs class:
    babs_proj = BABS(project_root, type_session, type_system)

    # Validate system's type name `type_system`:
    system = System(type_system)

    # print out key information for visual check:
    print('')
    print('project_root of this BABS project: ' + babs_proj.project_root)
    print('type of data of this BABS project: ' + babs_proj.type_session)
    print('job scheduling system of this BABS project: ' + babs_proj.type_system)
    print('')

    # Call method `babs_bootstrap()`:
    #   if success, good!
    #   if failed, and if not `keep_if_failed`: delete the BABS project `babs init` creates!
    try:
        babs_proj.babs_bootstrap(
            input_ds,
            container_ds,
            container_name,
            container_config_yaml_file,
            system,
        )
    except Exception:
        print('\n`babs init` failed! Below is the error message:')
        traceback.print_exc()  # print out the traceback error messages
        if not keep_if_failed:
            # clean up:
            print('\nCleaning up created BABS project...')
            babs_proj.clean_up(input_ds)
            print(
                'Please check the error messages above!'
                ' Then fix the problem, and rerun `babs init`.'
            )
        else:
            print('\n`--keep-if-failed` is requested, so not to clean up created BABS project.')
            print(
                'Please check the error messages above!'
                ' Then fix the problem, delete this failed BABS project,'
                ' and rerun `babs init`.'
            )


def _parse_check_setup():
    """Create and configure the argument parser for the `babs check-setup` command.

    It includes a description and formatter class, and adds arguments for the command.

    Returns
    -------
    argparse.ArgumentParser
    """

    parser = argparse.ArgumentParser(
        description='Validate setups created by ``babs init``.',
        formatter_class=argparse.ArgumentDefaultsHelpFormatter,
    )
    PathExists = partial(_path_exists, parser=parser)
    parser.add_argument(
        'project_root',
        metavar='PATH',
        help=(
            'Absolute path to the root of BABS project. '
            "For example, '/path/to/my_BABS_project/' "
            '(default is current working directory).'
        ),
        nargs='?',
        default=Path.cwd(),
        type=PathExists,
    )
    parser.add_argument(
        '--job_test',
        '--job-test',
        action='store_true',
        # ^^ if `--job-test` is specified, args.job_test = True; otherwise, False
        help='Whether to submit and run a test job. Will take longer time if doing so.',
    )

    return parser


def _enter_check_setup(argv=None):
    """Entry point for `babs-check-setup` command.

    This function is deprecated and will be removed in a future release.
    Please use `babs check-setup` instead.
    """
    warnings.warn(
        'babs-check-setup is deprecated and will be removed in the future. '
        'Please use babs check-setup.',
        DeprecationWarning,
        stacklevel=2,
    )
    options = _parse_check_setup().parse_args(argv)
    babs_check_setup_main(**vars(options))


def babs_check_setup_main(
    project_root: str,
    job_test: bool,
):
    """
    This is the core function of babs check-setup,
    which validates the setups by `babs init`.

    project_root: str
        Absolute path to the root of BABS project.
        For example, '/path/to/my_BABS_project/'.
    job_test: bool
        Whether to submit and run a test job.
    """
    # Get class `BABS` based on saved `analysis/code/babs_proj_config.yaml`:
    babs_proj, input_ds = get_existing_babs_proj(project_root)

    # Call method `babs_check_setup()`:
    babs_proj.babs_check_setup(input_ds, job_test)


def _parse_submit():
    """Create and configure the argument parser for the `babs submit` command.

    It includes a description and formatter class, and adds arguments for the command.

    Can choose one of these flags:
    --count <number of jobs to submit>  # should be larger than # of `--job`
    --all   # if specified, will submit all remaining jobs that haven't been submitted.
    --job sub-id ses-id   # can repeat

    If none of these flags are specified, will only submit one job array task.

    Returns
    -------
    argparse.ArgumentParser
    """
    parser = argparse.ArgumentParser(
        description='Submit jobs to cluster compute nodes.',
        formatter_class=argparse.ArgumentDefaultsHelpFormatter,
    )
    PathExists = partial(_path_exists, parser=parser)
    parser.add_argument(
        'project_root',
        metavar='PATH',
        help=(
            'Absolute path to the root of BABS project. '
            "For example, '/path/to/my_BABS_project/' "
            '(default is current working directory).'
        ),
        nargs='?',
        default=Path.cwd(),
        type=PathExists,
    )

    # --count, --job: can only request one of them and none of them are required.
    group = parser.add_mutually_exclusive_group(required=False)
    group.add_argument(
        '--count', type=int, help='Number of jobs to submit. It should be a positive integer.'
    )
    group.add_argument(
        '--all',
        action='store_true',
        dest='submit_all',
        # ^^ if `--all` is specified, args.all = True; otherwise, False
        help="Request to run all jobs that haven't been submitted.",
    )
    group.add_argument(
        '--job',
        action='append',  # append each `--job` as a list;
        nargs='+',
        help='The subject ID (and session ID) whose job to be submitted.'
        ' Can repeat to submit more than one job.'
        ' Format would be `--job sub-xx` for single-session dataset,'
        ' and `--job sub-xx ses-yy` for multiple-session dataset.',
    )

    return parser


def _enter_submit(argv=None):
    """Entry point for `babs-submit` command.

    This function is deprecated and will be removed in a future release.
    Please use `babs submit` instead.
    """
    warnings.warn(
        'babs-submit is deprecated and will be removed in the future. Please use babs submit.',
        DeprecationWarning,
        stacklevel=2,
    )
    options = _parse_submit().parse_args(argv)
    babs_submit_main(**vars(options))


def babs_submit_main(
    project_root: str,
    count: int,
    submit_all: bool,
    job: list,
):
    """This is the core function of ``babs submit``.

    Parameters
    ----------
    project_root: str
        absolute path to the directory of BABS project
    submit_all : bool
        whether to submit all remaining jobs
    count: int or None
        number of jobs to be submitted
        default: None (did not specify in cli)
            if `--job` is not requested, it will be changed to `1` before going
            into `babs_submit()`
        any negative int will be treated as submitting all jobs that haven't been submitted.
    job: nested list or None
        For each sub-list, the length should be 1 (for single-ses) or 2 (for multi-ses)
    """
    # Get class `BABS` based on saved `analysis/code/babs_proj_config.yaml`:
    babs_proj, _ = get_existing_babs_proj(project_root)

    # Check if this csv file has been created, if not, create it:
    create_job_status_csv(babs_proj)
    # ^^ this is required by the sanity check `check_df_job_specific`

    # Actions on `count`:
    if submit_all:  # if True:
        count = -1  # so that to submit all remaining jobs

    if count is None:
        count = 1  # if not to specify `--count`, change to 1

    # sanity check:
    if count == 0:
        raise Exception(
            '`--count 0` is not valid! Please specify a positive integer. '
            'To submit all jobs, please do not specify `--count`.'
        )

    # Actions on `job`:
    if job is not None:
        count = -1  # just in case; make sure all specified jobs will be submitted

        # sanity check:
        if babs_proj.type_session == 'single-ses':
            expected_len = 1
        elif babs_proj.type_session == 'multi-ses':
            expected_len = 2
        for i_job in range(0, len(job)):
            # expected length in each sub-list:
            assert len(job[i_job]) == expected_len, (
                'There should be '
                + str(expected_len)
                + ' arguments in `--job`,'
                + ' as input dataset(s) is '
                + babs_proj.type_session
                + '!'
            )
            # 1st argument:
            assert job[i_job][0][0:4] == 'sub-', (
                'The 1st argument of `--job`' + " should be 'sub-*'!"
            )
            if babs_proj.type_session == 'multi-ses':
                # 2nd argument:
                assert job[i_job][1][0:4] == 'ses-', (
                    'The 2nd argument of `--job`' + " should be 'ses-*'!"
                )

        # turn into a pandas DataFrame:
        if babs_proj.type_session == 'single-ses':
            df_job_specified = pd.DataFrame(
                None, index=list(range(0, len(job))), columns=['sub_id']
            )
        elif babs_proj.type_session == 'multi-ses':
            df_job_specified = pd.DataFrame(
                None, index=list(range(0, len(job))), columns=['sub_id', 'ses_id']
            )
        for i_job in range(0, len(job)):
            df_job_specified.at[i_job, 'sub_id'] = job[i_job][0]
            if babs_proj.type_session == 'multi-ses':
                df_job_specified.at[i_job, 'ses_id'] = job[i_job][1]

        # sanity check:
        df_job_specified = check_df_job_specific(
            df_job_specified, babs_proj.job_status_path_abs, babs_proj.type_session, 'babs submit'
        )
    else:  # `job` is None:
        df_job_specified = None

    # Call method `babs_submit()`:
    babs_proj.babs_submit(count, df_job_specified)


def _parse_status():
    """Create and configure the argument parser for the `babs status` command.

    It includes a description and formatter class, and adds arguments for the command.

    Returns
    -------
    argparse.ArgumentParser
    """
    parser = argparse.ArgumentParser(
        description='Check job status in a BABS project.',
        formatter_class=argparse.ArgumentDefaultsHelpFormatter,
    )
    PathExists = partial(_path_exists, parser=parser)
    parser.add_argument(
        'project_root',
        metavar='PATH',
        help=(
            'Absolute path to the root of BABS project. '
            "For example, '/path/to/my_BABS_project/' "
            '(default is current working directory).'
        ),
        nargs='?',
        default=Path.cwd(),
        type=PathExists,
    )
    parser.add_argument(
        '--resubmit',
        action='append',  # append each `--resubmit` as a list;
        # ref: https://docs.python.org/3/library/argparse.html
        nargs=1,  # expect 1 argument per `--resubmit` from the command line;
        choices=['failed', 'pending'],
        # NOTE: ^^ not to include 'stalled' as it has not been tested yet.
        metavar=('condition to resubmit'),
        help='Resubmit jobs with what kind of status.'
        ' ``failed``: Jobs that failed, i.e.,'
        ' jobs that are out of queue but do not have results pushed to output RIA.'
        ' The list of failed jobs can also be found by filtering jobs with'
        " ``'is_failed' = True`` in ``job_status.csv``;"
        ' ``pending``: Jobs that are pending (without error) in the queue.'
        " Example job status code of pending: 'qw' on SGE, or 'PD' on Slurm.",
    )
    # "'stalled': the previous submitted job is pending with error in the queue "
    # "(example qstat code: 'eqw')."

    parser.add_argument(
        '--resubmit-job',
        action='append',  # append each `--resubmit-job` as a list;
        nargs='+',
        help='The subject ID (and session ID) whose job to be resubmitted.'
        ' You can repeat this argument many times to request resubmissions of more than one job.'
        ' Currently, only pending or failed jobs in the request will be resubmitted.',
    )
    # ^^ NOTE: not to include 'stalled' jobs here;
    # ROADMAP: improve the strategy to deal with `eqw` (stalled) is not to resubmit,
    #                   but fix the issue - Bergman 12/20/22 email
    # NOTE: not to add `--reckless` (below), as it has not been tested yet.
    # parser.add_argument(
    #     '--reckless',
    #     action='store_true',
    #     # ^^ if `--reckless` is specified, args.reckless = True; otherwise, False
    #     help="Whether to resubmit jobs listed in `--resubmit-job`, even they're done or running."
    #     " WARNING: This hasn't been tested yet!!!")
    parser.add_argument(
        '--container_config_yaml_file',
        '--container-config-yaml-file',
        help='Path to a YAML file that contains the configurations'
        ' of how to run the BIDS App container. It may include ``alert_log_messages`` section.'
        ' ``babs status`` will use this section for failed job auditing,'
        ' by checking if any defined alert messages'
        " can be found in failed jobs' log files.",
    )
    parser.add_argument(
        '--job_account',
        '--job-account',
        action='store_true',
        # ^^ if `--job-account` is specified, args.job_account = True; otherwise, False
        help='Whether to account failed jobs, which may take some time.'
        ' When using ``--job-account``, please also add ``--container_config_yaml_file``.'
        ' If ``--resubmit failed`` or ``--resubmit-job`` (for some failed jobs)'
        ' is also requested,'
        ' this ``--job-account`` will be skipped.',
    )

    return parser


def _enter_status(argv=None):
    """Entry point for `babs-status` command.

    This function is deprecated and will be removed in a future release.
    Please use `babs status` instead.
    """
    warnings.warn(
        'babs-status is deprecated and will be removed in the future. Please use babs status.',
        DeprecationWarning,
        stacklevel=2,
    )
    options = _parse_status().parse_args(argv)
    babs_status_main(**vars(options))


def babs_status_main(
    project_root: str,
    resubmit: list,
    resubmit_job: list,
    container_config_yaml_file: str,
    job_account: bool,
    reckless: bool = False,
):
    """
    This is the core function of `babs status`.

    Parameters
    ----------
    project_root: str
        absolute path to the directory of BABS project
    resubmit: nested list or None
        each sub-list: one of 'failed', 'pending'. Not to include 'stalled' now until tested.
    resubmit_job: nested list or None
        For each sub-list, the length should be 1 (for single-ses) or 2 (for multi-ses)
    container_config_yaml_file: str or None
        Path to a YAML file that contains the configurations
        of how to run the BIDS App container.
        It may include 'alert_log_messages' section
        to be used by babs status.
    job_account: bool
        Whether to account failed jobs (e.g., using `qacct` for SGE),
        which may take some time.
    reckless: bool
        Whether to resubmit jobs listed in `--resubmit-job`, even they're done or running.
        This is hardcoded as False for now.

    Notes
    -----
    NOTE: Not to include `reckless` in `babs status` CLI for now.
    If `reckless` is added in the future,
        please make sure you remove command `args.reckless = False` below!
    Below are commented:
    reckless: bool
            Whether to resubmit jobs listed in `--resubmit-job`, even they're done or running
            This is used when `--resubmit-job`
    """
    # Get class `BABS` based on saved `analysis/code/babs_proj_config.yaml`:
    babs_proj, _ = get_existing_babs_proj(project_root)

    # Check if this csv file has been created, if not, create it:
    create_job_status_csv(babs_proj)
    # ^^ this is required by the sanity check `check_df_job_specific`

    # Get the list of resubmit conditions:
    if resubmit is not None:  # user specified --resubmit
        # e.g., [['pending'], ['failed']]
        # change nested list to a simple list:
        flags_resubmit = []
        for i in range(0, len(resubmit)):
            flags_resubmit.append(resubmit[i][0])

        # remove duplicated elements:
        flags_resubmit = list(set(flags_resubmit))  # `list(set())`: acts like "unique"

        # print message:
        print(
            'Will resubmit jobs if ' + ' or '.join(flags_resubmit) + '.'
        )  # e.g., `failed`; `failed or pending`

    else:  # `resubmit` is None:
        print('Did not request resubmit based on job states (no `--resubmit`).')
        flags_resubmit = []  # empty list

    # If `--job-account` is requested:
    if job_account:
        if 'failed' not in flags_resubmit:
            print('`--job-account` was requested; `babs status` may take longer time...')
        else:
            # this is meaningless to run `job-account` if resubmitting anyway:
            print(
                'Although `--job-account` was requested,'
                ' as `--resubmit failed` was also requested,'
                " it's meaningless to run job account on previous failed jobs,"
                ' so will skip `--job-account`'
            )

    # If `resubmit-job` is requested:
    if resubmit_job is not None:
        # sanity check:
        if babs_proj.type_session == 'single-ses':
            expected_len = 1
        elif babs_proj.type_session == 'multi-ses':
            expected_len = 2

        for i_job in range(0, len(resubmit_job)):
            # expected length in each sub-list:
            assert len(resubmit_job[i_job]) == expected_len, (
                'There should be '
                + str(expected_len)
                + ' arguments in `--resubmit-job`,'
                + ' as input dataset(s) is '
                + babs_proj.type_session
                + '!'
            )
            # 1st argument:
            assert resubmit_job[i_job][0][0:4] == 'sub-', (
                'The 1st argument of `--resubmit-job`' + " should be 'sub-*'!"
            )
            if babs_proj.type_session == 'multi-ses':
                # 2nd argument:
                assert resubmit_job[i_job][1][0:4] == 'ses-', (
                    'The 2nd argument of `--resubmit-job`' + " should be 'ses-*'!"
                )

        # turn into a pandas DataFrame:
        if babs_proj.type_session == 'single-ses':
            df_resubmit_job_specific = pd.DataFrame(
                None, index=list(range(0, len(resubmit_job))), columns=['sub_id']
            )
        elif babs_proj.type_session == 'multi-ses':
            df_resubmit_job_specific = pd.DataFrame(
                None, index=list(range(0, len(resubmit_job))), columns=['sub_id', 'ses_id']
            )

        for i_job in range(0, len(resubmit_job)):
            df_resubmit_job_specific.at[i_job, 'sub_id'] = resubmit_job[i_job][0]
            if babs_proj.type_session == 'multi-ses':
                df_resubmit_job_specific.at[i_job, 'ses_id'] = resubmit_job[i_job][1]

        # sanity check:
        df_resubmit_job_specific = check_df_job_specific(
            df_resubmit_job_specific,
            babs_proj.job_status_path_abs,
            babs_proj.type_session,
            'babs status',
        )

        if len(df_resubmit_job_specific) > 0:
            if reckless:  # if `--reckless`:
                print(
                    'Will resubmit all the job(s) listed in `--resubmit-job`,'
                    " even if they're done or running."
                )
            else:
                print(
                    'Will resubmit the job(s) listed in `--resubmit-job`,'
                    " if they're pending or failed."
                )  # not to include 'stalled'
        else:  # in theory should not happen, but just in case:
            raise Exception('There is no valid job in --resubmit-job!')

    else:  # `--resubmit-job` is None:
        df_resubmit_job_specific = None

    # Call method `babs_status()`:
    babs_proj.babs_status(
        flags_resubmit,
        df_resubmit_job_specific,
        reckless,
        container_config_yaml_file,
        job_account,
    )


def _parse_merge():
    """Create and configure the argument parser for the `babs merge` command.

    It includes a description and formatter class, and adds arguments for the command.

    Returns
    -------
    argparse.ArgumentParser
    """
    parser = argparse.ArgumentParser(
        description='Merge results and provenance from all successfully finished jobs.',
        formatter_class=argparse.ArgumentDefaultsHelpFormatter,
    )
<<<<<<< HEAD
    user_args = parser.add_argument_group('User arguments')
    user_args.add_argument(
        '--project_root',
        '--project-root',
=======
    PathExists = partial(_path_exists, parser=parser)
    parser.add_argument(
        'project_root',
        metavar='PATH',
>>>>>>> c37a870d
        help=(
            'Absolute path to the root of BABS project. '
            "For example, '/path/to/my_BABS_project/' "
            '(default is current working directory).'
        ),
        nargs='?',
        default=Path.cwd(),
        type=PathExists,
    )
    dev_args = parser.add_argument_group(
        'Developer arguments', 'Parameters for developers. Users should not use these.'
    )
    dev_args.add_argument(
        '--chunk-size',
        '--chunk_size',
        type=int,
        default=2000,
        help='Number of branches in a chunk when merging at a time.'
        ' We recommend using default value.',
    )
    # Matt: 5000 is not good, 2000 is appropriate.
    #   Smaller chunk is, more merging commits which is fine.
    dev_args.add_argument(
        '--trial-run',
        '--trial_run',
        action='store_true',
        # ^^ if `--trial-run` is specified, args.trial_run = True; otherwise, False
        help="Whether to run as a trial run which won't push the merge back to output RIA."
        ' This option should only be used by developers for testing purpose.'
        " Users: please don't turn this on!",
    )

    return parser


def _enter_merge(argv=None):
    """Entry point for `babs-merge` command.

    This function is deprecated and will be removed in a future release.
    Please use `babs merge` instead.
    """
    warnings.warn(
        'babs-merge is deprecated and will be removed in the future. Please use babs merge.',
        DeprecationWarning,
        stacklevel=2,
    )
    options = _parse_merge().parse_args(argv)
    babs_merge_main(**vars(options))


def babs_merge_main(
    project_root,
    chunk_size,
    trial_run,
):
    """
    To merge results and provenance from all successfully finished jobs.

    Parameters
    ----------
    project_root: str
        Absolute path to the root of BABS project.
    chunk_size: int
        Number of branches in a chunk when merging at a time.
    trial_run: bool
        Whether to run as a trial run which won't push the merging actions back to output RIA.
        This option should only be used by developers for testing purpose.
    """
    # Get class `BABS` based on saved `analysis/code/babs_proj_config.yaml`:
    babs_proj, _ = get_existing_babs_proj(project_root)

    # Call method `babs_merge()`:
    babs_proj.babs_merge(chunk_size, trial_run)


def _parse_unzip():
    """Create and configure the argument parser for the `babs unzip` command.

    It includes a description and formatter class, and adds arguments for the command.

    Returns
    -------
    argparse.ArgumentParser
    """
    parser = argparse.ArgumentParser(
        description='Unzip results zip files and extracts desired files',
        formatter_class=argparse.ArgumentDefaultsHelpFormatter,
    )
    PathExists = partial(_path_exists, parser=parser)
    parser.add_argument(
        'project_root',
        metavar='PATH',
        help=(
            'Absolute path to the root of BABS project. '
            "For example, '/path/to/my_BABS_project/' "
            '(default is current working directory).'
        ),
        nargs='?',
        default=Path.cwd(),
        type=PathExists,
    )
    parser.add_argument(
        '--container_config_yaml_file',
        '--container-config-yaml-file',
        help='Path to a YAML file of the BIDS App container that contains information of'
        ' what files to unzip etc.',
    )

    return parser


def _enter_unzip(argv=None):
    """Entry point for `babs-unzip` command.

    This function is deprecated and will be removed in a future release.
    Please use `babs unzip` instead.
    """
    warnings.warn(
        'babs-unzip is deprecated and will be removed in the future. Please use babs unzip.',
        DeprecationWarning,
        stacklevel=2,
    )
    options = _parse_unzip().parse_args(argv)
    babs_unzip_main(**vars(options))


def babs_unzip_main(
    project_root: str,
    container_config_yaml_file: str,
):
    """
    This is the core function of babs-unzip, which unzip results zip files
    and extracts desired files.

    project_root: str
        Absolute path to the root of BABS project.
        For example, '/path/to/my_BABS_project/'.
    container_config_yaml_file: str
        path to container's configuration YAML file.
        These two sections will be used:
        1. 'unzip_desired_filenames' - must be included
        2. 'rename_conflict_files' - optional
    """
    # container config:
    config = read_yaml(container_config_yaml_file)
    # ^^ not to use filelock here - otherwise will create `*.lock` file in user's folder

    # Sanity checks:
    if 'unzip_desired_filenames' not in config:
        raise Exception(
            "Section 'unzip_desired_filenames' is not included"
            ' in `--container_config_yaml_file`. This section is required.'
            " Path to this YAML file: '" + container_config_yaml_file + "'."
        )

    # Get class `BABS` based on saved `analysis/code/babs_proj_config.yaml`:
    babs_proj, _ = get_existing_babs_proj(project_root)

    # Call method `babs_unzip()`:
    babs_proj.babs_unzip(config)


def get_existing_babs_proj(project_root):
    """
    This is to get `babs_proj` (class `BABS`) and `input_ds` (class `InputDatasets`)
    based on existing yaml file `babs_proj_config.yaml`.
    This should be used by `babs_submit()` and `babs_status`.

    Parameters
    ----------
    project_root: str
        absolute path to the directory of BABS project
        TODO: accept relative path too, like datalad's `-d`

    Returns
    -------
    babs_proj: class `BABS`
        information about a BABS project
    input_ds: class `InputDatasets`
        information about input dataset(s)
    """

    # Sanity check: the path `project_root` exists:
    if not os.path.exists(project_root):
        raise Exception(
            f'`project_root` does not exist! Requested `project_root` was: {project_root}'
        )

    # Read configurations of BABS project from saved yaml file:
    babs_proj_config_yaml = os.path.join(project_root, 'analysis/code/babs_proj_config.yaml')
    if not os.path.exists(babs_proj_config_yaml):
        raise Exception(
            '`babs init` was not successful;'
            " there is no 'analysis/code/babs_proj_config.yaml' file!"
            ' Please rerun `babs init` to finish the setup.'
        )

    babs_proj_config = read_yaml(babs_proj_config_yaml, if_filelock=True)

    # make sure the YAML file has necessary sections:
    list_sections = ['type_session', 'type_system', 'input_ds', 'container']
    for i in range(0, len(list_sections)):
        the_section = list_sections[i]
        if the_section not in babs_proj_config:
            raise Exception(
                f"There is no section '{the_section}' in 'babs_proj_config.yaml' file "
                "in 'analysis/code' folder! Please rerun `babs init` to finish the setup."
            )

    type_session = babs_proj_config['type_session']
    type_system = babs_proj_config['type_system']

    # Get the class `BABS`:
    babs_proj = BABS(project_root, type_session, type_system)

    # update key information including `output_ria_data_dir`:
    babs_proj.wtf_key_info(flag_output_ria_only=True)

    # Get information for input dataset:
    input_ds_yaml = babs_proj_config['input_ds']
    # sanity check:
    if len(input_ds_yaml) == 0:  # there was no input ds:
        raise Exception(
            "Section 'input_ds' in `analysis/code/babs_proj_config.yaml`"
            'does not include any input dataset!'
            ' Something was wrong during `babs init`...'
        )

    datasets = {}  # to be a nested list
    for i_ds in range(0, len(input_ds_yaml)):
        ds_index_str = '$INPUT_DATASET_#' + str(i_ds + 1)
        datasets[input_ds_yaml[ds_index_str]['name']] = input_ds_yaml[ds_index_str]['path_in']

    # Get the class `InputDatasets`:
    input_ds = InputDatasets(datasets)
    # update information based on current babs project:
    # 1. `path_now_abs`:
    input_ds.assign_path_now_abs(babs_proj.analysis_path)
    # 2. `path_data_rel` and `is_zipped`:
    for i_ds in range(0, input_ds.num_ds):
        ds_index_str = '$INPUT_DATASET_#' + str(i_ds + 1)
        # `path_data_rel`:
        input_ds.df.loc[i_ds, 'path_data_rel'] = babs_proj_config['input_ds'][ds_index_str][
            'path_data_rel'
        ]
        # `is_zipped`:
        input_ds.df.loc[i_ds, 'is_zipped'] = babs_proj_config['input_ds'][ds_index_str][
            'is_zipped'
        ]

    return babs_proj, input_ds


def check_df_job_specific(df, job_status_path_abs, type_session, which_function):
    """
    This is to perform sanity check on the pd.DataFrame `df`
    which is used by `babs submit --job` and `babs status --resubmit-job`.
    Sanity checks include:
    1. Remove any duplicated jobs in requests
    2. Check if requested jobs are part of the inclusion jobs to run

    Parameters
    ----------
    df: pd.DataFrame
        i.e., `df_job_specific`
        list of sub_id (and ses_id, if multi-ses) that the user requests to submit or resubmit
    job_status_path_abs: str
        absolute path to the `job_status.csv`
    type_session: str
        'single-ses' or 'multi-ses'
    which_function: str
        'babs status' or 'babs submit'
        The warning message will be tailored based on this.

    Returns
    -------
    df: pd.DataFrame
        after removing duplications, if there is

    Notes
    -----
    The `job_status.csv` file must present before running this function!
    Please use `create_job_status_csv()` from `utils.py` to create

    TODO
    ----
    if `--job-csv` is added in `babs submit`, update the `which_function`
    so that warnings/error messages are up-to-date (using `--job or --job-csv`)
    """

    # 1. Sanity check: there should not be duplications in `df`:
    df_unique = df.drop_duplicates(keep='first')  # default: keep='first'
    if df_unique.shape[0] != df.shape[0]:
        to_print = 'There are duplications in requested '
        if which_function == 'babs submit':
            to_print += '`--job`'
        elif which_function == 'babs status':
            to_print += '`--resubmit-job`'
        else:
            raise Exception('Invalid `which_function`: ' + which_function)
        to_print += ' . Only the first occuration(s) will be kept...'
        warnings.warn(to_print, stacklevel=2)

        df = df_unique  # update with the unique one

    # 2. Sanity check: `df` should be a sub-set of all jobs:
    # read the `job_status.csv`:
    lock_path = job_status_path_abs + '.lock'
    lock = FileLock(lock_path)
    try:
        with lock.acquire(timeout=5):  # lock the file, i.e., lock job status df
            df_job = read_job_status_csv(job_status_path_abs)

            # check if `df` is sub-set of `df_job`:
            df_intersection = df.merge(df_job).drop_duplicates()
            # `df_job` should not contain duplications, but just in case..
            # ^^ ref: https://stackoverflow.com/questions/49530918/
            #           check-if-pandas-dataframe-is-subset-of-other-dataframe
            if len(df_intersection) != len(df):
                to_print = 'Some of the subjects (and sessions) requested in '
                if which_function == 'babs submit':
                    to_print += '`--job`'
                elif which_function == 'babs status':
                    to_print += '`--resubmit-job`'
                else:
                    raise Exception('Invalid `which_function`: ' + which_function)
                to_print += (
                    ' are not in the final list of included subjects (and sessions).'
                    ' Path to this final inclusion list is at: ' + job_status_path_abs
                )
                raise Exception(to_print)

    except Timeout:  # after waiting for time defined in `timeout`:
        # if another instance also uses locks, and is currently running,
        #   there will be a timeout error
        print('Another instance of this application currently holds the lock.')

    return df


COMMANDS = [
    ('init', _parse_init, babs_init_main),
    ('check-setup', _parse_check_setup, babs_check_setup_main),
    ('submit', _parse_submit, babs_submit_main),
    ('status', _parse_status, babs_status_main),
    ('merge', _parse_merge, babs_merge_main),
    ('unzip', _parse_unzip, babs_unzip_main),
]


def _get_parser():
    """Create the general `babs` parser object.

    This function sets up the argument parser for the `babs` command-line interface.
    It includes a version argument and dynamically adds subparsers for each command
    defined in the COMMANDS list.

    Returns
    -------
    argparse.ArgumentParser
        The argument parser for the "babs" CLI.
    """
    from babs import __version__

    parser = argparse.ArgumentParser(prog='babs', allow_abbrev=False)
    parser.add_argument('-v', '--version', action='version', version=f'babs v{__version__}')
    subparsers = parser.add_subparsers(help='BABS commands')

    for command, parser_func, run_func in COMMANDS:
        subparser = parser_func()
        subparser.set_defaults(func=run_func)
        subparsers.add_parser(
            command,
            parents=[subparser],
            help=subparser.description,
            add_help=False,
            allow_abbrev=False,
        )

    return parser


def _main(argv=None):
    """Entry point for `babs` CLI.

    Parameters
    ----------
    argv : list, optional
        List of command-line arguments. If None, defaults to `sys.argv`.

    Returns
    -------
    None
    """
    options = _get_parser().parse_args(argv)
    args = vars(options).copy()
    args.pop('func')
    options.func(**args)<|MERGE_RESOLUTION|>--- conflicted
+++ resolved
@@ -804,17 +804,11 @@
         description='Merge results and provenance from all successfully finished jobs.',
         formatter_class=argparse.ArgumentDefaultsHelpFormatter,
     )
-<<<<<<< HEAD
     user_args = parser.add_argument_group('User arguments')
+    PathExists = partial(_path_exists, parser=parser)
     user_args.add_argument(
-        '--project_root',
-        '--project-root',
-=======
-    PathExists = partial(_path_exists, parser=parser)
-    parser.add_argument(
         'project_root',
         metavar='PATH',
->>>>>>> c37a870d
         help=(
             'Absolute path to the root of BABS project. '
             "For example, '/path/to/my_BABS_project/' "
