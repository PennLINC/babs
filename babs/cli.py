--- conflicted
+++ resolved
@@ -149,9 +149,6 @@
     This function is deprecated and will be removed in a future release.
     Please use `babs init` instead.
     """
-<<<<<<< HEAD
-    This is the core function of babs-init.
-=======
     warnings.warn(
         'babs-init is deprecated and will be removed in the future. Please use babs init.',
         DeprecationWarning,
@@ -175,7 +172,6 @@
     keep_if_failed: bool,
 ):
     """This is the core function of babs init.
->>>>>>> 267ec757
 
     Parameters
     ----------
@@ -664,15 +660,9 @@
         Whether to resubmit jobs listed in `--resubmit-job`, even they're done or running.
         This is hardcoded as False for now.
 
-<<<<<<< HEAD
     Notes
     -----
-    NOTE: Not to include `reckless` in `babs-status` CLI for now.
-=======
-    Notes:
-    -----------
     NOTE: Not to include `reckless` in `babs status` CLI for now.
->>>>>>> 267ec757
     If `reckless` is added in the future,
         please make sure you remove command `args.reckless = False` below!
     Below are commented:
@@ -1092,15 +1082,9 @@
     The `job_status.csv` file must present before running this function!
     Please use `create_job_status_csv()` from `utils.py` to create
 
-<<<<<<< HEAD
     TODO
     ----
-    if `--job-csv` is added in `babs-submit`, update the `which_function`
-=======
-    TODO:
-    -------------
     if `--job-csv` is added in `babs submit`, update the `which_function`
->>>>>>> 267ec757
     so that warnings/error messages are up-to-date (using `--job or --job-csv`)
     """
 
