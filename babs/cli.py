"""This provides command-line interfaces of babs functions"""

import argparse
import os
import traceback
import warnings
from functools import partial
from pathlib import Path

import pandas as pd
from filelock import FileLock, Timeout

from babs.babs import BABS, InputDatasets, System

# import sys
# from datalad.interface.base import build_doc
# from babs.core_functions import babs_init, babs_submit, babs_status
from babs.utils import (
<<<<<<< HEAD
    _path_does_not_exist,
    _path_exists,
=======
    ToDict,
>>>>>>> 0b57fa64
    create_job_status_csv,
    get_datalad_version,
    read_job_status_csv,
    read_yaml,
    validate_type_session,
)


def _parse_init():
    """Create and configure the argument parser for the `babs init` command.

    It includes a description and formatter class, and adds arguments for the command.

    Returns
    -------
    argparse.ArgumentParser
    """
    parser = argparse.ArgumentParser(
        description='Initialize a BABS project and bootstrap scripts that will be used later.',
        formatter_class=argparse.ArgumentDefaultsHelpFormatter,
    )
    PathDoesNotExist = partial(_path_does_not_exist, parser=parser)

    parser.add_argument(
        'project_root',
        type=PathDoesNotExist,
        metavar='PATH',
        help=(
            'Absolute path to the directory where the BABS project will be located. '
            'This folder will be automatically created.'
        ),
    )
    parser.add_argument(
        '--datasets',
        action=ToDict,
        metavar='NAME=PATH',
        type=str,
        nargs='+',
        help=(
            'Input BIDS datasets. '
            'These must be provided as named folders '
            '(e.g., `--datasets smriprep=/path/to/smriprep`).'
        ),
        required=True,
    )
    parser.add_argument(
        '--list_sub_file',
        '--list-sub-file',  # optional flag
        type=str,
        help='Path to the CSV file that lists the subject (and sessions) to analyze; '
        ' If there is no such file, please not to specify this flag.'
        " Single-session data: column of 'sub_id';"
        " Multi-session data: columns of 'sub_id' and 'ses_id'.",
    )
    parser.add_argument(
        '--container_ds',
        '--container-ds',
        help='Path to the container DataLad dataset',
        required=True,
    )
    parser.add_argument(
        '--container_name',
        '--container-name',
        help='The name of the BIDS App container, i.e.,'
        ' the ``<image NAME>`` used when running ``datalad containers-add <image NAME>``.'
        " Importantly, this should include the BIDS App's name"
        ' to make sure the bootstrap scripts are set up correctly;'
        ' Also, the version number should be added, too.'
        ' ``babs init`` is not case sensitive to this ``--container_name``.'
        ' Example: ``toybidsapp-0-0-7`` for toy BIDS App version 0.0.7.',
        # ^^ the BIDS App's name is used to determine: e.g., whether needs/details in $filterfile
        required=True,
    )
    parser.add_argument(
        '--container_config_yaml_file',
        '--container-config-yaml-file',
        help='Path to a YAML file that contains the configurations'
        ' of how to run the BIDS App container',
    )
    parser.add_argument(
        '--type_session',
        '--type-session',
        choices=[
            'single-ses',
            'single_ses',
            'single-session',
            'single_session',
            'multi-ses',
            'multi_ses',
            'multiple-ses',
            'multiple_ses',
            'multi-session',
            'multi_session',
            'multiple-session',
            'multiple_session',
        ],
        help="Whether the input dataset is single-session ['single-ses'] "
        "or multiple-session ['multi-ses']",
        required=True,
    )
    parser.add_argument(
        '--type_system',
        '--type-system',
        choices=['sge', 'slurm'],
        help='The name of the job scheduling type_system that you will use.',
        required=True,
    )
    parser.add_argument(
        '--keep_if_failed',
        '--keep-if-failed',
        action='store_true',
        # ^^ if `--keep-if-failed` is specified, args.keep_if_failed = True; otherwise, False
        help='If ``babs init`` fails with error, whether to keep the created BABS project.'
        " By default, you don't need to turn this option on."
        ' However, when ``babs init`` fails and you hope to use ``babs check-setup``'
        ' to diagnose, please turn it on to rerun ``babs init``,'
        ' then run ``babs check-setup``.'
        " Please refer to section below 'What if ``babs init`` fails?' for details.",
        #      ^^ in `babs init.rst`, pointed to below section for more
    )

    return parser


def _enter_init(argv=None):
    """Entry point for `babs-init` command.

    This function is deprecated and will be removed in a future release.
    Please use `babs init` instead.
    """
    warnings.warn(
        'babs-init is deprecated and will be removed in the future. Please use babs init.',
        DeprecationWarning,
        stacklevel=2,
    )
    options = _parse_init().parse_args(argv)
    args = vars(options).copy()
    babs_init_main(**args)


def babs_init_main(
<<<<<<< HEAD
    project_root: Path,
    input_dataset: list,
=======
    where_project: str,
    project_name: str,
    datasets: dict,
>>>>>>> 0b57fa64
    list_sub_file: str,
    container_ds: str,
    container_name: str,
    container_config_yaml_file: str,
    type_session: str,
    type_system: str,
    keep_if_failed: bool,
):
    """This is the core function of babs init.

    Parameters
    ----------
<<<<<<< HEAD
    project_root : pathlib.Path
        The path to the directory where the BABS project will be located.
        This folder will be automatically created.
    input_dataset: nested list
        for each sub-list:
            element 1: name of input datalad dataset (str)
            element 2: path to the input datalad dataset (str)
=======
    where_project: str
        absolute path to the directory where the project will be created
    project_name: str
        the babs project name
    datasets : dictionary
        Keys are the names of the input BIDS datasets, and values are the paths to the input BIDS
        datasets.
>>>>>>> 0b57fa64
    list_sub_file: str or None
        Path to the CSV file that lists the subject (and sessions) to analyze;
        or `None` if CLI's flag isn't specified
        single-ses data: column of 'sub_id';
        multi-ses data: columns of 'sub_id' and 'ses_id'
    container_ds: str
        path to the container datalad dataset
    container_name: str
        name of the container, best to include version number.
        e.g., 'fmriprep-0-0-0'
    container_config_yaml_file: str
        Path to a YAML file that contains the configurations
        of how to run the BIDS App container
    type_session: str
        multi-ses or single-ses
    type_system: str
        sge or slurm
    keep_if_failed: bool
        If `babs init` failed with error, whether to keep the created BABS project.
    """
    # =================================================================
    # Sanity checks:
    # =================================================================
    # check if it exists: if so, raise error
    if project_root.exists():
        raise ValueError(
            f"The project folder '{project_root}' already exists! "
            "`babs init` won't proceed to overwrite this folder."
        )

    # check if parent directory exists:
    if not project_root.parent.exists():
        raise ValueError(
            f"The parent folder '{project_root.parent}' does not exist! `babs init` won't proceed."
        )

    # check if parent directory is writable:
    if not os.access(project_root.parent, os.W_OK):
        raise ValueError(
            f"The parent folder '{project_root.parent}' is not writable! "
            "`babs init` won't proceed."
        )

    # print datalad version:
    #   if no datalad is installed, will raise error
    print('DataLad version: ' + get_datalad_version())

    # validate `type_session`:
    type_session = validate_type_session(type_session)

    # input dataset:
    input_ds = InputDatasets(datasets)
    input_ds.get_initial_inclu_df(list_sub_file, type_session)

    # Note: not to perform sanity check on the input dataset re: if it exists
    #   as: 1) robust way is to clone it, which will take longer time;
    #           so better to just leave to the real cloning when `babs init`;
    #       2) otherwise, if using "if `.datalad/config` exists" to check, then need to check
    #           if input dataset is local or not, and it's very tricky to check that...
    #       3) otherwise, if using "dlapi.status(dataset=the_input_ds)": will take long time
    #           for big dataset; in addition, also need to check if it's local or not...
    # currently solution: add notes in Debugging in `babs init` docs: `babs init.rst`

    # Create an instance of babs class:
    babs_proj = BABS(project_root, type_session, type_system)

    # Validate system's type name `type_system`:
    system = System(type_system)

    # print out key information for visual check:
    print('')
    print('project_root of this BABS project: ' + babs_proj.project_root)
    print('type of data of this BABS project: ' + babs_proj.type_session)
    print('job scheduling system of this BABS project: ' + babs_proj.type_system)
    print('')

    # Call method `babs_bootstrap()`:
    #   if success, good!
    #   if failed, and if not `keep_if_failed`: delete the BABS project `babs init` creates!
    try:
        babs_proj.babs_bootstrap(
            input_ds,
            container_ds,
            container_name,
            container_config_yaml_file,
            system,
        )
    except Exception:
        print('\n`babs init` failed! Below is the error message:')
        traceback.print_exc()  # print out the traceback error messages
        if not keep_if_failed:
            # clean up:
            print('\nCleaning up created BABS project...')
            babs_proj.clean_up(input_ds)
            print(
                'Please check the error messages above!'
                ' Then fix the problem, and rerun `babs init`.'
            )
        else:
            print('\n`--keep-if-failed` is requested, so not to clean up created BABS project.')
            print(
                'Please check the error messages above!'
                ' Then fix the problem, delete this failed BABS project,'
                ' and rerun `babs init`.'
            )


def _parse_check_setup():
    """Create and configure the argument parser for the `babs check-setup` command.

    It includes a description and formatter class, and adds arguments for the command.

    Returns
    -------
    argparse.ArgumentParser
    """

    parser = argparse.ArgumentParser(
        description='Validate setups created by ``babs init``.',
        formatter_class=argparse.ArgumentDefaultsHelpFormatter,
    )
    PathExists = partial(_path_exists, parser=parser)
    parser.add_argument(
        'project_root',
        metavar='PATH',
        help=(
            'Absolute path to the root of BABS project. '
            "For example, '/path/to/my_BABS_project/' "
            '(default is current working directory).'
        ),
        nargs='?',
        default=Path.cwd(),
        type=PathExists,
    )
    parser.add_argument(
        '--job_test',
        '--job-test',
        action='store_true',
        # ^^ if `--job-test` is specified, args.job_test = True; otherwise, False
        help='Whether to submit and run a test job. Will take longer time if doing so.',
    )

    return parser


def _enter_check_setup(argv=None):
    """Entry point for `babs-check-setup` command.

    This function is deprecated and will be removed in a future release.
    Please use `babs check-setup` instead.
    """
    warnings.warn(
        'babs-check-setup is deprecated and will be removed in the future. '
        'Please use babs check-setup.',
        DeprecationWarning,
        stacklevel=2,
    )
    options = _parse_check_setup().parse_args(argv)
    babs_check_setup_main(**vars(options))


def babs_check_setup_main(
    project_root: str,
    job_test: bool,
):
    """
    This is the core function of babs check-setup,
    which validates the setups by `babs init`.

    project_root: str
        Absolute path to the root of BABS project.
        For example, '/path/to/my_BABS_project/'.
    job_test: bool
        Whether to submit and run a test job.
    """
    # Get class `BABS` based on saved `analysis/code/babs_proj_config.yaml`:
    babs_proj, input_ds = get_existing_babs_proj(project_root)

    # Call method `babs_check_setup()`:
    babs_proj.babs_check_setup(input_ds, job_test)


def _parse_submit():
    """Create and configure the argument parser for the `babs submit` command.

    It includes a description and formatter class, and adds arguments for the command.

    Can choose one of these flags:
    --count <number of jobs to submit>  # should be larger than # of `--job`
    --all   # if specified, will submit all remaining jobs that haven't been submitted.
    --job sub-id ses-id   # can repeat

    If none of these flags are specified, will only submit one job array task.

    Returns
    -------
    argparse.ArgumentParser
    """
    parser = argparse.ArgumentParser(
        description='Submit jobs to cluster compute nodes.',
        formatter_class=argparse.ArgumentDefaultsHelpFormatter,
    )
    PathExists = partial(_path_exists, parser=parser)
    parser.add_argument(
        'project_root',
        metavar='PATH',
        help=(
            'Absolute path to the root of BABS project. '
            "For example, '/path/to/my_BABS_project/' "
            '(default is current working directory).'
        ),
        nargs='?',
        default=Path.cwd(),
        type=PathExists,
    )

    # --count, --job: can only request one of them and none of them are required.
    group = parser.add_mutually_exclusive_group(required=False)
    group.add_argument(
        '--count', type=int, help='Number of jobs to submit. It should be a positive integer.'
    )
    group.add_argument(
        '--all',
        action='store_true',
        dest='submit_all',
        # ^^ if `--all` is specified, args.all = True; otherwise, False
        help="Request to run all jobs that haven't been submitted.",
    )
    group.add_argument(
        '--job',
        action='append',  # append each `--job` as a list;
        nargs='+',
        help='The subject ID (and session ID) whose job to be submitted.'
        ' Can repeat to submit more than one job.'
        ' Format would be `--job sub-xx` for single-session dataset,'
        ' and `--job sub-xx ses-yy` for multiple-session dataset.',
    )

    return parser


def _enter_submit(argv=None):
    """Entry point for `babs-submit` command.

    This function is deprecated and will be removed in a future release.
    Please use `babs submit` instead.
    """
    warnings.warn(
        'babs-submit is deprecated and will be removed in the future. Please use babs submit.',
        DeprecationWarning,
        stacklevel=2,
    )
    options = _parse_submit().parse_args(argv)
    babs_submit_main(**vars(options))


def babs_submit_main(
    project_root: str,
    count: int,
    submit_all: bool,
    job: list,
):
    """This is the core function of ``babs submit``.

    Parameters
    ----------
    project_root: str
        absolute path to the directory of BABS project
    submit_all : bool
        whether to submit all remaining jobs
    count: int or None
        number of jobs to be submitted
        default: None (did not specify in cli)
            if `--job` is not requested, it will be changed to `1` before going
            into `babs_submit()`
        any negative int will be treated as submitting all jobs that haven't been submitted.
    job: nested list or None
        For each sub-list, the length should be 1 (for single-ses) or 2 (for multi-ses)
    """
    # Get class `BABS` based on saved `analysis/code/babs_proj_config.yaml`:
    babs_proj, _ = get_existing_babs_proj(project_root)

    # Check if this csv file has been created, if not, create it:
    create_job_status_csv(babs_proj)
    # ^^ this is required by the sanity check `check_df_job_specific`

    # Actions on `count`:
    if submit_all:  # if True:
        count = -1  # so that to submit all remaining jobs

    if count is None:
        count = 1  # if not to specify `--count`, change to 1

    # sanity check:
    if count == 0:
        raise Exception(
            '`--count 0` is not valid! Please specify a positive integer. '
            'To submit all jobs, please do not specify `--count`.'
        )

    # Actions on `job`:
    if job is not None:
        count = -1  # just in case; make sure all specified jobs will be submitted

        # sanity check:
        if babs_proj.type_session == 'single-ses':
            expected_len = 1
        elif babs_proj.type_session == 'multi-ses':
            expected_len = 2
        for i_job in range(0, len(job)):
            # expected length in each sub-list:
            assert len(job[i_job]) == expected_len, (
                'There should be '
                + str(expected_len)
                + ' arguments in `--job`,'
                + ' as input dataset(s) is '
                + babs_proj.type_session
                + '!'
            )
            # 1st argument:
            assert job[i_job][0][0:4] == 'sub-', (
                'The 1st argument of `--job`' + " should be 'sub-*'!"
            )
            if babs_proj.type_session == 'multi-ses':
                # 2nd argument:
                assert job[i_job][1][0:4] == 'ses-', (
                    'The 2nd argument of `--job`' + " should be 'ses-*'!"
                )

        # turn into a pandas DataFrame:
        if babs_proj.type_session == 'single-ses':
            df_job_specified = pd.DataFrame(
                None, index=list(range(0, len(job))), columns=['sub_id']
            )
        elif babs_proj.type_session == 'multi-ses':
            df_job_specified = pd.DataFrame(
                None, index=list(range(0, len(job))), columns=['sub_id', 'ses_id']
            )
        for i_job in range(0, len(job)):
            df_job_specified.at[i_job, 'sub_id'] = job[i_job][0]
            if babs_proj.type_session == 'multi-ses':
                df_job_specified.at[i_job, 'ses_id'] = job[i_job][1]

        # sanity check:
        df_job_specified = check_df_job_specific(
            df_job_specified, babs_proj.job_status_path_abs, babs_proj.type_session, 'babs submit'
        )
    else:  # `job` is None:
        df_job_specified = None

    # Call method `babs_submit()`:
    babs_proj.babs_submit(count, df_job_specified)


def _parse_status():
    """Create and configure the argument parser for the `babs status` command.

    It includes a description and formatter class, and adds arguments for the command.

    Returns
    -------
    argparse.ArgumentParser
    """
    parser = argparse.ArgumentParser(
        description='Check job status in a BABS project.',
        formatter_class=argparse.ArgumentDefaultsHelpFormatter,
    )
    PathExists = partial(_path_exists, parser=parser)
    parser.add_argument(
        'project_root',
        metavar='PATH',
        help=(
            'Absolute path to the root of BABS project. '
            "For example, '/path/to/my_BABS_project/' "
            '(default is current working directory).'
        ),
        nargs='?',
        default=Path.cwd(),
        type=PathExists,
    )
    parser.add_argument(
        '--resubmit',
        action='append',  # append each `--resubmit` as a list;
        # ref: https://docs.python.org/3/library/argparse.html
        nargs=1,  # expect 1 argument per `--resubmit` from the command line;
        choices=['failed', 'pending'],
        # NOTE: ^^ not to include 'stalled' as it has not been tested yet.
        metavar=('condition to resubmit'),
        help='Resubmit jobs with what kind of status.'
        ' ``failed``: Jobs that failed, i.e.,'
        ' jobs that are out of queue but do not have results pushed to output RIA.'
        ' The list of failed jobs can also be found by filtering jobs with'
        " ``'is_failed' = True`` in ``job_status.csv``;"
        ' ``pending``: Jobs that are pending (without error) in the queue.'
        " Example job status code of pending: 'qw' on SGE, or 'PD' on Slurm.",
    )
    # "'stalled': the previous submitted job is pending with error in the queue "
    # "(example qstat code: 'eqw')."

    parser.add_argument(
        '--resubmit-job',
        action='append',  # append each `--resubmit-job` as a list;
        nargs='+',
        help='The subject ID (and session ID) whose job to be resubmitted.'
        ' You can repeat this argument many times to request resubmissions of more than one job.'
        ' Currently, only pending or failed jobs in the request will be resubmitted.',
    )
    # ^^ NOTE: not to include 'stalled' jobs here;
    # ROADMAP: improve the strategy to deal with `eqw` (stalled) is not to resubmit,
    #                   but fix the issue - Bergman 12/20/22 email
    # NOTE: not to add `--reckless` (below), as it has not been tested yet.
    # parser.add_argument(
    #     '--reckless',
    #     action='store_true',
    #     # ^^ if `--reckless` is specified, args.reckless = True; otherwise, False
    #     help="Whether to resubmit jobs listed in `--resubmit-job`, even they're done or running."
    #     " WARNING: This hasn't been tested yet!!!")
    parser.add_argument(
        '--container_config_yaml_file',
        '--container-config-yaml-file',
        help='Path to a YAML file that contains the configurations'
        ' of how to run the BIDS App container. It may include ``alert_log_messages`` section.'
        ' ``babs status`` will use this section for failed job auditing,'
        ' by checking if any defined alert messages'
        " can be found in failed jobs' log files.",
    )
    parser.add_argument(
        '--job_account',
        '--job-account',
        action='store_true',
        # ^^ if `--job-account` is specified, args.job_account = True; otherwise, False
        help='Whether to account failed jobs, which may take some time.'
        ' When using ``--job-account``, please also add ``--container_config_yaml_file``.'
        ' If ``--resubmit failed`` or ``--resubmit-job`` (for some failed jobs)'
        ' is also requested,'
        ' this ``--job-account`` will be skipped.',
    )

    return parser


def _enter_status(argv=None):
    """Entry point for `babs-status` command.

    This function is deprecated and will be removed in a future release.
    Please use `babs status` instead.
    """
    warnings.warn(
        'babs-status is deprecated and will be removed in the future. Please use babs status.',
        DeprecationWarning,
        stacklevel=2,
    )
    options = _parse_status().parse_args(argv)
    babs_status_main(**vars(options))


def babs_status_main(
    project_root: str,
    resubmit: list,
    resubmit_job: list,
    container_config_yaml_file: str,
    job_account: bool,
    reckless: bool = False,
):
    """
    This is the core function of `babs status`.

    Parameters
    ----------
    project_root: str
        absolute path to the directory of BABS project
    resubmit: nested list or None
        each sub-list: one of 'failed', 'pending'. Not to include 'stalled' now until tested.
    resubmit_job: nested list or None
        For each sub-list, the length should be 1 (for single-ses) or 2 (for multi-ses)
    container_config_yaml_file: str or None
        Path to a YAML file that contains the configurations
        of how to run the BIDS App container.
        It may include 'alert_log_messages' section
        to be used by babs status.
    job_account: bool
        Whether to account failed jobs (e.g., using `qacct` for SGE),
        which may take some time.
    reckless: bool
        Whether to resubmit jobs listed in `--resubmit-job`, even they're done or running.
        This is hardcoded as False for now.

    Notes
    -----
    NOTE: Not to include `reckless` in `babs status` CLI for now.
    If `reckless` is added in the future,
        please make sure you remove command `args.reckless = False` below!
    Below are commented:
    reckless: bool
            Whether to resubmit jobs listed in `--resubmit-job`, even they're done or running
            This is used when `--resubmit-job`
    """
    # Get class `BABS` based on saved `analysis/code/babs_proj_config.yaml`:
    babs_proj, _ = get_existing_babs_proj(project_root)

    # Check if this csv file has been created, if not, create it:
    create_job_status_csv(babs_proj)
    # ^^ this is required by the sanity check `check_df_job_specific`

    # Get the list of resubmit conditions:
    if resubmit is not None:  # user specified --resubmit
        # e.g., [['pending'], ['failed']]
        # change nested list to a simple list:
        flags_resubmit = []
        for i in range(0, len(resubmit)):
            flags_resubmit.append(resubmit[i][0])

        # remove duplicated elements:
        flags_resubmit = list(set(flags_resubmit))  # `list(set())`: acts like "unique"

        # print message:
        print(
            'Will resubmit jobs if ' + ' or '.join(flags_resubmit) + '.'
        )  # e.g., `failed`; `failed or pending`

    else:  # `resubmit` is None:
        print('Did not request resubmit based on job states (no `--resubmit`).')
        flags_resubmit = []  # empty list

    # If `--job-account` is requested:
    if job_account:
        if 'failed' not in flags_resubmit:
            print('`--job-account` was requested; `babs status` may take longer time...')
        else:
            # this is meaningless to run `job-account` if resubmitting anyway:
            print(
                'Although `--job-account` was requested,'
                ' as `--resubmit failed` was also requested,'
                " it's meaningless to run job account on previous failed jobs,"
                ' so will skip `--job-account`'
            )

    # If `resubmit-job` is requested:
    if resubmit_job is not None:
        # sanity check:
        if babs_proj.type_session == 'single-ses':
            expected_len = 1
        elif babs_proj.type_session == 'multi-ses':
            expected_len = 2

        for i_job in range(0, len(resubmit_job)):
            # expected length in each sub-list:
            assert len(resubmit_job[i_job]) == expected_len, (
                'There should be '
                + str(expected_len)
                + ' arguments in `--resubmit-job`,'
                + ' as input dataset(s) is '
                + babs_proj.type_session
                + '!'
            )
            # 1st argument:
            assert resubmit_job[i_job][0][0:4] == 'sub-', (
                'The 1st argument of `--resubmit-job`' + " should be 'sub-*'!"
            )
            if babs_proj.type_session == 'multi-ses':
                # 2nd argument:
                assert resubmit_job[i_job][1][0:4] == 'ses-', (
                    'The 2nd argument of `--resubmit-job`' + " should be 'ses-*'!"
                )

        # turn into a pandas DataFrame:
        if babs_proj.type_session == 'single-ses':
            df_resubmit_job_specific = pd.DataFrame(
                None, index=list(range(0, len(resubmit_job))), columns=['sub_id']
            )
        elif babs_proj.type_session == 'multi-ses':
            df_resubmit_job_specific = pd.DataFrame(
                None, index=list(range(0, len(resubmit_job))), columns=['sub_id', 'ses_id']
            )

        for i_job in range(0, len(resubmit_job)):
            df_resubmit_job_specific.at[i_job, 'sub_id'] = resubmit_job[i_job][0]
            if babs_proj.type_session == 'multi-ses':
                df_resubmit_job_specific.at[i_job, 'ses_id'] = resubmit_job[i_job][1]

        # sanity check:
        df_resubmit_job_specific = check_df_job_specific(
            df_resubmit_job_specific,
            babs_proj.job_status_path_abs,
            babs_proj.type_session,
            'babs status',
        )

        if len(df_resubmit_job_specific) > 0:
            if reckless:  # if `--reckless`:
                print(
                    'Will resubmit all the job(s) listed in `--resubmit-job`,'
                    " even if they're done or running."
                )
            else:
                print(
                    'Will resubmit the job(s) listed in `--resubmit-job`,'
                    " if they're pending or failed."
                )  # not to include 'stalled'
        else:  # in theory should not happen, but just in case:
            raise Exception('There is no valid job in --resubmit-job!')

    else:  # `--resubmit-job` is None:
        df_resubmit_job_specific = None

    # Call method `babs_status()`:
    babs_proj.babs_status(
        flags_resubmit,
        df_resubmit_job_specific,
        reckless,
        container_config_yaml_file,
        job_account,
    )


def _parse_merge():
    """Create and configure the argument parser for the `babs merge` command.

    It includes a description and formatter class, and adds arguments for the command.

    Returns
    -------
    argparse.ArgumentParser
    """
    parser = argparse.ArgumentParser(
        description='Merge results and provenance from all successfully finished jobs.',
        formatter_class=argparse.ArgumentDefaultsHelpFormatter,
    )
    PathExists = partial(_path_exists, parser=parser)
    parser.add_argument(
        'project_root',
        metavar='PATH',
        help=(
            'Absolute path to the root of BABS project. '
            "For example, '/path/to/my_BABS_project/' "
            '(default is current working directory).'
        ),
        nargs='?',
        default=Path.cwd(),
        type=PathExists,
    )
    parser.add_argument(
        '--chunk-size',
        '--chunk_size',
        type=int,
        default=2000,
        help='Number of branches in a chunk when merging at a time.'
        ' We recommend using default value.',
    )
    # Matt: 5000 is not good, 2000 is appropriate.
    #   Smaller chunk is, more merging commits which is fine.
    parser.add_argument(
        '--trial-run',
        '--trial_run',
        action='store_true',
        # ^^ if `--trial-run` is specified, args.trial_run = True; otherwise, False
        help="Whether to run as a trial run which won't push the merge back to output RIA."
        ' This option should only be used by developers for testing purpose.'
        " Users: please don't turn this on!",
    )

    return parser


def _enter_merge(argv=None):
    """Entry point for `babs-merge` command.

    This function is deprecated and will be removed in a future release.
    Please use `babs merge` instead.
    """
    warnings.warn(
        'babs-merge is deprecated and will be removed in the future. Please use babs merge.',
        DeprecationWarning,
        stacklevel=2,
    )
    options = _parse_merge().parse_args(argv)
    babs_merge_main(**vars(options))


def babs_merge_main(
    project_root,
    chunk_size,
    trial_run,
):
    """
    To merge results and provenance from all successfully finished jobs.

    Parameters
    ----------
    project_root: str
        Absolute path to the root of BABS project.
    chunk_size: int
        Number of branches in a chunk when merging at a time.
    trial_run: bool
        Whether to run as a trial run which won't push the merging actions back to output RIA.
        This option should only be used by developers for testing purpose.
    """
    # Get class `BABS` based on saved `analysis/code/babs_proj_config.yaml`:
    babs_proj, _ = get_existing_babs_proj(project_root)

    # Call method `babs_merge()`:
    babs_proj.babs_merge(chunk_size, trial_run)


def _parse_unzip():
    """Create and configure the argument parser for the `babs unzip` command.

    It includes a description and formatter class, and adds arguments for the command.

    Returns
    -------
    argparse.ArgumentParser
    """
    parser = argparse.ArgumentParser(
        description='Unzip results zip files and extracts desired files',
        formatter_class=argparse.ArgumentDefaultsHelpFormatter,
    )
    PathExists = partial(_path_exists, parser=parser)
    parser.add_argument(
        'project_root',
        metavar='PATH',
        help=(
            'Absolute path to the root of BABS project. '
            "For example, '/path/to/my_BABS_project/' "
            '(default is current working directory).'
        ),
        nargs='?',
        default=Path.cwd(),
        type=PathExists,
    )
    parser.add_argument(
        '--container_config_yaml_file',
        '--container-config-yaml-file',
        help='Path to a YAML file of the BIDS App container that contains information of'
        ' what files to unzip etc.',
    )

    return parser


def _enter_unzip(argv=None):
    """Entry point for `babs-unzip` command.

    This function is deprecated and will be removed in a future release.
    Please use `babs unzip` instead.
    """
    warnings.warn(
        'babs-unzip is deprecated and will be removed in the future. Please use babs unzip.',
        DeprecationWarning,
        stacklevel=2,
    )
    options = _parse_unzip().parse_args(argv)
    babs_unzip_main(**vars(options))


def babs_unzip_main(
    project_root: str,
    container_config_yaml_file: str,
):
    """
    This is the core function of babs-unzip, which unzip results zip files
    and extracts desired files.

    project_root: str
        Absolute path to the root of BABS project.
        For example, '/path/to/my_BABS_project/'.
    container_config_yaml_file: str
        path to container's configuration YAML file.
        These two sections will be used:
        1. 'unzip_desired_filenames' - must be included
        2. 'rename_conflict_files' - optional
    """
    # container config:
    config = read_yaml(container_config_yaml_file)
    # ^^ not to use filelock here - otherwise will create `*.lock` file in user's folder

    # Sanity checks:
    if 'unzip_desired_filenames' not in config:
        raise Exception(
            "Section 'unzip_desired_filenames' is not included"
            ' in `--container_config_yaml_file`. This section is required.'
            " Path to this YAML file: '" + container_config_yaml_file + "'."
        )

    # Get class `BABS` based on saved `analysis/code/babs_proj_config.yaml`:
    babs_proj, _ = get_existing_babs_proj(project_root)

    # Call method `babs_unzip()`:
    babs_proj.babs_unzip(config)


def get_existing_babs_proj(project_root):
    """
    This is to get `babs_proj` (class `BABS`) and `input_ds` (class `InputDatasets`)
    based on existing yaml file `babs_proj_config.yaml`.
    This should be used by `babs_submit()` and `babs_status`.

    Parameters
    ----------
    project_root: str
        absolute path to the directory of BABS project
        TODO: accept relative path too, like datalad's `-d`

    Returns
    -------
    babs_proj: class `BABS`
        information about a BABS project
    input_ds: class `InputDatasets`
        information about input dataset(s)
    """

    # Sanity check: the path `project_root` exists:
    if not os.path.exists(project_root):
        raise Exception(
            f'`project_root` does not exist! Requested `project_root` was: {project_root}'
        )

    # Read configurations of BABS project from saved yaml file:
    babs_proj_config_yaml = os.path.join(project_root, 'analysis/code/babs_proj_config.yaml')
    if not os.path.exists(babs_proj_config_yaml):
        raise Exception(
            '`babs init` was not successful;'
            " there is no 'analysis/code/babs_proj_config.yaml' file!"
            ' Please rerun `babs init` to finish the setup.'
        )

    babs_proj_config = read_yaml(babs_proj_config_yaml, if_filelock=True)

    # make sure the YAML file has necessary sections:
    list_sections = ['type_session', 'type_system', 'input_ds', 'container']
    for i in range(0, len(list_sections)):
        the_section = list_sections[i]
        if the_section not in babs_proj_config:
            raise Exception(
                f"There is no section '{the_section}' in 'babs_proj_config.yaml' file "
                "in 'analysis/code' folder! Please rerun `babs init` to finish the setup."
            )

    type_session = babs_proj_config['type_session']
    type_system = babs_proj_config['type_system']

    # Get the class `BABS`:
    babs_proj = BABS(project_root, type_session, type_system)

    # update key information including `output_ria_data_dir`:
    babs_proj.wtf_key_info(flag_output_ria_only=True)

    # Get information for input dataset:
    input_ds_yaml = babs_proj_config['input_ds']
    # sanity check:
    if len(input_ds_yaml) == 0:  # there was no input ds:
        raise Exception(
            "Section 'input_ds' in `analysis/code/babs_proj_config.yaml`"
            'does not include any input dataset!'
            ' Something was wrong during `babs init`...'
        )

    datasets = {}  # to be a nested list
    for i_ds in range(0, len(input_ds_yaml)):
        ds_index_str = '$INPUT_DATASET_#' + str(i_ds + 1)
        datasets[input_ds_yaml[ds_index_str]['name']] = input_ds_yaml[ds_index_str]['path_in']

    # Get the class `InputDatasets`:
    input_ds = InputDatasets(datasets)
    # update information based on current babs project:
    # 1. `path_now_abs`:
    input_ds.assign_path_now_abs(babs_proj.analysis_path)
    # 2. `path_data_rel` and `is_zipped`:
    for i_ds in range(0, input_ds.num_ds):
        ds_index_str = '$INPUT_DATASET_#' + str(i_ds + 1)
        # `path_data_rel`:
        input_ds.df.loc[i_ds, 'path_data_rel'] = babs_proj_config['input_ds'][ds_index_str][
            'path_data_rel'
        ]
        # `is_zipped`:
        input_ds.df.loc[i_ds, 'is_zipped'] = babs_proj_config['input_ds'][ds_index_str][
            'is_zipped'
        ]

    return babs_proj, input_ds


def check_df_job_specific(df, job_status_path_abs, type_session, which_function):
    """
    This is to perform sanity check on the pd.DataFrame `df`
    which is used by `babs submit --job` and `babs status --resubmit-job`.
    Sanity checks include:
    1. Remove any duplicated jobs in requests
    2. Check if requested jobs are part of the inclusion jobs to run

    Parameters
    ----------
    df: pd.DataFrame
        i.e., `df_job_specific`
        list of sub_id (and ses_id, if multi-ses) that the user requests to submit or resubmit
    job_status_path_abs: str
        absolute path to the `job_status.csv`
    type_session: str
        'single-ses' or 'multi-ses'
    which_function: str
        'babs status' or 'babs submit'
        The warning message will be tailored based on this.

    Returns
    -------
    df: pd.DataFrame
        after removing duplications, if there is

    Notes
    -----
    The `job_status.csv` file must present before running this function!
    Please use `create_job_status_csv()` from `utils.py` to create

    TODO
    ----
    if `--job-csv` is added in `babs submit`, update the `which_function`
    so that warnings/error messages are up-to-date (using `--job or --job-csv`)
    """

    # 1. Sanity check: there should not be duplications in `df`:
    df_unique = df.drop_duplicates(keep='first')  # default: keep='first'
    if df_unique.shape[0] != df.shape[0]:
        to_print = 'There are duplications in requested '
        if which_function == 'babs submit':
            to_print += '`--job`'
        elif which_function == 'babs status':
            to_print += '`--resubmit-job`'
        else:
            raise Exception('Invalid `which_function`: ' + which_function)
        to_print += ' . Only the first occuration(s) will be kept...'
        warnings.warn(to_print, stacklevel=2)

        df = df_unique  # update with the unique one

    # 2. Sanity check: `df` should be a sub-set of all jobs:
    # read the `job_status.csv`:
    lock_path = job_status_path_abs + '.lock'
    lock = FileLock(lock_path)
    try:
        with lock.acquire(timeout=5):  # lock the file, i.e., lock job status df
            df_job = read_job_status_csv(job_status_path_abs)

            # check if `df` is sub-set of `df_job`:
            df_intersection = df.merge(df_job).drop_duplicates()
            # `df_job` should not contain duplications, but just in case..
            # ^^ ref: https://stackoverflow.com/questions/49530918/
            #           check-if-pandas-dataframe-is-subset-of-other-dataframe
            if len(df_intersection) != len(df):
                to_print = 'Some of the subjects (and sessions) requested in '
                if which_function == 'babs submit':
                    to_print += '`--job`'
                elif which_function == 'babs status':
                    to_print += '`--resubmit-job`'
                else:
                    raise Exception('Invalid `which_function`: ' + which_function)
                to_print += (
                    ' are not in the final list of included subjects (and sessions).'
                    ' Path to this final inclusion list is at: ' + job_status_path_abs
                )
                raise Exception(to_print)

    except Timeout:  # after waiting for time defined in `timeout`:
        # if another instance also uses locks, and is currently running,
        #   there will be a timeout error
        print('Another instance of this application currently holds the lock.')

    return df


COMMANDS = [
    ('init', _parse_init, babs_init_main),
    ('check-setup', _parse_check_setup, babs_check_setup_main),
    ('submit', _parse_submit, babs_submit_main),
    ('status', _parse_status, babs_status_main),
    ('merge', _parse_merge, babs_merge_main),
    ('unzip', _parse_unzip, babs_unzip_main),
]


def _get_parser():
    """Create the general `babs` parser object.

    This function sets up the argument parser for the `babs` command-line interface.
    It includes a version argument and dynamically adds subparsers for each command
    defined in the COMMANDS list.

    Returns
    -------
    argparse.ArgumentParser
        The argument parser for the "babs" CLI.
    """
    from babs import __version__

    parser = argparse.ArgumentParser(prog='babs', allow_abbrev=False)
    parser.add_argument('-v', '--version', action='version', version=f'babs v{__version__}')
    subparsers = parser.add_subparsers(help='BABS commands')

    for command, parser_func, run_func in COMMANDS:
        subparser = parser_func()
        subparser.set_defaults(func=run_func)
        subparsers.add_parser(
            command,
            parents=[subparser],
            help=subparser.description,
            add_help=False,
            allow_abbrev=False,
        )

    return parser


def _main(argv=None):
    """Entry point for `babs` CLI.

    Parameters
    ----------
    argv : list, optional
        List of command-line arguments. If None, defaults to `sys.argv`.

    Returns
    -------
    None
    """
    options = _get_parser().parse_args(argv)
    args = vars(options).copy()
    args.pop('func')
    options.func(**args)<|MERGE_RESOLUTION|>--- conflicted
+++ resolved
@@ -11,17 +11,10 @@
 from filelock import FileLock, Timeout
 
 from babs.babs import BABS, InputDatasets, System
-
-# import sys
-# from datalad.interface.base import build_doc
-# from babs.core_functions import babs_init, babs_submit, babs_status
 from babs.utils import (
-<<<<<<< HEAD
+    ToDict,
     _path_does_not_exist,
     _path_exists,
-=======
-    ToDict,
->>>>>>> 0b57fa64
     create_job_status_csv,
     get_datalad_version,
     read_job_status_csv,
@@ -163,14 +156,8 @@
 
 
 def babs_init_main(
-<<<<<<< HEAD
     project_root: Path,
-    input_dataset: list,
-=======
-    where_project: str,
-    project_name: str,
     datasets: dict,
->>>>>>> 0b57fa64
     list_sub_file: str,
     container_ds: str,
     container_name: str,
@@ -183,23 +170,12 @@
 
     Parameters
     ----------
-<<<<<<< HEAD
     project_root : pathlib.Path
         The path to the directory where the BABS project will be located.
         This folder will be automatically created.
-    input_dataset: nested list
-        for each sub-list:
-            element 1: name of input datalad dataset (str)
-            element 2: path to the input datalad dataset (str)
-=======
-    where_project: str
-        absolute path to the directory where the project will be created
-    project_name: str
-        the babs project name
     datasets : dictionary
         Keys are the names of the input BIDS datasets, and values are the paths to the input BIDS
         datasets.
->>>>>>> 0b57fa64
     list_sub_file: str or None
         Path to the CSV file that lists the subject (and sessions) to analyze;
         or `None` if CLI's flag isn't specified
