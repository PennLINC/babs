"""This is the main module."""

import glob
import os
import os.path as op
import re
import shutil
import subprocess
import tempfile
import time
import warnings
from datetime import datetime
from urllib.parse import urlparse

import datalad.api as dlapi
import numpy as np
import pandas as pd
import yaml
from filelock import FileLock, Timeout
from jinja2 import Environment, PackageLoader

from babs.utils import (
    calcu_runtime,
    ceildiv,
    check_validity_unzipped_input_dataset,
    df_status_update,
    df_submit_update,
    generate_bashhead_resources,
    generate_cmd_datalad_run,
    generate_cmd_determine_zipfilename,
    generate_cmd_job_compute_space,
    generate_cmd_script_preamble,
    generate_cmd_set_envvar,
    generate_cmd_singularityRun_from_config,
    generate_cmd_unzip_inputds,
    generate_cmd_zipping_from_config,
    get_alert_message_in_log_files,
    get_cmd_cancel_job,
    get_config_msg_alert,
    get_git_show_ref_shasum,
    get_immediate_subdirectories,
    get_info_zip_foldernames,
    get_last_line,
    get_list_sub_ses,
    prepare_job_array_df,
    print_versions_from_yaml,
    read_job_status_csv,
    read_yaml,
    report_job_status,
    request_all_job_status,
    submit_array,
    submit_one_test_job,
    validate_processing_level,
    validate_queue,
    write_yaml,
)


class BABS:
    """The BABS class is for babs projects of BIDS Apps"""

    def __init__(self, project_root, processing_level, queue):
        """The BABS class is for babs projects of BIDS Apps.

        Parameters
        ----------
        project_root: Path
            absolute path to the root of this babs project
        processing_level : {'subject', 'session'}
            whether processing is done on a subject-wise or session-wise basis
        queue: str
            the type of job scheduling system, "sge" or "slurm"

        Attributes
        ----------
        project_root: str
            absolute path to the root of this babs project
        processing_level : {'subject', 'session'}
            whether processing is done on a subject-wise or session-wise basis
        queue: str
            the type of job scheduling system, "sge" or "slurm"
        config_path: str
            path to the config yaml file
        analysis_path: str
            path to the `analysis` folder.
        analysis_datalad_handle: datalad dataset
            the `analysis` datalad dataset
        input_ria_path: str
            Path to the input RIA store, the sibling of `analysis`.
            The computation of each job will start with a clone from this input RIA store.
        output_ria_path: str
            Path to the output RIA store, the sibling of `analysis`.
            The results of jobs will be pushed to this output RIA store.
        input_ria_url: str
            URL of input RIA store, starting with "ria+file://".
        output_ria_url: str
            URL of output RIA store, starting with "ria+file://".
        output_ria_data_dir: str
            Path to the output RIA's data directory.
            Example: /full/path/to/project_root/output_ria/238/da2f2-2fc4-4b88-a2c5-aa6e754b5d0b
        analysis_dataset_id: str
            The ID of DataLad dataset `analysis`.
            This will be used to get the full path to the dataset in input RIA.
            Example: '238da2f2-2fc4-4b88-a2c5-aa6e754b5d0b'
        list_sub_path_rel: str
            Path to the list of final included subjects (and sessions) CSV file.
            This is relative to `analysis` folder.
        list_sub_path_abs: str
            Absolute path of `list_sub_path_rel`.
            Example: '/path/to/analysis/code/sub_final_inclu.csv' for singl-ses dataset;
                '/path/to/analysis/code/sub_ses_final_inclu.csv' for session dataset.
        job_status_path_rel: str
            Path to the `job_status.csv` file.
            This is relative to `analysis` folder.
        job_status_path_abs: str
            Absolute path of `job_status_path_abs`.
            Example: '/path/to/analysis/code/job_status.csv'
        job_submit_path_abs: str
            Absolute path of `job_submit_path_abs`.
            Example: '/path/to/analysis/code/job_submit.csv'
        """

        # validation:
        processing_level = validate_processing_level(processing_level)
        queue = validate_queue(queue)

        # attributes:
        self.project_root = str(project_root)
        self.processing_level = processing_level
        self.queue = queue

        self.analysis_path = op.join(self.project_root, 'analysis')
        self.analysis_datalad_handle = None

        self.config_path = op.join(self.analysis_path, 'code/babs_proj_config.yaml')

        self.input_ria_path = op.join(self.project_root, 'input_ria')
        self.output_ria_path = op.join(self.project_root, 'output_ria')

        self.input_ria_url = 'ria+file://' + self.input_ria_path
        self.output_ria_url = 'ria+file://' + self.output_ria_path

        self.output_ria_data_dir = None  # not known yet before output_ria is created
        self.analysis_dataset_id = None  # to update later

        # attribute `list_sub_path_*`:
        if self.processing_level == 'subject':
            self.list_sub_path_rel = 'code/sub_final_inclu.csv'
        elif self.processing_level == 'session':
            self.list_sub_path_rel = 'code/sub_ses_final_inclu.csv'
        self.list_sub_path_abs = op.join(self.analysis_path, self.list_sub_path_rel)

        self.job_status_path_rel = 'code/job_status.csv'
        self.job_status_path_abs = op.join(self.analysis_path, self.job_status_path_rel)
        self.job_submit_path_abs = op.join(self.analysis_path, 'code/job_submit.csv')

    def datalad_save(self, path, message=None, filter_files=None):
        """
        Save the current status of datalad dataset `analysis`
        Also checks that all the statuses returned are "ok" (or "notneeded")

        Parameters
        ----------
        path: str or list of str
            the path to the file(s) or folder(s) to save
        message: str or None
            commit message in `datalad save`
        filter_files: list of str or None
            list of filenames to exclude from saving
            if None, no files will be filtered

        Notes
        -----
        If the path does not exist, the status will be "notneeded", and won't be error message
            And there won't be a commit with that message
        """
        if filter_files is not None:
            # Create a temporary .gitignore file to exclude specified files
            gitignore_path = os.path.join(self.analysis_path, '.gitignore')
            with open(gitignore_path, 'w') as f:
                for file in filter_files:
                    f.write(f'{file}\n')

            try:
                statuses = self.analysis_datalad_handle.save(path=path, message=message)
            finally:
                # Clean up the temporary .gitignore file
                if os.path.exists(gitignore_path):
                    os.remove(gitignore_path)
        else:
            statuses = self.analysis_datalad_handle.save(path=path, message=message)

        # ^^ number of dicts in list `statuses` = len(path)
        # check that all statuses returned are "okay":
        # below is from cubids
        saved_status = {status['status'] for status in statuses}
        if saved_status.issubset({'ok', 'notneeded'}) is False:
            # exists element in `saved_status` that is not "ok" or "notneeded"
            # ^^ "notneeded": nothing to save
            raise Exception('`datalad save` failed!')

    def wtf_key_info(self, flag_output_ria_only=False):
        """
        This is to get some key information on DataLad dataset `analysis`,
        and assign to `output_ria_data_dir` and `analysis_dataset_id`.
        This function relies on `git` and `datalad wtf`
        This needs to be done after the output RIA is created.

        Parameters
        ----------
        flag_output_ria_only: bool
            if only to get information on output RIA.
            This may expedite the process as other information requires
            calling `datalad` in terminal, which would takes several seconds.
        """

        # Get the `self.output_ria_data_dir`:
        # e.g., /full/path/output_ria/238/da2f2-2fc4-4b88-a2c5-aa6e754b5d0b
        analysis_git_path = op.join(self.analysis_path, '.git')
        proc_output_ria_data_dir = subprocess.run(
            [
                'git',
                '--git-dir',
                analysis_git_path,
                'remote',
                'get-url',
                '--push',
                'output',
            ],
            stdout=subprocess.PIPE,
        )
        # ^^: for `analysis`: git remote get-url --push output
        # ^^ another way to change the wd temporarily: add `cwd=self.xxx` in `subprocess.run()`
        # if success: no output; if failed: will raise CalledProcessError
        proc_output_ria_data_dir.check_returncode()
        self.output_ria_data_dir = urlparse(proc_output_ria_data_dir.stdout.decode('utf-8')).path
        if self.output_ria_data_dir[-1:] == '\n':
            # remove the last 2 characters
            self.output_ria_data_dir = self.output_ria_data_dir[:-1]

        if not flag_output_ria_only:  # also want other information:
            # Get the dataset ID of `analysis`, i.e., `analysis_dataset_id`:
            # way #2: command line of datalad:
            proc_analysis_dataset_id = subprocess.run(
                ['datalad', '-f', "'{infos[dataset][id]}'", 'wtf', '-S', 'dataset'],
                cwd=self.analysis_path,
                stdout=subprocess.PIPE,
            )
            # datalad -f '{infos[dataset][id]}' wtf -S dataset
            proc_analysis_dataset_id.check_returncode()
            self.analysis_dataset_id = proc_analysis_dataset_id.stdout.decode('utf-8')
            # remove the `\n`:
            if self.analysis_dataset_id[-1:] == '\n':
                # remove the last 2 characters
                self.analysis_dataset_id = self.analysis_dataset_id[:-1]
            # remove the double quotes:
            if (self.analysis_dataset_id[0] == "'") & (self.analysis_dataset_id[-1] == "'"):
                # if first and the last characters are quotes: remove them
                self.analysis_dataset_id = self.analysis_dataset_id[1:-1]

    def babs_bootstrap(self, input_ds, container_ds, container_name, container_config, system):
        """
        Bootstrap a babs project: initialize datalad-tracked RIAs, generate scripts to be used, etc

        Parameters
        ----------
        input_ds: class `InputDatasets`
            Input dataset(s).
        container_name: str
            name of the container, best to include version number.
            e.g., 'fmriprep-0-0-0'
        container_ds: str
            path to the container datalad dataset which the user provides
        container_config: str
            Path to a YAML file that contains the configurations
            of how to run the BIDS App container
        system: class `System`
            information about the cluster management system
        """

        # ==============================================================
        # Initialize:
        # ==============================================================

        # Make a directory of project_root:
        os.makedirs(self.project_root)  # we don't allow creation if folder exists

        # Create `analysis` folder: -----------------------------
        print('\nCreating `analysis` folder (also a datalad dataset)...')
        self.analysis_datalad_handle = dlapi.create(
            self.analysis_path, cfg_proc='yoda', annex=True
        )

        # Prepare `.gitignore` ------------------------------
        # write into .gitignore so won't be tracked by git:
        gitignore_path = op.join(self.analysis_path, '.gitignore')
        # if exists already, remove it:
        if op.exists(gitignore_path):
            os.remove(gitignore_path)
        gitignore_file = open(gitignore_path, 'a')  # open in append mode

        # not to track `logs` folder:
        gitignore_file.write('\nlogs')
        # not to track `.*_datalad_lock`:
        if system.type == 'sge':
            gitignore_file.write('\n.SGE_datalad_lock')
        elif system.type == 'slurm':
            gitignore_file.write('\n.SLURM_datalad_lock')
        else:
            warnings.warn(
                'Not supporting systems other than SGE or Slurm' + " for '.gitignore'.",
                stacklevel=2,
            )
        # not to track lock file:
        gitignore_file.write('\n' + 'code/babs_proj_config.yaml.lock')
        # not to track `job_status.csv`:
        gitignore_file.write('\n' + 'code/job_status.csv')
        gitignore_file.write('\n' + 'code/job_status.csv.lock')
        # not to track files generated by `babs check-setup`:
        gitignore_file.write('\n' + 'code/check_setup/test_job_info.yaml')
        gitignore_file.write('\n' + 'code/check_setup/check_env.yaml')
        gitignore_file.write('\n')

        gitignore_file.close()
        self.datalad_save(path='.gitignore', message='Save .gitignore file')

        # Create `babs_proj_config.yaml` file: ----------------------
        print('Save BABS project configurations in a YAML file ...')
        print("Path to this yaml file will be: 'analysis/code/babs_proj_config.yaml'")

        env = Environment(loader=PackageLoader('babs', 'templates'), autoescape=True)
        template = env.get_template('babs_proj_config.yaml.jinja2')

        with open(self.config_path, 'w') as f:
            f.write(
                template.render(
                    processing_level=self.processing_level,
                    queue=self.queue,
                    input_ds=input_ds,
                    container_name=container_name,
                    container_ds=container_ds,
                )
            )
        self.datalad_save(
            path=self.config_path,
            message='Initial save of babs_proj_config.yaml',
        )
        # Create output RIA sibling: -----------------------------
        print('\nCreating output and input RIA...')
        self.analysis_datalad_handle.create_sibling_ria(
            name='output', url=self.output_ria_url, new_store_ok=True
        )
        # ^ ref: in python environment:
        #   import datalad; help(datalad.distributed.create_sibling_ria)
        #   sometimes, have to first `temp = dlapi.Dataset("/path/to/analysis/folder")`,
        #   then `help(temp.create_sibling_ria)`, you can stop here,
        #   or now you can help(datalad.distributed.create_sibling_ria)
        #   seems there is no docs online?
        # source code:
        # https://github.com/datalad/datalad/blob/master/datalad/distributed/create_sibling_ria.py

        # Get some key information re: DataLad dataset `analysis`,
        # after creating output RIA:
        self.wtf_key_info()

        # Create input RIA sibling:
        self.analysis_datalad_handle.create_sibling_ria(
            name='input',
            url=self.input_ria_url,
            storage_sibling=False,  # False is `off` in CLI of datalad
            new_store_ok=True,
        )

        # Register the input dataset(s): -----------------------------
        print('\nRegistering the input dataset(s)...')
        for i_ds in range(0, input_ds.num_ds):
            # path to cloned dataset:
            i_ds_path = op.join(self.analysis_path, input_ds.df.loc[i_ds, 'path_now_rel'])
            print(f'Cloning input dataset #{i_ds + 1}: ' + input_ds.df.loc[i_ds, 'name'])
            # clone input dataset(s) as sub-dataset into `analysis` dataset:
            dlapi.clone(
                dataset=self.analysis_path,
                source=input_ds.df.loc[i_ds, 'path_in'],  # input dataset(s)
                path=i_ds_path,
            )  # path to clone into

            # amend the previous commit with a nicer commit message:
            proc_git_commit_amend = subprocess.run(
                [
                    'git',
                    'commit',
                    '--amend',
                    '-m',
                    "Register input data dataset '"
                    + input_ds.df.loc[i_ds, 'name']
                    + "' as a subdataset",
                ],
                cwd=self.analysis_path,
                stdout=subprocess.PIPE,
            )
            proc_git_commit_amend.check_returncode()

        # get the current absolute path to the input dataset:
        input_ds.assign_path_now_abs(self.analysis_path)

        # Check the type of each input dataset: (zipped? unzipped?)
        #   this also gets `is_zipped`
        print('\nChecking whether each input dataset is a zipped or unzipped dataset...')
        input_ds.check_if_zipped()
        # sanity checks:
        input_ds.check_validity_zipped_input_dataset(self.processing_level)

        # Check validity of unzipped ds:
        #   if session, has `ses-*` in each `sub-*`; if subject, has a `sub-*`
        check_validity_unzipped_input_dataset(input_ds, self.processing_level)

        # Update input ds information in `babs_proj_config.yaml`:
        babs_proj_config = read_yaml(self.config_path, if_filelock=True)
        for i_ds in range(0, input_ds.num_ds):
            ds_index_str = '$INPUT_DATASET_#' + str(i_ds + 1)
            # update `path_data_rel`:
            babs_proj_config['input_ds'][ds_index_str]['path_data_rel'] = input_ds.df.loc[
                i_ds, 'path_data_rel'
            ]
            # update `is_zipped`:
            babs_proj_config['input_ds'][ds_index_str]['is_zipped'] = input_ds.df.loc[
                i_ds, 'is_zipped'
            ]
        # dump:
        write_yaml(babs_proj_config, self.config_path, if_filelock=True)
        # datalad save: update:
        self.datalad_save(
            path='code/babs_proj_config.yaml',
            message='Update configurations of input dataset of this BABS project',
        )

        # Add container as sub-dataset of `analysis`: -----------------------------
        # XXX: WHY DO WE NEED TO CLONE IT FIRST INTO `project_root`???

        # directly add container as sub-dataset of `analysis`:
        print('\nAdding the container as a sub-dataset of `analysis` dataset...')
        dlapi.install(
            dataset=self.analysis_path,
            source=container_ds,  # container datalad dataset
            path=op.join(self.analysis_path, 'containers'),
        )
        # into `analysis/containers` folder

        container = Container(container_ds, container_name, container_config)

        # sanity check of container ds:
        container.sanity_check(self.analysis_path)

        # ==============================================================
        # Bootstrap scripts:
        # ==============================================================

        # Generate `<containerName>_zip.sh`: ----------------------------------
        # which is a bash script of singularity run + zip
        # in folder: `analysis/code`
        print('\nGenerating a bash script for running container and zipping the outputs...')
        print('This bash script will be named as `' + container_name + '_zip.sh`')
        bash_path = op.join(self.analysis_path, 'code', container_name + '_zip.sh')
        container.generate_bash_run_bidsapp(bash_path, input_ds, self.processing_level)
        self.datalad_save(
            path='code/' + container_name + '_zip.sh',
            message='Generate script of running container',
        )

        # make another folder within `code` for test jobs:
        os.makedirs(op.join(self.analysis_path, 'code/check_setup'), exist_ok=True)

        # Generate `participant_job.sh`: --------------------------------------
        print('\nGenerating a bash script for running jobs at participant (or session) level...')
        print('This bash script will be named as `participant_job.sh`')
        bash_path = op.join(self.analysis_path, 'code', 'participant_job.sh')
        container.generate_bash_participant_job(bash_path, input_ds, self.processing_level, system)

        # also, generate a bash script of a test job used by `babs check-setup`:
        path_check_setup = op.join(self.analysis_path, 'code/check_setup')
        container.generate_bash_test_job(path_check_setup, system)

        self.datalad_save(
            path=[
                'code/participant_job.sh',
                'code/check_setup/call_test_job.sh',
                'code/check_setup/test_job.py',
            ],
            message='Participant compute job implementation',
        )
        # NOTE: `dlapi.save()` does not work...
        # e.g., datalad save -m "Participant compute job implementation"

        # Determine the list of subjects to analyze: -----------------------------
        print('\nDetermining the list of subjects (and sessions) to analyze...')
        _ = get_list_sub_ses(input_ds, container.config, self)
        self.datalad_save(
            path='code/*.csv', message='Record of inclusion/exclusion of participants'
        )

        # Generate the template of job submission: --------------------------------
        print('\nGenerating a template for job submission calls...')
        print('The template text file will be named as `submit_job_template.yaml`.')
        yaml_path = op.join(self.analysis_path, 'code', 'submit_job_template.yaml')
        container.generate_job_submit_template(yaml_path, self, system)

        # also, generate template for testing job used by `babs check-setup`:
        yaml_test_path = op.join(
            self.analysis_path, 'code/check_setup', 'submit_test_job_template.yaml'
        )
        container.generate_job_submit_template(yaml_test_path, self, system, test=True)

        # datalad save:
        self.datalad_save(
            path=[
                'code/submit_job_template.yaml',
                'code/check_setup/submit_test_job_template.yaml',
            ],
            message='Template for job submission',
        )

        # Finish up and get ready for clusters running: -----------------------
        # create folder `logs` in `analysis`; future log files go here
        #   this won't be tracked by git (as already added to `.gitignore`)
        log_path = op.join(self.analysis_path, 'logs')
        if not op.exists(log_path):
            os.makedirs(log_path)

        # in case anything in `code/` was not saved:
        #   If there is anything not saved yet, probably should be added to `.gitignore`
        #   at the beginning of `babs init`.
        self.datalad_save(
            path='code/', message="Save anything in folder code/ that hasn't been saved"
        )

        # ==============================================================
        # Final steps in bootstrapping:
        # ==============================================================

        print('\nFinal steps...')
        # No need to keep the input dataset(s):
        #   old version: datalad uninstall -r --nocheck inputs/data
        print("DataLad dropping input dataset's contents...")
        for i_ds in range(0, input_ds.num_ds):
            _ = self.analysis_datalad_handle.drop(
                path=input_ds.df.loc[i_ds, 'path_now_rel'],
                recursive=True,  # and potential subdataset
                reckless='availability',
            )
            # not to check availability
            # seems have to specify the dataset (by above `handle`);
            # otherwise, dl thinks the dataset is where current python is running

        # Update input and output RIA:
        print('Updating input and output RIA...')
        #   datalad push --to input
        #   datalad push --to output
        self.analysis_datalad_handle.push(to='input')
        self.analysis_datalad_handle.push(to='output')

        # Add an alias to the data in output RIA store:
        print("Adding an alias 'data' to output RIA store...")
        """
        RIA_DIR=$(find $PROJECTROOT/output_ria/???/ -maxdepth 1 -type d | sort | tail -n 1)
        mkdir -p ${PROJECTROOT}/output_ria/alias
        ln -s ${RIA_DIR} ${PROJECTROOT}/output_ria/alias/data
        """
        if not op.exists(op.join(self.output_ria_path, 'alias')):
            os.makedirs(op.join(self.output_ria_path, 'alias'))
        # create a symbolic link:
        the_symlink = op.join(self.output_ria_path, 'alias', 'data')
        if op.exists(the_symlink) & op.islink(the_symlink):
            # exists and is a symlink: remove first
            os.remove(the_symlink)
        os.symlink(self.output_ria_data_dir, the_symlink)
        # to check this symbolic link, just: $ ls -l <output_ria/alias/data>
        #   it should point to /full/path/output_ria/xxx/xxx-xxx-xxx-xxx

        # SUCCESS!
        print('\n')
        print(
            'BABS project has been initialized!'
            " Path to this BABS project: '" + self.project_root + "'"
        )
        print('`babs init` was successful!')

    def clean_up(self, input_ds):
        """
        If `babs init` failed, this function cleans up the BABS project `babs init` creates.

        Parameters
        ----------
        input_ds: class `InputDatasets`
            information of input dataset(s)

        Notes
        -----
        Steps in `babs init`:
        * create `analysis` datalad dataset
        * create input and output RIA
        * clone input dataset(s)
        * generate bootstrapped scripts
        * finish up
        """
        if op.exists(self.project_root):  # if BABS project root folder has been created:
            if op.exists(self.analysis_path):  # analysis folder is created by datalad
                self.analysis_datalad_handle = dlapi.Dataset(self.analysis_path)
                # Remove each input dataset:
                print('Removing input dataset(s) if cloned...')
                for i_ds in range(0, input_ds.num_ds):
                    # check if it exists yet:
                    path_now_abs = op.join(
                        self.analysis_path, input_ds.df.loc[i_ds, 'path_now_rel']
                    )
                    if op.exists(path_now_abs):  # this input dataset has been cloned:
                        # use `datalad remove` to remove:
                        _ = self.analysis_datalad_handle.remove(
                            path=path_now_abs, reckless='modification'
                        )

                # `git annex dead here`:
                print('\nRunning `git annex dead here`...')
                proc_git_annex_dead = subprocess.run(
                    ['git', 'annex', 'dead', 'here'],
                    cwd=self.analysis_path,
                    stdout=subprocess.PIPE,
                )
                proc_git_annex_dead.check_returncode()

                # Update input and output RIA:
                print('\nUpdating input and output RIA if created...')
                #   datalad push --to input
                #   datalad push --to output
                if op.exists(self.input_ria_path):
                    self.analysis_datalad_handle.push(to='input')
                if op.exists(self.output_ria_path):
                    self.analysis_datalad_handle.push(to='output')

            # Now we can delete this project folder:
            print('\nDeleting created BABS project folder...')
            proc_rm_project_folder = subprocess.run(
                ['rm', '-rf', self.project_root], stdout=subprocess.PIPE
            )
            proc_rm_project_folder.check_returncode()

        # confirm the BABS project has been removed:
        assert not op.exists(self.project_root), (
            'Created BABS project was not completely deleted!'
            " Path to created BABS project: '" + self.project_root + "'"
        )

        print('\nCreated BABS project has been cleaned up.')

    def babs_check_setup(self, input_ds, flag_job_test):
        """
        This function validates the setups by babs init.

        Parameters
        ----------
        input_ds: class `InputDatasets`
            information of input dataset(s)
        flag_job_test: bool
            Whether to submit and run a test job.
        """
        from .constants import CHECK_MARK

        babs_proj_config = read_yaml(self.config_path, if_filelock=True)

        print('Will check setups of BABS project located at: ' + self.project_root)
        if flag_job_test:
            print('Will submit a test job for testing; will take longer time.')
        else:
            print('Did not request `--job-test`; will not submit a test job.')

        # Print out the saved configuration info: ----------------
        print(
            'Below is the configuration information saved during `babs init`'
            " in file 'analysis/code/babs_proj_config.yaml':\n"
        )
        f = open(op.join(self.analysis_path, 'code/babs_proj_config.yaml'))
        file_contents = f.read()
        print(file_contents)
        f.close()

        # Check the project itself: ---------------------------
        print('Checking the BABS project itself...')
        # check if `analysis_path` exists
        #   (^^ though should be checked in `get_existing_babs_proj()` in cli.py)
        assert op.exists(self.analysis_path), (
            "Folder 'analysis' does not exist in this BABS project!"
            ' Current path to analysis folder: ' + self.analysis_path
        )
        # if there is `analysis`:
        # update `analysis_datalad_handle`:
        if self.analysis_datalad_handle is None:
            self.analysis_datalad_handle = dlapi.Dataset(self.analysis_path)
        print(CHECK_MARK + ' All good!')

        # Check `analysis` datalad dataset: ----------------------
        print("\nCheck status of 'analysis' DataLad dataset...")
        # Are there anything unsaved? ref: CuBIDS function
        analysis_statuses = {
            status['state']
            for status in self.analysis_datalad_handle.status(
                eval_subdataset_state='commit'
                # not to fully eval subdataset (e.g. input ds) status
                # otherwise, would take too long..
            )
        }
        # statuses should be all "clean", without anything else e.g., "modified":
        assert analysis_statuses == {'clean'}, (
            "Analysis DataLad dataset's status is not clean."
            " There might be untracked or modified files in folder 'analysis'."
            " Please go to this directory: '" + self.analysis_path + "'\n"
            ' and run `datalad status` to check what were changed,'
            " then run `datalad save -m 'your message'`,"
            ' then run `datalad push --to input`;'
            " Finally, if you're sure there is no successful jobs finished, you can"
            ' run `datalad push --to output`.'
        )
        print(CHECK_MARK + ' All good!')

        # Check input dataset(s): ---------------------------
        print('\nChecking input dataset(s)...')
        # check if there is at least one folder in the `inputs/data` dir:
        temp_list = get_immediate_subdirectories(op.join(self.analysis_path, 'inputs/data'))
        assert len(temp_list) > 0, (
            "There is no sub-directory (i.e., no input dataset) in 'inputs/data'!"
            " Full path to folder 'inputs/data': " + op.join(self.analysis_path, 'inputs/data')
        )

        # check each input ds:
        for i_ds in range(0, input_ds.num_ds):
            path_now_abs = input_ds.df.loc[i_ds, 'path_now_abs']

            # check if the dir of this input ds exists:
            assert op.exists(path_now_abs), (
                'The path to the cloned input dataset #'
                + str(i_ds + 1)
                + " '"
                + input_ds.df.loc[i_ds, 'name']
                + "' does not exist: "
                + path_now_abs
            )

            # check if dir of input ds is a datalad dataset:
            assert op.exists(op.join(path_now_abs, '.datalad/config')), (
                'The input dataset #'
                + str(i_ds + 1)
                + " '"
                + input_ds.df.loc[i_ds, 'name']
                + "' is not a valid DataLad dataset:"
                + " There is no file '.datalad/config' in its directory: "
                + path_now_abs
            )

            # ROADMAP: check if input dataset ID saved in YAML file
            #           (not saved yet, also need to add to InputDatasets class too)
            #           = that in `.gitmodules` in cloned ds
            #   However, It's pretty unlikely that someone changes inputs/data on their own
            #       if they're using BABS

        print(CHECK_MARK + ' All good!')

        # Check container datalad dataset: ---------------------------
        print('\nChecking container datalad dataset...')
        folder_container = op.join(self.analysis_path, 'containers')
        container_name = babs_proj_config['container']['name']
        # assert it's a datalad ds in `containers` folder:
        assert op.exists(op.join(folder_container, '.datalad/config')), (
            'There is no containers DataLad dataset in folder: ' + folder_container
        )

        # ROADMAP: check if container dataset ID saved in YAML file (not saved yet)
        #           (not saved yet, probably better to add to Container class?)
        #           = that in `.gitmodules` in cloned ds
        #   However, It's pretty unlikely that someone changes it on their own
        #       if they're using BABS

        # no action now; when `babs init`, has done `Container.sanity_check()`
        #               to make sure the container named `container_name` exists.
        print(CHECK_MARK + ' All good!')

        # Check `analysis/code`: ---------------------------------
        print('\nChecking `analysis/code/` folder...')
        # folder `analysis/code` should exist:
        assert op.exists(op.join(self.analysis_path, 'code')), (
            "Folder 'code' does not exist in 'analysis' folder!"
        )

        # assert the list of files in the `code` folder,
        #   and bash files should be executable:
        list_files_code = [
            'babs_proj_config.yaml',
            container_name + '_zip.sh',
            'participant_job.sh',
            'submit_job_template.yaml',
        ]
        if self.processing_level == 'subject':
            list_files_code.append('sub_final_inclu.csv')
        else:
            list_files_code.append('sub_ses_final_inclu.csv')

        for temp_filename in list_files_code:
            temp_fn = op.join(self.analysis_path, 'code', temp_filename)
            # the file should exist:
            assert op.isfile(temp_fn), (
                "Required file '"
                + temp_filename
                + "' does not exist"
                + " in 'analysis/code' folder in this BABS project!"
            )
            # check if bash files are executable:
            if op.splitext(temp_fn)[1] == '.sh':  # extension is '.sh':
                assert os.access(temp_fn, os.X_OK), (
                    'This code file should be executable: ' + temp_fn
                )
        print(CHECK_MARK + ' All good!')

        # Check input and output RIA: ----------------------
        print('\nChecking input and output RIA...')

        # check if they are siblings of `analysis`:
        print("\tDatalad dataset `analysis`'s siblings:")
        analysis_siblings = self.analysis_datalad_handle.siblings(action='query')
        # get the actual `output_ria_data_dir`;
        #   the one in `self` attr is directly got from `analysis` remote,
        #   so should not use that here.
        # output_ria:
        actual_output_ria_data_dir = urlparse(
            os.readlink(op.join(self.output_ria_path, 'alias/data'))
        ).path  # get the symlink of `alias/data` then change to path
        assert op.exists(actual_output_ria_data_dir)  # make sure this exists
        # get '000/0000-0000-0000-0000':
        data_foldername = op.join(
            op.basename(op.dirname(actual_output_ria_data_dir)),
            op.basename(actual_output_ria_data_dir),
        )
        # input_ria:
        actual_input_ria_data_dir = op.join(self.input_ria_path, data_foldername)
        assert op.exists(actual_input_ria_data_dir)  # make sure this exists

        if_found_sibling_input = False
        if_found_sibling_output = False
        for i_sibling in range(0, len(analysis_siblings)):
            the_sibling = analysis_siblings[i_sibling]
            if the_sibling['name'] == 'output':  # output ria:
                if_found_sibling_output = True
                assert the_sibling['url'] == actual_output_ria_data_dir, (
                    "The `analysis` datalad dataset's sibling 'output' url does not match"
                    ' the path to the output RIA.'
                    ' Former = ' + the_sibling['url'] + ';'
                    ' Latter = ' + actual_output_ria_data_dir
                )
            if the_sibling['name'] == 'input':  # input ria:
                if_found_sibling_input = True

        if not if_found_sibling_input:
            raise Exception(
                "Did not find a sibling of 'analysis' DataLad dataset"
                " that's called 'input'. There may be something wrong when"
                ' setting up input RIA!'
            )
        if not if_found_sibling_output:
            raise Exception(
                "Did not find a sibling of 'analysis' DataLad dataset"
                " that's called 'output'. There may be something wrong when"
                ' setting up output RIA!'
            )

        # output_ria_datalad_handle = dlapi.Dataset(self.output_ria_data_dir)

        # check if the current commit in `analysis` has been pushed to RIA:
        #   i.e., if commit hash are matched:
        # analysis' commit hash:
        proc_hash_analysis = subprocess.run(
            ['git', 'rev-parse', 'HEAD'], cwd=self.analysis_path, stdout=subprocess.PIPE
        )
        proc_hash_analysis.check_returncode()
        hash_analysis = proc_hash_analysis.stdout.decode('utf-8').replace('\n', '')

        # input ria's commit hash:
        proc_hash_input_ria = subprocess.run(
            ['git', 'rev-parse', 'HEAD'],
            cwd=actual_input_ria_data_dir,  # using the actual one we just got
            stdout=subprocess.PIPE,
        )
        proc_hash_input_ria.check_returncode()
        hash_input_ria = proc_hash_input_ria.stdout.decode('utf-8').replace('\n', '')
        assert hash_analysis == hash_input_ria, (
            'The hash of current commit of `analysis` datalad dataset does not match'
            ' with that of input RIA.'
            ' Former = ' + hash_analysis + ';'
            ' Latter = ' + hash_input_ria + '.'
            '\n'
            'It might be because that latest commits in'
            ' `analysis` were not pushed to input RIA.'
            " Try running this command at directory '" + self.analysis_path + "': \n"
            '$ datalad push --to input'
        )

        # output ria's commit hash:
        proc_hash_output_ria = subprocess.run(
            ['git', 'rev-parse', 'HEAD'],
            cwd=actual_output_ria_data_dir,  # using the actual one we just got
            stdout=subprocess.PIPE,
        )
        proc_hash_output_ria.check_returncode()
        hash_output_ria = proc_hash_output_ria.stdout.decode('utf-8').replace('\n', '')
        # only throw out a warning if not matched, as after there is branch in output RIA,
        #   not recommend to push updates from analysis to output RIA:
        if hash_analysis != hash_output_ria:
            flag_warning_output_ria = True
            warnings.warn(
                'The hash of current commit of `analysis` datalad dataset does not match'
                ' with that of output RIA.'
                ' Former = ' + hash_analysis + ';'
                ' Latter = ' + hash_output_ria + '.\n'
                'It might be because that latest commits in'
                ' `analysis` were not pushed to output RIA.\n'
                'If there are already successful job(s) finished, please do NOT push updates'
                ' from `analysis` to output RIA.\n'
                "If you're sure there is no successful job finished, you may try running"
                " this command at directory '" + self.analysis_path + "': \n"
                '$ datalad push --to output',
                stacklevel=2,
            )
        else:
            flag_warning_output_ria = False

        if flag_warning_output_ria:
            print(
                'There is warning for output RIA - Please check it out!'
                ' Else in input and output RIA is good.'
            )
        else:
            print(CHECK_MARK + ' All good!')

        # Submit a test job (if requested) --------------------------------
        if not flag_job_test:
            print(
                "\nNot to submit a test job as it's not requested."
                " We recommend running a test job with `--job-test` if you haven't done so;"
                ' It will gather setup information in the designated environment'
                ' and make sure future BABS jobs with current setups'
                ' will be able to finish successfully.'
            )
            print('\n`babs check-setup` was successful! ')
        else:
            print('\nSubmitting a test job, will take a while to finish...')
            print(
                'Although the script will be submitted to a compute node,'
                ' this test job will not run the BIDS App;'
                ' instead, this test job will gather setup information'
                ' in the designated environment'
                ' and make sure future BABS jobs with current setups'
                ' will be able to finish successfully.'
            )

            _, job_id_str, log_filename = submit_one_test_job(self.analysis_path, self.queue)
            log_fn = op.join(self.analysis_path, 'logs', log_filename)  # abs path
            o_fn = log_fn.replace('.*', '.o') + '_1'  # add task_id of test job "_1"
            # write this information in a YAML file:
            fn_test_job_info = op.join(
                self.analysis_path, 'code/check_setup', 'test_job_info.yaml'
            )
            if op.exists(fn_test_job_info):
                os.remove(fn_test_job_info)  # remove it

            test_job_info_file = open(fn_test_job_info, 'w')
            test_job_info_file.write('# Information of submitted test job:\n')
            test_job_info_file.write("job_id: '" + job_id_str + "'\n")
            test_job_info_file.write("log_filename: '" + log_filename + "'\n")

            test_job_info_file.close()

            # check job status every 1 min:
            flag_done = False  # whether job is out of queue (True)
            flag_success_test_job = False  # whether job was successfully finished (True)
            print("Will check the test job's status using backoff strategy")
            sleeptime = 1
            while not flag_done:
                time.sleep(sleeptime)
                # check the job status
                df_all_job_status = request_all_job_status(self.queue)
                d_now_str = str(datetime.now())
                to_print = d_now_str + ': '
                if job_id_str + '_1' in df_all_job_status.index.to_list():  # Add task_id
                    # ^^ if `df` is empty, `.index.to_list()` will return []
                    # if the job is still in the queue:
                    # state_category = df_all_job_status.at[job_id_str, '@state']
                    state_code = df_all_job_status.at[job_id_str + '_1', 'state']  # Add task_id
                    # ^^ column `@state`: 'running' or 'pending'

                    # print some information:
                    if state_code == 'r':
                        to_print += 'Test job is running (`r`)...'
                    elif state_code == 'qw':
                        to_print += 'Test job is pending (`qw`)...'
                    elif state_code == 'eqw':
                        to_print += 'Test job is stalled (`eqw`)...'
                    sleeptime = sleeptime * 2
                    print(f'Waiting {sleeptime} seconds before retry')

                else:  # the job is not in queue:
                    flag_done = True
                    # get the last line of the log file:
                    last_line = get_last_line(o_fn).replace('\n', '')
                    # check if it's "SUCCESS":
                    if last_line == 'SUCCESS':
                        flag_success_test_job = True
                        to_print += 'Test job is successfully finished!'
                    else:  # failed:
                        flag_success_test_job = False
                        to_print += 'Test job was not successfully finished'
                        to_print += ' and is currently out of queue.'
                        to_print += " Last line of stdout log file: '" + last_line + "'."
                        to_print += ' Path to the log file: ' + log_fn
                print(to_print)

            if not flag_success_test_job:  # failed
                raise Exception(
                    '\nThere is something wrong probably in the setups.'
                    ' Please check the log files'
                    ' and the `--container_config`'
                    ' provided in `babs init`!'
                )
            else:  # flag_success_test_job == True:
                # go thru `code/check_setup/check_env.yaml`: check if anything wrong:
                fn_check_env_yaml = op.join(
                    self.analysis_path, 'code/check_setup', 'check_env.yaml'
                )
                flag_writable, flag_all_installed = print_versions_from_yaml(fn_check_env_yaml)
                if not flag_writable:
                    raise Exception(
                        'The designated workspace is not writable!'
                        ' Please change it in the YAML file'
                        ' used in `babs init --container-config`,'
                        ' then rerun `babs init` with updated YAML file.'
                    )
                    # NOTE: ^^ currently this is not aligned with YAML file sections;
                    # this will make more sense after adding section of workspace path in YAML file
                if not flag_all_installed:
                    raise Exception(
                        'Some required package(s) were not installed'
                        ' in the designated environment!'
                        ' Please install them in the designated environment,'
                        ' or change the designated environment you hope to use'
                        ' in `--container-config` and rerun `babs init`!'
                    )

                print(
                    'Please check if above versions are the ones you hope to use!'
                    ' If not, please change the version in the designated environment,'
                    ' or change the designated environment you hope to use'
                    ' in `--container-config` and rerun `babs init`.'
                )
                print(CHECK_MARK + ' All good in test job!')
                print('\n`babs check-setup` was successful! ')

        if flag_warning_output_ria:
            print('\nPlease check out the warning for output RIA!')

    def babs_submit(self, count=1, df_job_specified=None):
        """
        This function submits jobs and prints out job status.

        Parameters
        ----------
        count: int
            number of jobs to be submitted
            default: 1
            negative value: to submit all jobs
        df_job_specified: pd.DataFrame or None
            list of specified job(s) to submit.
            columns: 'sub_id' (and 'ses_id', if session)
            If `--job` was not specified in `babs submit`, it will be None.
        """

        #  = 10
        # ^^ if `j_count` is several times of `count_report_progress`, report progress

        # update `analysis_datalad_handle`:
        if self.analysis_datalad_handle is None:
            self.analysis_datalad_handle = dlapi.Dataset(self.analysis_path)

        # `create_job_status_csv(self)` has been called in `babs_status()`
        #   in `cli.py`

        # Load the csv file
        lock_path = self.job_submit_path_abs + '.lock'
        lock = FileLock(lock_path)

        try:
            with lock.acquire(timeout=5):  # lock the file, i.e., lock job status df
                df_job = read_job_status_csv(self.job_status_path_abs)

                # create and save a job array df to submit
                # (based either on df_job_specified or count):
                df_job_submit = prepare_job_array_df(
                    df_job, df_job_specified, count, self.processing_level
                )
                # only run `babs submit` when there are subjects/sessions not yet submitted
                if df_job_submit.shape[0] > 0:
                    maxarray = str(df_job_submit.shape[0])
                    # run array submission
                    job_id, _, task_id_list, log_filename_list = submit_array(
                        self.analysis_path,
                        self.processing_level,
                        self.queue,
                        maxarray,
                    )
                    # Update `analysis/code/job_submit.csv` with new status
                    df_job_submit_updated = df_submit_update(
                        df_job_submit,
                        job_id,
                        task_id_list,
                        log_filename_list,
                        submitted=True,
                    )
                    # Update `analysis/code/job_status.csv` with new status
                    df_job_updated = df_job.copy()
                    df_job_updated = df_status_update(
                        df_job_updated,
                        df_job_submit_updated,
                        submitted=True,
                    )
                    # COMMENT OUT BECAUSE ONLY 1 JOB IS SUBMITTED AT A TIME
                    # if it's several times of `count_report_progress`:
                    # if (i_progress + 1) % count_report_progress == 0:
                    #     print('So far ' + str(i_progress + 1) + ' jobs have been submitted.')

                    num_rows_to_print = 6
                    print(
                        '\nFirst '
                        + str(num_rows_to_print)
                        + " rows of 'analysis/code/job_status.csv':"
                    )
                    with pd.option_context(
                        'display.max_rows',
                        None,
                        'display.max_columns',
                        None,
                        'display.width',
                        120,
                    ):  # default is 80 characters...
                        # ^^ print all the columns and rows (with returns)
                        print(df_job_updated.head(num_rows_to_print))  # only first several rows

                    # save updated df:
                    df_job_updated.to_csv(self.job_status_path_abs, index=False)
                    df_job_submit_updated.to_csv(self.job_submit_path_abs, index=False)
                # here, the job status was not checked, so message from `report_job_status()`
                #   based on current df is not trustable:
                # # Report the job status:
                # report_job_status(df_job_updated)

        except Timeout:  # after waiting for time defined in `timeout`:
            # if another instance also uses locks, and is currently running,
            #   there will be a timeout error
            print('Another instance of this application currently holds the lock.')

    def babs_status(
        self,
        flags_resubmit,
        df_resubmit_task_specific=None,
        reckless=False,
        container_config=None,
    ):
        """
        This function checks job status and resubmit jobs if requested.

        Parameters
        ----------
        flags_resubmit: list
            Under what condition to perform job resubmit.
            Element choices are: 'failed', 'pending'.
            CLI does not support 'stalled' right now, as it's not tested.
        df_resubmit_task_specific: pd.DataFrame or None
            list of specified job(s) to resubmit, requested by `--resubmit-job`
            columns: 'sub_id' (and 'ses_id', if session)
            if `--resubmit-job` was not specified in `babs status`, it will be None.
        reckless: bool
            Whether to resubmit jobs listed in `df_resubmit_task_specific`,
            even they're done or running.
            This is used when `--resubmit-job`.
            NOTE: currently this argument has not been tested;
            NOTE: `--reckless` has been removed from `babs status` CLI. Always: `reckless=False`
        container_config: str or None
            Path to a YAML file that contains the configurations
            of how to run the BIDS App container.
            It may include 'alert_log_messages' section
            to be used by babs status.
        """

        # `create_job_status_csv(self)` has been called in `babs_status()`
        #   in `cli.py`

        from .constants import MSG_NO_ALERT_IN_LOGS

        # Load the csv file
        lock_path = self.job_submit_path_abs + '.lock'
        lock = FileLock(lock_path)

        # Prepare for checking alert messages in log files:
        #   get the pre-defined alert messages:
        config_msg_alert = get_config_msg_alert(container_config)

        # Get the list of branches in output RIA:
        proc_git_branch_all = subprocess.run(
            ['git', 'branch', '-a'],
            cwd=self.output_ria_data_dir,
            stdout=subprocess.PIPE,
        )
        proc_git_branch_all.check_returncode()
        msg = proc_git_branch_all.stdout.decode('utf-8')
        list_branches = msg.split()

        try:
            with lock.acquire(timeout=5):  # lock the file, i.e., lock job status df
                df_job = read_job_status_csv(self.job_status_path_abs)
                df_job_updated = df_job.copy()

                # Get all jobs' status:
                df_all_job_status = request_all_job_status(self.queue)

                # For jobs that have been submitted but not successful yet:
                # Update job status, and resubmit if requested:
                # get the list of jobs submitted, but `is_done` is not True:
                temp = (df_job['has_submitted']) & (~df_job['is_done'])
                list_index_task_tocheck = df_job.index[temp].tolist()
                for i_task in list_index_task_tocheck:
                    # Get basic information for this job:
                    job_id = df_job.at[i_task, 'job_id']
                    job_id_str = str(job_id)
                    task_id = df_job.at[i_task, 'task_id']
                    task_id_str = str(task_id)
                    job_task_id_str = job_id_str + '_' + task_id_str  # eg: 3536406_1
                    log_filename = df_job.at[i_task, 'log_filename']  # with "*"
                    log_fn = op.join(self.analysis_path, 'logs', log_filename)  # abs path
                    o_fn = log_fn.replace('.*', '.o')

                    # did_resubmit = False   # reset: did not resubmit this job

                    if self.processing_level == 'subject':
                        sub = df_job.at[i_task, 'sub_id']
                        ses = None
                        branchname = 'job-' + job_id_str + '-' + sub
                        # e.g., job-00000-sub-01
                    elif self.processing_level == 'session':
                        sub = df_job.at[i_task, 'sub_id']
                        ses = df_job.at[i_task, 'ses_id']
                        branchname = 'job-' + job_id_str + '-' + sub + '-' + ses
                        # e.g., job-00000-sub-01-ses-B

                    # Check if resubmission of this task is requested:
                    if_request_resubmit_this_task = False
                    if df_resubmit_task_specific is not None:
                        if self.processing_level == 'subject':
                            temp = df_resubmit_task_specific['sub_id'] == sub
                        elif self.processing_level == 'session':
                            temp = (df_resubmit_task_specific['sub_id'] == sub) & (
                                df_resubmit_task_specific['ses_id'] == ses
                            )

                        if any(temp):  # any matched; `temp` is pd.Series of True or False
                            if_request_resubmit_this_task = True
                            # print("debugging purpose: request to resubmit job: " + sub + ", "
                            #  + ses)
                            # ^^ only for session!

                    # Update the "last_line_stdout_file":
                    df_job_updated.at[i_task, 'last_line_stdout_file'] = get_last_line(o_fn)

                    # Check if any alert message in log files for this job:
                    # NOTE: in theory can skip failed jobs in previous round,
                    #       but making assigning variables hard; so not to skip
                    #       if df_job.at[i_job, "is_failed"] is not True:    # np.nan or False
                    (
                        alert_message_in_log_files,
                        if_no_alert_in_log,
                        if_found_log_files,
                    ) = get_alert_message_in_log_files(config_msg_alert, log_fn)
                    # ^^ the function will handle even if `config_msg_alert=None`
                    df_job_updated.at[i_task, 'alert_message'] = alert_message_in_log_files

                    # Check if there is a branch in output RIA:
                    #   check if branch name of current job is in the list of all branches:
                    if branchname in list_branches:
                        # found the branch:
                        df_job_updated.at[i_task, 'is_done'] = True
                        # reset/update:
                        df_job_updated.at[i_task, 'job_state_category'] = np.nan
                        df_job_updated.at[i_task, 'job_state_code'] = np.nan
                        df_job_updated.at[i_task, 'duration'] = np.nan
                        #   ROADMAP: ^^ get duration via `qacct`
                        #       (though qacct may not be accurate)
                        df_job_updated.at[i_task, 'is_failed'] = False

                        # check if echoed "SUCCESS":
                        # TODO ^^

                    else:  # did not find the branch
                        # Check the job status:
                        if job_task_id_str in df_all_job_status.index.to_list():
                            # ^^ if `df` is empty, `.index.to_list()` will return []
                            state_category = df_all_job_status.at[job_task_id_str, '@state']
                            state_code = df_all_job_status.at[job_task_id_str, 'state']
                            # ^^ column `@state`: 'running' or 'pending'

                            if state_code == 'r':
                                # Check if resubmit is requested:
                                if if_request_resubmit_this_task & (not reckless):
                                    # requested resubmit, but without `reckless`: print msg
                                    to_print = 'Although resubmission for job: ' + sub
                                    if self.processing_level == 'session':
                                        to_print += ', ' + ses
                                    to_print += (
                                        ' was requested, as this job is running,'
                                        " BABS won't resubmit this job."
                                    )
                                    # NOTE: removed "and `--reckless` was not specified, "
                                    #   can add this ^^ back after supporting `--reckless` in CLI
                                    warnings.warn(to_print, stacklevel=2)

<<<<<<< HEAD
=======
                                # COMMENT OUT BECAUSE reckless is always False
                                # AND THIS HAS BEEN REMOVE FROM CLI
                                # if if_request_resubmit_this_task & reckless:
                                # # force to resubmit:
                                #     # Resubmit:
                                #     # did_resubmit = True
                                #     # print a message:
                                #     to_print = "Resubmit job for " + sub
                                #     if self.processing_level == "session":
                                #         to_print += ", " + ses
                                #     to_print += ", although it was running," \
                                #         + " resubmit for this job was requested" \
                                #         + " and `--reckless` was specified."
                                #     print(to_print)

                                #     # kill original one
                                #     proc_kill = subprocess.run(
                                #         [get_cmd_cancel_job(self.queue),
                                #          job_id_str],  # e.g., `qdel <job_id>`
                                #         stdout=subprocess.PIPE
                                #     )
                                #     proc_kill.check_returncode()
                                #     # submit new one:
                                #     job_id_updated, _, log_filename = \
                                #         submit_one_job(self.analysis_path,
                                #                        self.processing_level,
                                #                        self.queue,
                                #                        sub, ses)
                                #     # update fields:
                                #     df_job_updated = df_update_one_job(
                                #         df_job_updated, i_job, job_id_updated,
                                #         log_filename, debug=True)
>>>>>>> 508d564d
                                else:  # just let it run:
                                    df_job_updated.at[i_task, 'job_state_category'] = (
                                        state_category
                                    )
                                    df_job_updated.at[i_task, 'job_state_code'] = state_code
                                    # get the duration:
                                    if 'duration' in df_all_job_status:
                                        # e.g., slurm `squeue` automatically returns the duration,
                                        #   so no need to calcu again.
                                        duration = df_all_job_status.at[
                                            job_task_id_str, 'duration'
                                        ]
                                    else:
                                        # This duration time may be slightly longer than actual
                                        # time, as this is using current time, instead of
                                        # the time when `qstat`/requesting job queue.
                                        duration = calcu_runtime(
                                            df_all_job_status.at[job_task_id_str, 'JAT_start_time']
                                        )
                                    df_job_updated.at[i_task, 'duration'] = duration

                                    # do nothing else, just wait

                            elif state_code == 'qw':
                                # pending so set `is_failed` to False
                                df_job_updated.at[i_task, 'is_failed'] = False
                                # resubmit pending
                                if ('pending' in flags_resubmit) or (
                                    if_request_resubmit_this_task
                                ):
                                    # Resubmit:
                                    # did_resubmit = True
                                    df_job_updated.at[i_task, 'needs_resubmit'] = True

                                    # print a message:
                                    to_print = 'Resubmit job for ' + sub
                                    if self.processing_level == 'session':
                                        to_print += ', ' + ses
                                    to_print += ', as it was pending and resubmit was requested.'
                                    print(to_print)

                                    # kill original one
                                    proc_kill = subprocess.run(
                                        [
                                            get_cmd_cancel_job(self.queue),
                                            job_id_str,
                                        ],  # e.g., `qdel <job_id>`
                                        stdout=subprocess.PIPE,
                                    )
                                    proc_kill.check_returncode()
                                    # RESUBMIT ARRAY BELOW

                                else:  # not to resubmit:
                                    # update fields:
                                    df_job_updated.at[i_task, 'job_state_category'] = (
                                        state_category
                                    )
                                    df_job_updated.at[i_task, 'job_state_code'] = state_code

<<<<<<< HEAD
=======
                            # COMMENT OUT BECAUSE "eqw" is SGE STATE
                            # elif state_code == "eqw":
                            #     # NOTE: comment out resubmission of `eqw` jobs
                            #     #   as this was not tested out;
                            #     #   also, equivalent `eqw` code on Slurm was not mapped either.

                            #     if ('stalled' in flags_resubmit) or
                            #        (if_request_resubmit_this_task):
                            #         # requested resubmit,
                            #         #   but currently not support resubmitting stalled jobs:
                            #         #   print warning msg:
                            #         to_print = "Although resubmission for job: " + sub
                            #         if self.processing_level == "session":
                            #             to_print += ", " + ses
                            #         to_print += " was requested, as this job is stalled" \
                            #             + " (e.g., job state code 'eqw' on SGE)," \
                            #             + " BABS won't resubmit this job."
                            #         warnings.warn(to_print)

                            #     #     # Resubmit:
                            #     #     # did_resubmit = True
                            #     #     # print a message:
                            #     #     to_print = "Resubmit job for " + sub
                            #     #     if self.processing_level == "session":
                            #     #         to_print += ", " + ses
                            #     #     to_print += ",
                            #     #     as it was stalled and resubmit was requested."
                            #     #     print(to_print)

                            #     #     # kill original one
                            #     #     proc_kill = subprocess.run(
                            #     #         [get_cmd_cancel_job(self.queue),
                            #     #          job_id_str],   # e.g., `qdel <job_id>`
                            #     #         stdout=subprocess.PIPE
                            #     #     )
                            #     #     proc_kill.check_returncode()
                            #     #     # submit new one:
                            #     #     job_id_updated, _, log_filename = \
                            #     #         submit_one_job(self.analysis_path,
                            #     #                        self.processing_level,
                            #     #                        self.queue,
                            #     #                        sub, ses)
                            #     #     # update fields:
                            #     #     df_job_updated = df_update_one_job(
                            #     #         df_job_updated, i_job, job_id_updated,
                            #     #         log_filename, debug=True)
                            #     # else:   # not to resubmit:

                            #     # only update fields:
                            #     df_job_updated.at[i_task, "job_state_category"] = state_category
                            #     df_job_updated.at[i_task, "job_state_code"] = state_code

>>>>>>> 508d564d
                        else:  # did not find in `df_all_job_status`, i.e., job queue
                            # probably error
                            df_job_updated.at[i_task, 'is_failed'] = True
                            # reset:
                            df_job_updated.at[i_task, 'job_state_category'] = np.nan
                            df_job_updated.at[i_task, 'job_state_code'] = np.nan
                            df_job_updated.at[i_task, 'duration'] = np.nan
                            # ROADMAP: ^^ get duration via `qacct`
                            if if_found_log_files is False:  # bool or np.nan
                                # If there is no log files, the alert message would be 'np.nan';
                                # however this is a failed job, so it should have log files,
                                #   unless it was killed by the user when pending.
                                # change the 'alert_message' to no alert in logs,
                                #   so that when reporting job status,
                                #   info from job accounting will be reported
                                df_job_updated.at[i_task, 'alert_message'] = MSG_NO_ALERT_IN_LOGS

                            # check the log file:
                            # TODO ^^
                            # TODO: assign error category in df; also print it out

                            # resubmit if requested:
                            elif ('failed' in flags_resubmit) or (if_request_resubmit_this_task):
                                # Resubmit:
                                # did_resubmit = True
                                df_job_updated.at[i_task, 'needs_resubmit'] = True

                                # print a message:
                                to_print = 'Resubmit job for ' + sub
                                if self.processing_level == 'session':
                                    to_print += ', ' + ses
                                to_print += ', as it failed and resubmit was requested.'
                                print(to_print)

                                # no need to kill original one!
                                #   As it already failed and out of job queue...
                                # RESUBMIT ARRAY BELOW

                            else:  # resubmit 'error' was not requested:
                                # reset:
                                df_job_updated.at[i_task, 'job_state_category'] = np.nan
                                df_job_updated.at[i_task, 'job_state_code'] = np.nan
                                df_job_updated.at[i_task, 'duration'] = np.nan
                                # ROADMAP: ^^ get duration via `qacct`

                # Collect all to-be-resubmitted tasks into a single DataFrame
                df_job_resubmit = df_job_updated[df_job_updated['needs_resubmit']].copy()
                df_job_resubmit.reset_index(drop=True, inplace=True)
                if df_job_resubmit.shape[0] > 0:
                    maxarray = str(df_job_resubmit.shape[0])
                    # run array submission
                    job_id, _, task_id_list, log_filename_list = submit_array(
                        self.analysis_path,
                        self.processing_level,
                        self.queue,
                        maxarray,
                    )
                    # Update `analysis/code/job_submit.csv` with new status
                    df_job_resubmit_updated = df_submit_update(
                        df_job_resubmit,
                        job_id,
                        task_id_list,
                        log_filename_list,
                        submitted=True,
                    )
                    # Update `analysis/code/job_status.csv` with new status
                    df_job_updated = df_status_update(
                        df_job_updated,
                        df_job_resubmit_updated,
                        submitted=True,
                    )
                    df_job_resubmit_updated.to_csv(self.job_submit_path_abs, index=False)
                # Done: submitted jobs that not 'is_done'

                # For 'is_done' jobs in previous round:
                temp = (df_job['has_submitted']) & (df_job['is_done'])
                list_index_task_is_done = df_job.index[temp].tolist()
                for i_task in list_index_task_is_done:
                    # Get basic information for this job:
                    job_id = df_job.at[i_task, 'job_id']
                    job_id_str = str(job_id)
                    task_id = df_job.at[i_task, 'task_id']
                    task_id_str = str(task_id)
                    job_task_id_str = job_id_str + '_' + task_id_str  # eg: 3536406_1
                    log_filename = df_job.at[i_task, 'log_filename']  # with "*"
                    log_fn = op.join(self.analysis_path, 'logs', log_filename)  # abs path
                    o_fn = log_fn.replace('.*', '.o')

                    if self.processing_level == 'subject':
                        sub = df_job.at[i_task, 'sub_id']
                        ses = None
                        branchname = 'job-' + job_id_str + '-' + sub
                        # e.g., job-00000-sub-01
                    elif self.processing_level == 'session':
                        sub = df_job.at[i_task, 'sub_id']
                        ses = df_job.at[i_task, 'ses_id']
                        branchname = 'job-' + job_id_str + '-' + sub + '-' + ses
                        # e.g., job-00000-sub-01-ses-B

                    # Check if resubmission of this job is requested:
                    if_request_resubmit_this_task = False
                    if df_resubmit_task_specific is not None:
                        if self.processing_level == 'subject':
                            temp = df_resubmit_task_specific['sub_id'] == sub
                        elif self.processing_level == 'session':
                            temp = (df_resubmit_task_specific['sub_id'] == sub) & (
                                df_resubmit_task_specific['ses_id'] == ses
                            )

                        if any(temp):  # any matched; `temp` is pd.Series of True or False
                            if_request_resubmit_this_task = True
                            # print("debugging purpose: request to resubmit job:" + sub + ", "
                            #  + ses)
                            # ^^ only for session

                    # if want to resubmit, but `--reckless` is NOT specified: print msg:
                    if if_request_resubmit_this_task & (not reckless):
                        to_print = 'Although resubmission for job: ' + sub
                        if self.processing_level == 'session':
                            to_print += ', ' + ses
                        to_print += (
                            " was requested, as this job is done, BABS won't resubmit this job."
                        )
                        # NOTE: removed "and `--reckless` was not specified, "
                        #   can add this ^^ back after supporting `--reckless` in CLI
                        warnings.warn(to_print, stacklevel=2)

                    # COMMENT OUT BECAUSE reckless is always False
                    # AND THIS HAS BEEN REMOVE FROM CLI
                    # if resubmit is requested, and `--reckless` is specified:
                    # if if_request_resubmit_this_task & reckless:
                    #     # Resubmit:
                    #     # did_resubmit = True
                    #     # print a message:
                    #     to_print = "Resubmit job for " + sub
                    #     if self.processing_level == "session":
                    #         to_print += ", " + ses
                    #     to_print += ", although it is done," \
                    #         + " resubmit for this job was requested" \
                    #         + " and `--reckless` was specified."
                    #     print(to_print)

                    #     # TODO: delete the original branch?

                    #     # kill original one
                    #     proc_kill = subprocess.run(
                    #         [get_cmd_cancel_job(self.queue),
                    #          job_id_str],   # e.g., `qdel <job_id>`
                    #         stdout=subprocess.PIPE
                    #     )
                    #     proc_kill.check_returncode()
                    #     # submit new one:
                    #     job_id_updated, _, log_filename = \
                    #         submit_one_job(self.analysis_path,
                    #                        self.processing_level,
                    #                        self.queue,
                    #                        sub, ses)
                    #     # update fields:
                    #     df_job_updated = df_update_one_job(df_job_updated, i_job, job_id_updated,
                    #                                        log_filename, done=False, debug=True)

                    else:  # did not request resubmit, or `--reckless` is None:
                        # just perform normal stuff for a successful job:
                        # Update the "last_line_stdout_file":
                        df_job_updated.at[i_task, 'last_line_stdout_file'] = get_last_line(o_fn)
                        # Check if any alert message in log files for this job:
                        #   this is to update `alert_message` in case user changes configs in yaml
                        alert_message_in_log_files, if_no_alert_in_log, _ = (
                            get_alert_message_in_log_files(config_msg_alert, log_fn)
                        )
                        # ^^ the function will handle even if `config_msg_alert=None`
                        df_job_updated.at[i_task, 'alert_message'] = alert_message_in_log_files
                # Done: 'is_done' jobs.

                # For jobs that haven't been submitted yet:
                #   just to throw out warnings if `--resubmit-job` was requested...
                if df_resubmit_task_specific is not None:
                    # only keep those not submitted:
                    df_job_not_submitted = df_job[~df_job['has_submitted']]
                    # only keep columns of `sub_id` and `ses_id`:
                    if self.processing_level == 'subject':
                        df_job_not_submitted_slim = df_job_not_submitted[['sub_id']]
                    elif self.processing_level == 'session':
                        df_job_not_submitted_slim = df_job_not_submitted[['sub_id', 'ses_id']]

                    # check if `--resubmit-job` was requested for any these jobs:
                    df_intersection = df_resubmit_task_specific.merge(df_job_not_submitted_slim)
                    if len(df_intersection) > 0:
                        warnings.warn(
                            'Jobs for some of the subjects (and sessions) requested in'
                            " `--resubmit-job` haven't been submitted yet."
                            ' Please use `babs submit` first.',
                            stacklevel=2,
                        )
                # Done: jobs that haven't submitted yet

                # Finish up `babs status`:
                # # print updated df:
                # print("")
                # with pd.option_context('display.max_rows', None,
                #                        'display.max_columns', None,
                #                        'display.width', 120):   # default is 80 characters...
                #     # ^^ print all columns and rows (with returns)
                #     print(df_job_updated.head(6))

                # save updated df:
                df_job_updated.to_csv(self.job_status_path_abs, index=False)

                # Report the job status:
                report_job_status(df_job_updated, self.analysis_path, config_msg_alert)

        except Timeout:  # after waiting for time defined in `timeout`:
            # if another instance also uses locks, and is currently running,
            #   there will be a timeout error
            print('Another instance of this application currently holds the lock.')

    def babs_merge(self, chunk_size, trial_run):
        """
        This function merges results and provenance from all successfully finished jobs.

        Parameters
        ----------
        chunk_size: int
            Number of branches in a chunk when merging at a time.
        trial_run: bool
            Whether to run as a trial run which won't push the merging actions back to output RIA.
            This option should only be used by developers for testing purpose.
        """
        if_any_warning = False
        self.wtf_key_info()  # get `self.analysis_dataset_id`
        # path to `merge_ds`:
        merge_ds_path = op.join(self.project_root, 'merge_ds')

        if op.exists(merge_ds_path):
            raise Exception(
                "Folder 'merge_ds' already exists. `babs merge` won't proceed."
                " If you're sure you want to rerun `babs merge`,"
                ' please remove this folder before you rerun `babs merge`.'
                " Path to 'merge_ds': '" + merge_ds_path + "'. "
            )

        # Define (potential) text files:
        #   in 'merge_ds/code' folder
        #   as `merge_ds` should not exist at the moment,
        #   no need to check existence/remove these files.
        # define path to text file of invalid job list exists:
        fn_list_invalid_jobs = op.join(merge_ds_path, 'code', 'list_invalid_job_when_merging.txt')
        # define path to text file of files with missing content:
        fn_list_content_missing = op.join(merge_ds_path, 'code', 'list_content_missing.txt')
        # define path to printed messages from `git annex fsck`:
        # ^^ this will be absolutely used if `babs merge` does not fail:
        fn_msg_fsck = op.join(merge_ds_path, 'code', 'log_git_annex_fsck.txt')

        # Clone output RIA to `merge_ds`:
        print("Cloning output RIA to 'merge_ds'...")
        # get the path to output RIA:
        #   'ria+file:///path/to/BABS_project/output_ria#0000000-000-xxx-xxxxxxxx'
        output_ria_source = self.output_ria_url + '#' + self.analysis_dataset_id
        # clone: `datalad clone ${outputsource} merge_ds`
        dlapi.clone(source=output_ria_source, path=merge_ds_path)

        # List all branches in output RIA:
        print('\nListing all branches in output RIA...')
        # get all branches:
        proc_git_branch_all = subprocess.run(
            ['git', 'branch', '-a'], cwd=merge_ds_path, stdout=subprocess.PIPE
        )
        proc_git_branch_all.check_returncode()
        msg = proc_git_branch_all.stdout.decode('utf-8')
        list_branches_all = msg.split()

        # only keep those having pattern `job-`:
        list_branches_jobs = [ele for ele in list_branches_all if 'job-' in ele]
        # ^^ ["remotes/origin/job-xxx", "remotes/origin/job-xxx", ...]
        #   it's normal and necessary to have `remotes/origin`. See notes below.
        # NOTE: our original bash script for merging: `merge_outputs_postscript.sh`:
        #   run `git branch -a | grep job- | sort` in `merge_ds`
        #   --> should get all branches whose names contain `*job-*`
        #   e.g., `remotes/origin/job-xxx`   # as run in `merge_ds`
        # Should not run in output RIA data dir, as you'll get branches without `remotes/origin`
        #   --> raise error of "merge: job-xxxx - not something we can merge"
        #   i.e., cannot find the branch to merge.

        if len(list_branches_jobs) == 0:
            raise Exception(
                'There is no successfully finished job yet. Please run `babs submit` first.'
            )

        # Find all valid branches (i.e., those with results --> have different SHASUM):
        print('\nFinding all valid job branches to merge...')
        # get default branch's name: master or main:
        #   `git remote show origin | sed -n '/HEAD branch/s/.*: //p'`
        proc_git_remote_show_origin = subprocess.run(
            ['git', 'remote', 'show', 'origin'],
            cwd=merge_ds_path,
            stdout=subprocess.PIPE,
        )
        proc_git_remote_show_origin.check_returncode()
        msg = proc_git_remote_show_origin.stdout.decode('utf-8')
        # e.g., '... HEAD branch: master\n....': search between 'HEAD branch: ' and '\n':
        temp = re.search('HEAD branch: ' + '(.+?)' + '\n', msg)
        if temp:  # not empty:
            default_branch_name = temp.group(1)  # what's between those two keywords
            # another way: `default_branch_name = msg.split("HEAD branch: ")[1].split("\n")[0]`
        else:
            raise Exception('There is no HEAD branch in output RIA!')
        print("Git default branch's name of output RIA is: '" + default_branch_name + "'")

        # get current git commit SHASUM before merging as a reference:
        git_ref, _ = get_git_show_ref_shasum(default_branch_name, merge_ds_path)

        # check if each job branch has a new commit
        #   that's different from current git commit SHASUM (`git_ref`):
        list_branches_no_results = []
        list_branches_with_results = []
        for branch_job in list_branches_jobs:
            # get the job's `git show-ref`:
            git_ref_branch_job, _ = get_git_show_ref_shasum(branch_job, merge_ds_path)
            if git_ref_branch_job == git_ref:  # no new commit --> no results in this branch
                list_branches_no_results.append(branch_job)
            else:  # has results:
                list_branches_with_results.append(branch_job)

        # check if there is any valid job (with results):
        if len(list_branches_with_results) == 0:  # empty:
            raise Exception(
                'There is no job branch in output RIA that has results yet,'
                ' i.e., there is no successfully finished job yet.'
                ' Please run `babs submit` first.'
            )

        # check if there is invalid job (without results):
        if len(list_branches_no_results) > 0:  # not empty
            # save to a text file:
            #   note: this file has been removed at the beginning of babs_merge() if it existed)
            if_any_warning = True
            warnings.warn(
                'There are invalid job branch(es) in output RIA,'
                ' and these job(s) do not have results.'
                ' The list of such invalid jobs will be saved to'
                " the following text file: '" + fn_list_invalid_jobs + "'."
                ' Please review it.',
                stacklevel=2,
            )
            with open(fn_list_invalid_jobs, 'w') as f:
                f.write('\n'.join(list_branches_no_results))
                f.write('\n')  # add a new line at the end
        # NOTE to developers: when testing ^^:
        #   You can `git branch job-test` in `output_ria/000/000-000` to make a fake branch
        #       that has the same SHASUM as master branch's
        #       then you should see above warning.
        #   However, if you finish running `babs merge`, this branch `job-test` will have
        #       a *different* SHASUM from master's, making it a "valid" job now.
        #   To continue testing above warning, you need to delete this branch:
        #       `git branch --delete job-test` in `output_ria/000/000-000`
        #       then re-create a new one: `git branch job-test`

        # Merge valid branches chunk by chunk:
        print('\nMerging valid job branches chunk by chunk...')
        print('Total number of job branches to merge = ' + str(len(list_branches_with_results)))
        print('Chunk size (number of job branches per chunk) = ' + str(chunk_size))
        # turn the list into numpy array:
        arr = np.asarray(list_branches_with_results)
        # ^^ e.g., array([1, 7, 0, 6, 2, 5, 6])   # but with `dtype='<U24'`
        # split into several chunks:
        num_chunks = ceildiv(len(arr), chunk_size)
        print('--> Number of chunks = ' + str(num_chunks))
        all_chunks = np.array_split(arr, num_chunks)
        # ^^ e.g., [array([1, 7, 0]), array([6, 2]), array([5, 6])]

        # iterate across chunks:
        for i_chunk in range(0, num_chunks):
            print(
                'Merging chunk #'
                + str(i_chunk + 1)
                + ' (total of '
                + str(num_chunks)
                + ' chunk[s] to merge)...'
            )
            the_chunk = all_chunks[i_chunk]  # e.g., array(['a', 'b', 'c'])
            # join all branches in this chunk:
            joined_by_space = ' '.join(the_chunk)  # e.g., 'a b c'
            # command to run:
            commit_msg = 'merge results chunk ' + str(i_chunk + 1) + '/' + str(num_chunks)
            # ^^ okay to not to be quoted,
            #   as in `subprocess.run` this is a separate element in the `cmd` list
            cmd = ['git', 'merge', '-m', commit_msg] + joined_by_space.split(' ')  # split by space
            proc_git_merge = subprocess.run(cmd, cwd=merge_ds_path, stdout=subprocess.PIPE)
            proc_git_merge.check_returncode()
            print(proc_git_merge.stdout.decode('utf-8'))

        # Push merging actions back to output RIA:
        if not trial_run:
            print('\nPushing merging actions to output RIA...')
            # `git push`:
            proc_git_push = subprocess.run(
                ['git', 'push'], cwd=merge_ds_path, stdout=subprocess.PIPE
            )
            proc_git_push.check_returncode()
            print(proc_git_push.stdout.decode('utf-8'))

            # Get file availability information: which is very important!
            # `git annex fsck --fast -f output-storage`:
            #   `git annex fsck` = file system check
            #   We've done the git merge of the symlinks of the files,
            #   now we need to match the symlinks with the data content in `output-storage`.
            #   `--fast`: just use the existing MD5, not to re-create a new one
            proc_git_annex_fsck = subprocess.run(
                ['git', 'annex', 'fsck', '--fast', '-f', 'output-storage'],
                cwd=merge_ds_path,
                stdout=subprocess.PIPE,
            )
            proc_git_annex_fsck.check_returncode()
            # if printing the returned msg,
            #   will be a long list of "fsck xxx.zip (fixing location log) ok"
            #   or "fsck xxx.zip ok"
            # instead, save it into a text file:
            with open(fn_msg_fsck, 'w') as f:
                f.write(
                    '# Below are printed messages from'
                    ' `git annex fsck --fast -f output-storage`:\n\n'
                )
                f.write(proc_git_annex_fsck.stdout.decode('utf-8'))
                f.write('\n')
            # now we can delete `proc_git_annex_fsck` to save memory:
            del proc_git_annex_fsck

            # Double check: there should not be file content that's not in `output-storage`:
            #   This should not print anything - we never has this error before
            # `git annex find --not --in output-storage`
            proc_git_annex_find_missing = subprocess.run(
                ['git', 'annex', 'find', '--not', '--in', 'output-storage'],
                cwd=merge_ds_path,
                stdout=subprocess.PIPE,
            )
            proc_git_annex_find_missing.check_returncode()
            msg = proc_git_annex_find_missing.stdout.decode('utf-8')
            # `msg` should be empty:
            if msg != '':  # if not empty:
                # save into a file:
                with open(fn_list_content_missing, 'w') as f:
                    f.write(msg)
                    f.write('\n')
                raise Exception(
                    'Unable to find file content for some file(s).'
                    " The information has been saved to this text file: '"
                    + fn_list_content_missing
                    + "'."
                )

            # `git annex dead here`:
            #   stop tracking clone `merge_ds`,
            #   i.e., not to get data from this `merge_ds` sibling:
            proc_git_annex_dead_here = subprocess.run(
                ['git', 'annex', 'dead', 'here'],
                cwd=merge_ds_path,
                stdout=subprocess.PIPE,
            )
            proc_git_annex_dead_here.check_returncode()
            print(proc_git_annex_dead_here.stdout.decode('utf-8'))

            # Final `datalad push` to output RIA:
            # `datalad push --data nothing`:
            #   pushing to `git` branch in output RIA: has done with `git push`;
            #   pushing to `git-annex` branch in output RIA: hasn't done after `git annex fsck`
            #   `--data nothing`: don't transfer data from this local annex `merge_ds`
            proc_datalad_push = subprocess.run(
                ['datalad', 'push', '--data', 'nothing'],
                cwd=merge_ds_path,
                stdout=subprocess.PIPE,
            )
            proc_datalad_push.check_returncode()
            print(proc_datalad_push.stdout.decode('utf-8'))

            # Done:
            if if_any_warning:
                print(
                    '\n`babs merge` has finished but had warning(s)!'
                    ' Please check out the warning message(s) above!'
                )
            else:
                print('\n`babs merge` was successful!')

        else:  # `--trial-run` is on:
            print('')  # new empty line
            warnings.warn(
                '`--trial-run` was requested, not to push merging actions to output RIA.',
                stacklevel=2,
            )
            print('\n`babs merge` did not fully finish yet!')

    def babs_unzip(self, container_config):
        """
        This function unzips results and extract desired files.
        This is done in 3 steps:
        1. Generate scripts used by `babs-unzip`
        2. Run scripts to unzip data
        3. Merge all branches of unzipping

        Parameters
        ----------
        config: dict
            loaded container config yaml file
        """

        # ====================================================
        # Generate scripts used by `babs-unzip`
        # ====================================================

        # Prepare input_ds_unzip:
        # Call `babs_bootstrap()`:
        #   !!!! using babs_proj_unzip, instead current `self`!!!

        print('TODO')

        # ====================================================
        # Run scripts to unzip data
        # ====================================================

        # ====================================================
        # Merge all branches of unzipping
        # ====================================================


class InputDatasets:
    """This class is for input dataset(s)"""

    def __init__(self, datasets):
        """
        This is to initialize `InputDatasets` class.

        Parameters
        ----------
        datasets : dict
            see CLI `babs init --datasets` for more

        Attributes
        ----------
        df: pandas DataFrame
            includes necessary information:
            - name: str: a name the user gives
            - path_in: str: the path to the input ds
            - path_now_rel: the path to where the input ds is cloned, relative to `analysis` folder
            - path_now_abs: the absolute path to the input ds
            - path_data_rel: the path to where the input data (for a sub or a ses) is,
                relative to `analysis` folder.
                If it's zipped ds, `path_data_rel` = `path_now_rel`/`name`,
                i.e., extra layer of folder got from unzipping
                If it's an unzipped ds, `path_data_rel` = `path_now_rel`
            - is_zipped: True or False, is the input data zipped or not
        num_ds: int
            number of input dataset(s)
        initial_inclu_df: pandas DataFrame or None
            got by method `get_initial_inclu_df()`, based on `list_sub_file`
            Assign `None` for now, before calling that method
            See that method for more.
        """

        # About input dataset(s): ------------------------
        # create an empty pandas DataFrame:
        self.df = pd.DataFrame(
            None,
            index=list(range(len(datasets))),
            columns=[
                'name',
                'path_in',
                'path_now_rel',
                'path_now_abs',
                'path_data_rel',
                'is_zipped',
            ],
        )

        # number of dataset(s):
        self.num_ds = self.df.shape[0]  # number of rows in `df`

        # change the `datasets` from dictionary to a pandas dataframe:
        for i_dset, (name, path) in enumerate(datasets.items()):
            self.df.loc[i_dset, 'name'] = name
            self.df.loc[i_dset, 'path_in'] = path
            self.df.loc[i_dset, 'path_now_rel'] = op.join(
                'inputs/data', self.df.loc[i_dset, 'name']
            )

        # sanity check: input ds names should not be identical:
        if len(set(self.df['name'].tolist())) != self.num_ds:  # length of the set = number of ds
            raise Exception("There are identical names in input datasets' names!")

        # Initialize other attributes: ------------------------------
        self.initial_inclu_df = None

    def get_initial_inclu_df(self, list_sub_file, processing_level):
        """
        Define attribute `initial_inclu_df`, a pandas DataFrame or None
            based on `list_sub_file`
            single-session data: column of 'sub_id';
            multi-session data: columns of 'sub_id' and 'ses_id'

        Parameters
        ----------
        list_sub_file: str or None
            Path to the CSV file that lists the subject (and sessions) to analyze;
            or `None` if that CLI flag was not specified.
            subject data: column of 'sub_id';
            session data: columns of 'sub_id' and 'ses_id'
        processing_level : {'subject', 'session'}
            whether processing is done on a subject-wise or session-wise basis
        """
        # Get the initial included sub/ses list from `list_sub_file` CSV:
        if list_sub_file is None:  # if not to specify that flag in CLI, it'll be `None`
            self.initial_inclu_df = None
        else:
            if op.exists(list_sub_file) is False:  # does not exist:
                raise Exception('`list_sub_file` does not exists! Please check: ' + list_sub_file)
            else:  # exists:
                self.initial_inclu_df = pd.read_csv(list_sub_file)
                self.validate_initial_inclu_df(processing_level)

    def validate_initial_inclu_df(self, processing_level):
        # Sanity check: there are expected column(s):
        if 'sub_id' not in list(self.initial_inclu_df.columns):
            raise Exception("There is no 'sub_id' column in `list_sub_file`!")
        if processing_level == 'session':
            if 'ses_id' not in list(self.initial_inclu_df.columns):
                raise Exception(
                    "There is no 'ses_id' column in `list_sub_file`!"
                    ' It is expected as user requested to process data on a session-wise basis.'
                )

        # Sanity check: no repeated sub (or sessions):
        if processing_level == 'subject':
            # there should only be one occurrence per sub:
            if len(set(self.initial_inclu_df['sub_id'])) != len(self.initial_inclu_df['sub_id']):
                raise Exception("There are repeated 'sub_id' in" + '`list_sub_file`!')
        elif processing_level == 'session':
            # there should not be repeated combinations of `sub_id` and `ses_id`:
            after_dropping = self.initial_inclu_df.drop_duplicates(
                subset=['sub_id', 'ses_id'], keep='first'
            )
            # ^^ remove duplications in specific cols, and keep the first occurrence
            if after_dropping.shape[0] < self.initial_inclu_df.shape[0]:
                print(
                    "Combinations of 'sub_id' and 'ses_id' in some rows are duplicated."
                    ' Will only keep the first occurrence...'
                )
                self.initial_inclu_df = after_dropping

        # Sort:
        if processing_level == 'subject':
            # sort:
            self.initial_inclu_df = self.initial_inclu_df.sort_values(by=['sub_id'])
            # reset the index, and remove the additional colume:
            self.initial_inclu_df = self.initial_inclu_df.reset_index().drop(columns=['index'])
        elif processing_level == 'session':
            self.initial_inclu_df = self.initial_inclu_df.sort_values(by=['sub_id', 'ses_id'])
            self.initial_inclu_df = self.initial_inclu_df.reset_index().drop(columns=['index'])

    def assign_path_now_abs(self, analysis_path):
        """
        This is the assign the absolute path to input dataset

        Parameters
        ----------
        analysis_path: str
            absolute path to the `analysis` folder.
        """

        for i in range(0, self.num_ds):
            self.df.loc[i, 'path_now_abs'] = op.join(analysis_path, self.df.loc[i, 'path_now_rel'])

    def check_if_zipped(self):
        """
        This is to check if each input dataset is zipped, and assign `path_data_rel`.
        If it's a zipped ds: `path_data_rel` = `path_now_rel`/`name`,
                i.e., extra layer of folder got from unzipping
        If it's an unzipped ds, `path_data_rel` = `path_now_rel`
        """

        # Determine if it's a zipped dataset, for each input ds:
        for i_ds in range(0, self.num_ds):
            temp_list = glob.glob(self.df.loc[i_ds, 'path_now_abs'] + '/sub-*')
            count_zip = 0
            count_dir = 0
            for i_temp in range(0, len(temp_list)):
                if op.isdir(temp_list[i_temp]):
                    count_dir += 1
                elif temp_list[i_temp][-4:] == '.zip':
                    count_zip += 1

            if (count_zip > 0) & (count_dir == 0):  # all are zip files:
                self.df.loc[i_ds, 'is_zipped'] = True
                print(
                    "input dataset '"
                    + self.df.loc[i_ds, 'name']
                    + "'"
                    + ' is considered as a zipped dataset.'
                )
            elif (count_dir > 0) & (count_zip == 0):  # all are directories:
                self.df.loc[i_ds, 'is_zipped'] = False
                print(
                    "input dataset '"
                    + self.df.loc[i_ds, 'name']
                    + "'"
                    + ' is considered as an unzipped dataset.'
                )
            elif (count_zip > 0) & (count_dir > 0):  # detect both:
                self.df.loc[i_ds, 'is_zipped'] = True  # consider as zipped
                print(
                    "input dataset '"
                    + self.df.loc[i_ds, 'name']
                    + "'"
                    + ' has both zipped files and unzipped folders;'
                    + " thus it's considered as a zipped dataset."
                )
            else:  # did not detect any of them...
                raise Exception(
                    'BABS did not detect any folder or zip file of `sub-*`'
                    " in input dataset '" + self.df.loc[i_ds, 'name'] + "'."
                )

        # Assign `path_data_rel`:
        for i_ds in range(0, self.num_ds):
            if self.df.loc[i_ds, 'is_zipped'] is True:  # zipped ds
                self.df.loc[i_ds, 'path_data_rel'] = op.join(
                    self.df.loc[i_ds, 'path_now_rel'], self.df.loc[i_ds, 'name']
                )
            else:  # unzipped ds:
                self.df.loc[i_ds, 'path_data_rel'] = self.df.loc[i_ds, 'path_now_rel']

    def check_validity_zipped_input_dataset(self, processing_level):
        """
        This is to perform two sanity checks on each zipped input dataset:
        1) sanity check on the zip filename:
            if session: sub-*_ses-*_<input_ds_name>*.zip
            if subject: sub-*_<input_ds_name>*.zip
        2) sanity check to make sure the 1st level folder in zipfile
            is consistent to this input dataset's name;
            Only checks the first zipfile.

        Parameters
        ----------
        processing_level : {'subject', 'session'}
            whether processing is done on a subject-wise or session-wise basis
        container_name: str
            Name of the container
        """

        if True in list(self.df['is_zipped']):  # there is at least one dataset is zipped
            print(
                'Performing sanity check for any zipped input dataset...'
                ' Getting example zip file(s) to check...'
            )
        for i_ds in range(0, self.num_ds):
            if self.df.loc[i_ds, 'is_zipped'] is True:  # zipped ds
                # Sanity check #1: zip filename: ----------------------------------
                if processing_level == 'session':
                    # check if matches the pattern of `sub-*_ses-*_<input_ds_name>*.zip`:
                    temp_list = glob.glob(
                        self.df.loc[i_ds, 'path_now_abs']
                        + '/sub-*_ses-*_'
                        + self.df.loc[i_ds, 'name']
                        + '*.zip'
                    )
                    temp_list = sorted(temp_list)  # sort by name
                    if len(temp_list) == 0:  # did not find any matched
                        raise Exception(
                            'In zipped input dataset #'
                            + str(i_ds + 1)
                            + " (named '"
                            + self.df.loc[i_ds, 'name']
                            + "'),"
                            + ' no zip filename matches the pattern of'
                            + " 'sub-*_ses-*_"
                            + self.df.loc[i_ds, 'name']
                            + "*.zip'"
                        )
                elif processing_level == 'subject':
                    temp_list = glob.glob(
                        self.df.loc[i_ds, 'path_now_abs']
                        + '/sub-*_'
                        + self.df.loc[i_ds, 'name']
                        + '*.zip'
                    )
                    temp_list = sorted(temp_list)  # sort by name
                    if len(temp_list) == 0:  # did not find any matched
                        raise Exception(
                            'In zipped input dataset #'
                            + str(i_ds + 1)
                            + " (named '"
                            + self.df.loc[i_ds, 'name']
                            + "'),"
                            + ' no zip filename matches the pattern of'
                            + " 'sub-*_"
                            + self.df.loc[i_ds, 'name']
                            + "*.zip'"
                        )
                    # not to check below stuff anymore:
                    # # also check there should not be `_ses-*_`
                    # temp_list_2 = glob.glob(self.df["path_now_abs"][i_ds]
                    #                         + "/*_ses-*_*.zip")
                    # if len(temp_list_2) > 0:   # exists:
                    #     raise Exception("In zipped input dataset #" + str(i_ds + 1)
                    #                     + " (named '" + self.df["name"][i_ds] + "'),"
                    #                     + " as it's a subject dataset,"
                    #                     + " zip filename should not contain"
                    #                     + " '_ses-*_'")

                # Sanity check #2: foldername within zipped file: -------------------
                temp_zipfile = temp_list[0]  # try out the first zipfile
                temp_zipfilename = op.basename(temp_zipfile)
                dlapi.get(path=temp_zipfile, dataset=self.df.loc[i_ds, 'path_now_abs'])
                # unzip to a temporary folder and get the foldername
                temp_unzip_to = tempfile.mkdtemp()
                shutil.unpack_archive(temp_zipfile, temp_unzip_to)
                list_unzip_foldernames = get_immediate_subdirectories(temp_unzip_to)
                # remove the temporary folder:
                shutil.rmtree(temp_unzip_to)
                # `datalad drop` the zipfile:
                dlapi.drop(path=temp_zipfile, dataset=self.df.loc[i_ds, 'path_now_abs'])

                # check if there is folder named as ds's name:
                if self.df.loc[i_ds, 'name'] not in list_unzip_foldernames:
                    warnings.warn(
                        'In input dataset #'
                        + str(i_ds + 1)
                        + " (named '"
                        + self.df.loc[i_ds, 'name']
                        + "'), there is no folder called '"
                        + self.df.loc[i_ds, 'name']
                        + "' in zipped input file '"
                        + temp_zipfilename
                        + "'. This may cause error"
                        + ' when running BIDS App for this subject/session',
                        stacklevel=2,
                    )


class System:
    """This class is for cluster management system"""

    def __init__(self, system_type):
        """
        This is to initialize System class.

        Parameters
        ----------
        system_type: str
            Type of the cluster management system.
            Options are: "sge" and "slurm"

        Attributes
        ----------
        type: str
            Type of the cluster management system.
            Options are: "sge" and "slurm"
        dict: dict
            Guidance dict (loaded from `dict_cluster_systems.yaml`)
            for how to run this type of cluster.
        """
        # validate and assign to attribute `type`:
        self.type = validate_queue(system_type)

        # get attribute `dict` - the guidance dict for how to run this type of cluster:
        self.get_dict()

    def get_dict(self):
        # location of current python script:
        #   `op.abspath()` is to make sure always returns abs path, regardless of python version
        #   ref: https://note.nkmk.me/en/python-script-file-path/
        __location__ = op.realpath(op.dirname(op.abspath(__file__)))

        fn_dict_cluster_systems_yaml = op.join(__location__, 'dict_cluster_systems.yaml')
        with open(fn_dict_cluster_systems_yaml) as f:
            dict = yaml.safe_load(f)
            # ^^ dict is a dict; elements can be accessed by `dict["key"]["sub-key"]`

        # sanity check:
        if self.type not in dict:
            raise Exception(
                "There is no key called '"
                + self.type
                + "' in"
                + ' file `dict_cluster_systems.yaml`!'
            )

        self.dict = dict[self.type]
        f.close()


class Container:
    """This class is for the BIDS App Container"""

    def __init__(self, container_ds, container_name, config_yaml_file):
        """
        This is to initialize Container class.

        Parameters
        ----------
        container_ds: str
            The path to the container datalad dataset as the input of `babs init`.
            This container datalad ds is prepared by the user.
        container_name: str
            The name of the container when adding to datalad dataset(e.g., `NAME` in
            `datalad containers-add NAME`),
             e.g., fmriprep-0-0-0
        config_yaml_file: str
            The YAML file that contains the configurations of how to run the container

        Attributes
        ----------
        container_ds: str
            The path to the container datalad dataset as the input of `babs init`.
            This container datalad ds is prepared by the user, not the cloned one.
        container_name: str
            The name of the container when adding to datalad dataset(e.g., `NAME` in
            `datalad containers-add NAME`),
             e.g., fmriprep-0-0-0
        config_yaml_file: str
            The YAML file that contains the configurations of how to run the container
            This is optional argument (of the CLI `babs init`)
        config: dict
            The configurations regarding running the BIDS App on a cluster
            read from `config_yaml_file`.
        container_path_relToAnalysis: str
            The path to the container image saved in BABS project;
            this path is relative to `analysis` folder.
            e.g., `containers/.datalad/environments/fmriprep-0-0-0/image`
            This `image` could be a symlink (`op.islink()`, more likely for singularity container)
            or a folder (`op.isdir()`, more likely for docker container)
        """

        self.container_ds = container_ds
        self.container_name = container_name
        self.config_yaml_file = config_yaml_file

        # sanity check if `config_yaml_file` exists:
        if op.exists(self.config_yaml_file) is False:
            raise Exception(
                "The yaml file of the container's configurations '"
                + self.config_yaml_file
                + "' does not exist!"
            )

        # read the container's config yaml file and get the `config`:
        self.read_container_config_yaml()

        self.container_path_relToAnalysis = op.join(
            'containers', '.datalad', 'environments', self.container_name, 'image'
        )

    def sanity_check(self, analysis_path):
        """
        This is a sanity check to validate the cloned container ds.

        Parameters
        ----------
        analysis_path: str
            Absolute path to the `analysis` folder in a BABS project.
        """
        # path to the symlink/folder `image`:
        container_path_abs = op.join(analysis_path, self.container_path_relToAnalysis)
        # e.g.:
        #   '/path/to/BABS_project/analysis/containers/.datalad/environments/container_name/image'

        # Sanity check: the path to `container_name` should exist in the cloned `container_ds`:
        # e.g., '/path/to/BABS_project/analysis/containers/.datalad/environments/container_name'
        assert op.exists(op.dirname(container_path_abs)), (
            "There is no valid image named '"
            + self.container_name
            + "' in the provided container DataLad dataset!"
        )

        # the 'image' symlink or folder should exist:
        assert op.exists(container_path_abs) or op.islink(container_path_abs), (
            "the folder 'image' of container DataLad dataset does not exist,"
            " and there is no symlink called 'image' either;"
            " Path to 'image' in cloned container DataLad dataset should be: '"
            + container_path_abs
            + "'."
        )

    def read_container_config_yaml(self):
        """
        This is to get the config dict from `config_yaml_file`
        """
        with open(self.config_yaml_file) as f:
            self.config = yaml.safe_load(f)
            # ^^ config is a dict; elements can be accessed by `config["key"]["sub-key"]`
        f.close()

    def generate_bash_run_bidsapp(self, bash_path, input_ds, processing_level):
        """
        This is to generate a bash script that runs the BIDS App singularity image.

        Parameters
        ----------
        bash_path: str
            The path to the bash file to be generated. It should be in the `analysis/code` folder.
        input_ds: class `InputDatasets`
            input dataset(s) information
        processing_level : {'subject', 'session'}
            whether processing is done on a subject-wise or session-wise basis
        """
        from jinja2 import Environment

        from .constants import OUTPUT_MAIN_FOLDERNAME, PATH_FS_LICENSE_IN_CONTAINER

        processing_level = validate_processing_level(processing_level)

        # Check if the folder exist; if not, create it:
        bash_dir = op.dirname(bash_path)
        if not op.exists(bash_dir):
            os.makedirs(bash_dir)

        # check if `self.config` from the YAML file contains information we need:
        # 1. check `bids_app_args` section:
        if 'bids_app_args' not in self.config:
            # sanity check: there should be only one input ds
            #   otherwise need to specify in this section:
            assert input_ds.num_ds == 1, (
                "Section 'bids_app_args' is missing in the provided"
                ' `container_config`. As there are more than one'
                ' input dataset, you must include this section to specify'
                ' to which argument that each input dataset will go.'
            )
            # if there is only one input ds, fine:
            print("Section 'bids_app_args' was not included in the `container_config`. ")
            cmd_singularity_flags = ''  # should be empty
            # Make sure other returned variables from `generate_cmd_singularityRun_from_config`
            #   also have values:
            # as "--fs-license-file" was not one of the value in `bids_app_args` section:
            flag_fs_license = False
            path_fs_license = None
            # copied from `generate_cmd_singularityRun_from_config`:
            singuRun_input_dir = input_ds.df.loc[0, 'path_data_rel']
        else:
            # read config from the yaml file:
            (
                cmd_singularity_flags,
                subject_selection_flag,
                flag_fs_license,
                path_fs_license,
                singuRun_input_dir,
            ) = generate_cmd_singularityRun_from_config(self.config, input_ds)

        # 2. check `zip_foldernames` section:
        dict_zip_foldernames, if_mk_output_folder, path_output_folder = get_info_zip_foldernames(
            self.config
        )

        # 3. check `singularity_args` section:
        singularity_args = self.config.get('singularity_args', [])

        # Check if the bash file already exist:
        if op.exists(bash_path):
            os.remove(bash_path)  # remove it

        # Check if `--bids-filter-file "${filterfile}"` is needed:
        flag_filterfile = False
        if processing_level == 'session':
            if any(ele in self.container_name.lower() for ele in ['fmriprep', 'qsiprep']):
                flag_filterfile = True

        # Check if any dataset is zipped; if so, add commands of unzipping:
        cmd_unzip_inputds = generate_cmd_unzip_inputds(input_ds, processing_level)

        # Environment variables in container:
        # get environment variables to be injected into container and whose value to be bound:
        templateflow_home_on_disk, templateflow_in_container = generate_cmd_set_envvar(
            'TEMPLATEFLOW_HOME'
        )

        # Generate zip command
        cmd_zip = generate_cmd_zipping_from_config(dict_zip_foldernames, processing_level)

        # Render the template
        env = Environment(
            loader=PackageLoader('babs', 'templates'),
            trim_blocks=True,
            lstrip_blocks=True,
            autoescape=False,
        )
        template = env.get_template('bidsapp_run.sh.jinja2')

        rendered_script = template.render(
            processing_level=processing_level,
            input_ds=input_ds,
            container_name=self.container_name,
            flag_filterfile=flag_filterfile,
            cmd_unzip_inputds=cmd_unzip_inputds,
            templateflow_home_on_disk=templateflow_home_on_disk,
            templateflow_in_container=templateflow_in_container,
            flag_fs_license=flag_fs_license,
            path_fs_license=path_fs_license,
            PATH_FS_LICENSE_IN_CONTAINER=PATH_FS_LICENSE_IN_CONTAINER,
            container_path_relToAnalysis=self.container_path_relToAnalysis,
            singuRun_input_dir=singuRun_input_dir,
            path_output_folder=path_output_folder,
            cmd_singularity_flags=cmd_singularity_flags,
            cmd_zip=cmd_zip,
            OUTPUT_MAIN_FOLDERNAME=OUTPUT_MAIN_FOLDERNAME,
            singularity_args=singularity_args,
        )
        with open(bash_path, 'w') as f:
            f.write(rendered_script)

        # Execute necessary commands:
        # change the permission of this bash file:
        proc_chmod_bashfile = subprocess.run(
            ['chmod', '+x', bash_path],  # e.g., chmod +x code/fmriprep_zip.sh
            stdout=subprocess.PIPE,
        )
        proc_chmod_bashfile.check_returncode()

        print('Below is the generated BIDS App run script:')
        print(rendered_script)

    def generate_bash_participant_job(self, bash_path, input_ds, processing_level, system):
        """Generate bash script for participant job.

        Parameters
        ----------
        bash_path: str
            The path to the bash file to be generated. It should be in the `analysis/code` folder.
        input_ds: class `InputDatasets`
            input dataset(s) information
        processing_level : {'subject', 'session'}
            whether processing is done on a subject-wise or session-wise basis
        system: class `System`
            information on cluster management system
        """

        env = Environment(
            loader=PackageLoader('babs', 'templates'),
            trim_blocks=True,
            lstrip_blocks=True,
            autoescape=False,
        )
        template = env.get_template('participant_job.sh.jinja2')

        # Cluster resources requesting:
        cmd_bashhead_resources = generate_bashhead_resources(system, self.config)

        # Script preambles:
        cmd_script_preamble = generate_cmd_script_preamble(self.config)

        # Change path to a temporary job compute workspace:
        cmd_job_compute_space = generate_cmd_job_compute_space(self.config)

        # Determine zip filename:
        cmd_determine_zipfilename = generate_cmd_determine_zipfilename(input_ds, processing_level)

        # Generate datalad run command:
        cmd_datalad_run = generate_cmd_datalad_run(self, input_ds, processing_level)

        with open(bash_path, 'w') as f:
            f.write(
                template.render(
                    cmd_bashhead_resources=cmd_bashhead_resources,
                    cmd_script_preamble=cmd_script_preamble,
                    cmd_job_compute_space=cmd_job_compute_space,
                    cmd_determine_zipfilename=cmd_determine_zipfilename,
                    cmd_datalad_run=cmd_datalad_run,
                    system=system,
                    processing_level=processing_level,
                    input_ds=input_ds,
                )
            )

        # change the permission of this bash file:
        proc_chmod_bashfile = subprocess.run(
            ['chmod', '+x', bash_path],  # e.g., chmod +x code/participant_job.sh
            stdout=subprocess.PIPE,
        )
        proc_chmod_bashfile.check_returncode()

    def generate_bash_test_job(self, folder_check_setup, system):
        """Generate bash script for test job.

        Parameters
        ----------
        folder_check_setup : str
            Path to the check_setup folder
        system : System
            System object containing system-specific information
        # Render the template
        env = Environment(loader=PackageLoader('babs', 'templates'), autoescape=True)
        template = env.get_template('test_job.sh.jinja2')
        folder_check_setup : str
            Path to the check_setup folder
        system : System
            System object containing system-specific information
        """
        # Render the template
        env = Environment(loader=PackageLoader('babs', 'templates'), autoescape=True)
        template = env.get_template('test_job.sh.jinja2')

        fn_call_test_job = op.join(folder_check_setup, 'call_test_job.sh')
        fn_test_job = op.join(folder_check_setup, 'test_job.py')

        # ==============================================================
        # Generate `call_test_job.sh`, similar to `participant_job.sh`
        # ==============================================================
        # Check if the bash file already exist:
        if op.exists(fn_call_test_job):
            os.remove(fn_call_test_job)  # remove it

        # Cluster resources requesting:
        cmd_bashhead_resources = generate_bashhead_resources(system, self.config)

        # Script preambles:
        cmd_script_preamble = generate_cmd_script_preamble(self.config)

        # Change path to a temporary job compute workspace:
        cmd_job_compute_space = generate_cmd_job_compute_space(self.config)

        with open(fn_call_test_job, 'w') as f:
            f.write(
                template.render(
                    cmd_bashhead_resources=cmd_bashhead_resources,
                    cmd_script_preamble=cmd_script_preamble,
                    cmd_job_compute_space=cmd_job_compute_space,
                    folder_check_setup=folder_check_setup,
                    fn_test_job=fn_test_job,
                )
            )

        # change the permission of this bash file:
        proc_chmod_bashfile = subprocess.run(
            ['chmod', '+x', fn_call_test_job],  # e.g., chmod +x code/participant_job.sh
            stdout=subprocess.PIPE,
        )
        proc_chmod_bashfile.check_returncode()

        # ==============================================================
        # Generate `test_job.py`, similar to `container_zip.sh`
        # ==============================================================
        # Check if the bash file already exist:
        if op.exists(fn_test_job):
            os.remove(fn_test_job)  # remove it

        # Copy the existing python script to this BABS project:
        # location of current python script:
        #   `op.abspath()` is to make sure always returns abs path, regardless of python version
        #   ref: https://note.nkmk.me/en/python-script-file-path/
        __location__ = op.realpath(op.dirname(op.abspath(__file__)))
        fn_from = op.join(__location__, 'template_test_job.py')
        # copy:
        shutil.copy(fn_from, fn_test_job)

        # change the permission of this bash file:
        proc_chmod_pyfile = subprocess.run(
            ['chmod', '+x', fn_test_job],  # e.g., chmod +x code/participant_job.sh
            stdout=subprocess.PIPE,
        )
        proc_chmod_pyfile.check_returncode()

    def generate_job_submit_template(self, yaml_path, babs, system, test=False):
        """
        This is to generate a YAML file that serves as a template
        of job submission of one participant (or session),
        or test job submission in `babs check-setup`.

        Parameters
        ----------
        yaml_path: str
            The path to the yaml file to be generated. It should be in the `analysis/code` folder.
            It has several fields: 1) cmd_template; 2) job_name_template
        babs: class `BABS`
            information about the BABS project
        system: class `System`
            information on cluster management system
        test: bool
            flag to set to True if generating the test job submit template
            for `babs check-setup`.
        """
        from jinja2 import Environment

        # Section 1: Command for submitting the job: ---------------------------
        # Flags when submitting the job:
        if system.type == 'slurm':
            submit_head = 'sbatch'
            env_flags = '--export=DSLOCKFILE=' + babs.analysis_path + '/.SLURM_datalad_lock'
        else:
            warnings.warn('not supporting systems other than slurm...', stacklevel=2)

        # Check if the bash file already exist:
        if op.exists(yaml_path):
            os.remove(yaml_path)  # remove it

        # Variables to use:
        if not test:
            # `dssource`: Input RIA:
            dssource = babs.input_ria_url + '#' + babs.analysis_dataset_id
            # `pushgitremote`: Output RIA:
            pushgitremote = babs.output_ria_data_dir

        # Generate the command:
        if system.type == 'slurm':
            name_flag_str = ' --job-name '

        # Section 2: Job name: ---------------------------
        # Job name:
        if test:
            job_name = self.container_name[0:3] + '_' + 'test_job'
        else:
            job_name = self.container_name[0:3]

        # Now, we can define stdout and stderr file names/paths:
        if system.type == 'slurm':
            # slurm clusters also need exact filenames:
            eo_args = (
                '-e '
                + babs.analysis_path
                + f'/logs/{job_name}.e%A_%a '
                + '-o '
                + babs.analysis_path
                + f'/logs/{job_name}.o%A_%a'
            )
            # array task id starts from 0 so that max_array == count
            if test:  # no max_array for `submit_test_job_template.yaml`
                array_args = '--array=1'
            else:  # need max_array for for `submit_job_template.yaml`
                array_args = '--array=1-${max_array}'

        # Render the template
        env = Environment(loader=PackageLoader('babs', 'templates'), autoescape=True)
        env = Environment(loader=PackageLoader('babs', 'templates'), autoescape=True)
        template = env.get_template('job_submit.yaml.jinja2')

        with open(yaml_path, 'w') as f:
            f.write(
                template.render(
                    test=test,
                    submit_head=submit_head,
                    env_flags=env_flags,
                    name_flag_str=name_flag_str,
                    job_name=job_name,
                    eo_args=eo_args,
                    array_args=array_args,
                    babs=babs,
                    dssource=dssource if not test else '',
                    pushgitremote=pushgitremote if not test else '',
                )
            )<|MERGE_RESOLUTION|>--- conflicted
+++ resolved
@@ -1323,41 +1323,6 @@
                                     #   can add this ^^ back after supporting `--reckless` in CLI
                                     warnings.warn(to_print, stacklevel=2)
 
-<<<<<<< HEAD
-=======
-                                # COMMENT OUT BECAUSE reckless is always False
-                                # AND THIS HAS BEEN REMOVE FROM CLI
-                                # if if_request_resubmit_this_task & reckless:
-                                # # force to resubmit:
-                                #     # Resubmit:
-                                #     # did_resubmit = True
-                                #     # print a message:
-                                #     to_print = "Resubmit job for " + sub
-                                #     if self.processing_level == "session":
-                                #         to_print += ", " + ses
-                                #     to_print += ", although it was running," \
-                                #         + " resubmit for this job was requested" \
-                                #         + " and `--reckless` was specified."
-                                #     print(to_print)
-
-                                #     # kill original one
-                                #     proc_kill = subprocess.run(
-                                #         [get_cmd_cancel_job(self.queue),
-                                #          job_id_str],  # e.g., `qdel <job_id>`
-                                #         stdout=subprocess.PIPE
-                                #     )
-                                #     proc_kill.check_returncode()
-                                #     # submit new one:
-                                #     job_id_updated, _, log_filename = \
-                                #         submit_one_job(self.analysis_path,
-                                #                        self.processing_level,
-                                #                        self.queue,
-                                #                        sub, ses)
-                                #     # update fields:
-                                #     df_job_updated = df_update_one_job(
-                                #         df_job_updated, i_job, job_id_updated,
-                                #         log_filename, debug=True)
->>>>>>> 508d564d
                                 else:  # just let it run:
                                     df_job_updated.at[i_task, 'job_state_category'] = (
                                         state_category
@@ -1417,61 +1382,6 @@
                                     )
                                     df_job_updated.at[i_task, 'job_state_code'] = state_code
 
-<<<<<<< HEAD
-=======
-                            # COMMENT OUT BECAUSE "eqw" is SGE STATE
-                            # elif state_code == "eqw":
-                            #     # NOTE: comment out resubmission of `eqw` jobs
-                            #     #   as this was not tested out;
-                            #     #   also, equivalent `eqw` code on Slurm was not mapped either.
-
-                            #     if ('stalled' in flags_resubmit) or
-                            #        (if_request_resubmit_this_task):
-                            #         # requested resubmit,
-                            #         #   but currently not support resubmitting stalled jobs:
-                            #         #   print warning msg:
-                            #         to_print = "Although resubmission for job: " + sub
-                            #         if self.processing_level == "session":
-                            #             to_print += ", " + ses
-                            #         to_print += " was requested, as this job is stalled" \
-                            #             + " (e.g., job state code 'eqw' on SGE)," \
-                            #             + " BABS won't resubmit this job."
-                            #         warnings.warn(to_print)
-
-                            #     #     # Resubmit:
-                            #     #     # did_resubmit = True
-                            #     #     # print a message:
-                            #     #     to_print = "Resubmit job for " + sub
-                            #     #     if self.processing_level == "session":
-                            #     #         to_print += ", " + ses
-                            #     #     to_print += ",
-                            #     #     as it was stalled and resubmit was requested."
-                            #     #     print(to_print)
-
-                            #     #     # kill original one
-                            #     #     proc_kill = subprocess.run(
-                            #     #         [get_cmd_cancel_job(self.queue),
-                            #     #          job_id_str],   # e.g., `qdel <job_id>`
-                            #     #         stdout=subprocess.PIPE
-                            #     #     )
-                            #     #     proc_kill.check_returncode()
-                            #     #     # submit new one:
-                            #     #     job_id_updated, _, log_filename = \
-                            #     #         submit_one_job(self.analysis_path,
-                            #     #                        self.processing_level,
-                            #     #                        self.queue,
-                            #     #                        sub, ses)
-                            #     #     # update fields:
-                            #     #     df_job_updated = df_update_one_job(
-                            #     #         df_job_updated, i_job, job_id_updated,
-                            #     #         log_filename, debug=True)
-                            #     # else:   # not to resubmit:
-
-                            #     # only update fields:
-                            #     df_job_updated.at[i_task, "job_state_category"] = state_category
-                            #     df_job_updated.at[i_task, "job_state_code"] = state_code
-
->>>>>>> 508d564d
                         else:  # did not find in `df_all_job_status`, i.e., job queue
                             # probably error
                             df_job_updated.at[i_task, 'is_failed'] = True
