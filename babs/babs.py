# This is the main module.

import glob
import os
import os.path as op
import re  # regular expression operations
import shutil
import subprocess
import tempfile
import time
import warnings
from datetime import datetime
from urllib.parse import urlparse

import datalad.api as dlapi
import numpy as np
import pandas as pd
import yaml
from filelock import FileLock, Timeout
from jinja2 import Environment, PackageLoader

# from datalad.interface.base import build_doc
from babs.utils import (
    calcu_runtime,
    ceildiv,
    check_job_account,
    check_validity_unzipped_input_dataset,
    df_status_update,
    df_submit_update,
    generate_bashhead_resources,
    generate_cmd_datalad_run,
    generate_cmd_determine_zipfilename,
    generate_cmd_job_compute_space,
    generate_cmd_script_preamble,
    generate_cmd_set_envvar,
    generate_cmd_singularityRun_from_config,
    generate_cmd_unzip_inputds,
    generate_cmd_zipping_from_config,
    get_alert_message_in_log_files,
    get_cmd_cancel_job,
    get_config_msg_alert,
    get_git_show_ref_shasum,
    get_immediate_subdirectories,
    get_info_zip_foldernames,
    get_last_line,
    get_list_sub_ses,
    get_username,
    prepare_job_array_df,
    print_versions_from_yaml,
    read_job_status_csv,
    read_yaml,
    report_job_status,
    request_all_job_status,
    submit_array,
    submit_one_test_job,
    validate_queue,
    validate_type_session,
    write_yaml,
)


# @build_doc
class BABS:
    """The BABS class is for babs projects of BIDS Apps"""

    def __init__(self, project_root, type_session, queue):
        """The BABS class is for babs projects of BIDS Apps.

        Parameters
        ----------
        project_root: Path
            absolute path to the root of this babs project
        type_session: str
            whether the input dataset is "multi-ses" or "single-ses"
        queue: str
            the type of job scheduling system, "sge" or "slurm"

        Attributes
        ----------
        project_root: str
            absolute path to the root of this babs project
        type_session: str
            whether the input dataset is "multi-ses" or "single-ses"
        queue: str
            the type of job scheduling system, "sge" or "slurm"
        config_path: str
            path to the config yaml file
        analysis_path: str
            path to the `analysis` folder.
        analysis_datalad_handle: datalad dataset
            the `analysis` datalad dataset
        input_ria_path: str
            Path to the input RIA store, the sibling of `analysis`.
            The computation of each job will start with a clone from this input RIA store.
        output_ria_path: str
            Path to the output RIA store, the sibling of `analysis`.
            The results of jobs will be pushed to this output RIA store.
        input_ria_url: str
            URL of input RIA store, starting with "ria+file://".
        output_ria_url: str
            URL of output RIA store, starting with "ria+file://".
        output_ria_data_dir: str
            Path to the output RIA's data directory.
            Example: /full/path/to/project_root/output_ria/238/da2f2-2fc4-4b88-a2c5-aa6e754b5d0b
        analysis_dataset_id: str
            The ID of DataLad dataset `analysis`.
            This will be used to get the full path to the dataset in input RIA.
            Example: '238da2f2-2fc4-4b88-a2c5-aa6e754b5d0b'
        list_sub_path_rel: str
            Path to the list of final included subjects (and sessions) CSV file.
            This is relative to `analysis` folder.
        list_sub_path_abs: str
            Absolute path of `list_sub_path_rel`.
            Example: '/path/to/analysis/code/sub_final_inclu.csv' for singl-ses dataset;
                '/path/to/analysis/code/sub_ses_final_inclu.csv' for multi-ses dataset.
        job_status_path_rel: str
            Path to the `job_status.csv` file.
            This is relative to `analysis` folder.
        job_status_path_abs: str
            Absolute path of `job_status_path_abs`.
            Example: '/path/to/analysis/code/job_status.csv'
        job_submit_path_abs: str
            Absolute path of `job_submit_path_abs`.
            Example: '/path/to/analysis/code/job_submit.csv'
        """

        # validation:
        type_session = validate_type_session(type_session)
        queue = validate_queue(queue)

        # attributes:
        self.project_root = str(project_root)
        self.type_session = type_session
        self.queue = queue

        self.analysis_path = op.join(self.project_root, 'analysis')
        self.analysis_datalad_handle = None

        self.config_path = op.join(self.analysis_path, 'code/babs_proj_config.yaml')

        self.input_ria_path = op.join(self.project_root, 'input_ria')
        self.output_ria_path = op.join(self.project_root, 'output_ria')

        self.input_ria_url = 'ria+file://' + self.input_ria_path
        self.output_ria_url = 'ria+file://' + self.output_ria_path

        self.output_ria_data_dir = None  # not known yet before output_ria is created
        self.analysis_dataset_id = None  # to update later

        # attribute `list_sub_path_*`:
        if self.type_session == 'single-ses':
            self.list_sub_path_rel = 'code/sub_final_inclu.csv'
        elif self.type_session == 'multi-ses':
            self.list_sub_path_rel = 'code/sub_ses_final_inclu.csv'
        self.list_sub_path_abs = op.join(self.analysis_path, self.list_sub_path_rel)

        self.job_status_path_rel = 'code/job_status.csv'
        self.job_status_path_abs = op.join(self.analysis_path, self.job_status_path_rel)
        self.job_submit_path_abs = op.join(self.analysis_path, 'code/job_submit.csv')

    def datalad_save(self, path, message=None, filter_files=None):
        """
        Save the current status of datalad dataset `analysis`
        Also checks that all the statuses returned are "ok" (or "notneeded")

        Parameters
        ----------
        path: str or list of str
            the path to the file(s) or folder(s) to save
        message: str or None
            commit message in `datalad save`
        filter_files: list of str or None
            list of filenames to exclude from saving
            if None, no files will be filtered

        Notes
        -----
        If the path does not exist, the status will be "notneeded", and won't be error message
            And there won't be a commit with that message
        """
        if filter_files is not None:
            # Create a temporary .gitignore file to exclude specified files
            gitignore_path = os.path.join(self.analysis_path, '.gitignore')
            with open(gitignore_path, 'w') as f:
                for file in filter_files:
                    f.write(f'{file}\n')

            try:
                statuses = self.analysis_datalad_handle.save(path=path, message=message)
            finally:
                # Clean up the temporary .gitignore file
                if os.path.exists(gitignore_path):
                    os.remove(gitignore_path)
        else:
            statuses = self.analysis_datalad_handle.save(path=path, message=message)

        # ^^ number of dicts in list `statuses` = len(path)
        # check that all statuses returned are "okay":
        # below is from cubids
        saved_status = {status['status'] for status in statuses}
        if saved_status.issubset({'ok', 'notneeded'}) is False:
            # exists element in `saved_status` that is not "ok" or "notneeded"
            # ^^ "notneeded": nothing to save
            raise Exception('`datalad save` failed!')

    def wtf_key_info(self, flag_output_ria_only=False):
        """
        This is to get some key information on DataLad dataset `analysis`,
        and assign to `output_ria_data_dir` and `analysis_dataset_id`.
        This function relies on `git` and `datalad wtf`
        This needs to be done after the output RIA is created.

        Parameters
        ----------
        flag_output_ria_only: bool
            if only to get information on output RIA.
            This may expedite the process as other information requires
            calling `datalad` in terminal, which would takes several seconds.
        """

        # Get the `self.output_ria_data_dir`:
        # e.g., /full/path/output_ria/238/da2f2-2fc4-4b88-a2c5-aa6e754b5d0b
        analysis_git_path = op.join(self.analysis_path, '.git')
        proc_output_ria_data_dir = subprocess.run(
            [
                'git',
                '--git-dir',
                analysis_git_path,
                'remote',
                'get-url',
                '--push',
                'output',
            ],
            stdout=subprocess.PIPE,
        )
        # ^^: for `analysis`: git remote get-url --push output
        # ^^ another way to change the wd temporarily: add `cwd=self.xxx` in `subprocess.run()`
        # if success: no output; if failed: will raise CalledProcessError
        proc_output_ria_data_dir.check_returncode()
        self.output_ria_data_dir = urlparse(proc_output_ria_data_dir.stdout.decode('utf-8')).path
        if self.output_ria_data_dir[-1:] == '\n':
            # remove the last 2 characters
            self.output_ria_data_dir = self.output_ria_data_dir[:-1]

        if not flag_output_ria_only:  # also want other information:
            # Get the dataset ID of `analysis`, i.e., `analysis_dataset_id`:

            # way #1: using datalad api; however, it always prints out the full,
            # lengthy wtf report....
            # # full dict from `datalad wtf`:
            # blockPrint()
            # full_wtf_list = dlapi.wtf(dataset=self.analysis_path)
            # enablePrint()
            # # ^^ this is a list
            # if len(full_wtf_list) > 1:
            #     warnings.warn("There are more than one dictionary for input RIA's `datalad wtf`."
            #                   + " We'll only use the first one.")
            # full_wtf = full_wtf_list[0]
            # # ^^ only take the first dict (element) from the full list
            # self.analysis_dataset_id = full_wtf["infos"]["dataset"]["id"]
            # # ^^: $ datalad -f '{infos[dataset][id]}' wtf -S dataset

            # way #2: command line of datalad:
            proc_analysis_dataset_id = subprocess.run(
                ['datalad', '-f', "'{infos[dataset][id]}'", 'wtf', '-S', 'dataset'],
                cwd=self.analysis_path,
                stdout=subprocess.PIPE,
            )
            # datalad -f '{infos[dataset][id]}' wtf -S dataset
            proc_analysis_dataset_id.check_returncode()
            self.analysis_dataset_id = proc_analysis_dataset_id.stdout.decode('utf-8')
            # remove the `\n`:
            if self.analysis_dataset_id[-1:] == '\n':
                # remove the last 2 characters
                self.analysis_dataset_id = self.analysis_dataset_id[:-1]
            # remove the double quotes:
            if (self.analysis_dataset_id[0] == "'") & (self.analysis_dataset_id[-1] == "'"):
                # if first and the last characters are quotes: remove them
                self.analysis_dataset_id = self.analysis_dataset_id[1:-1]

    def babs_bootstrap(
        self, input_ds, container_ds, container_name, container_config_yaml_file, system
    ):
        """
        Bootstrap a babs project: initialize datalad-tracked RIAs, generate scripts to be used, etc

        Parameters
        ----------
        input_ds: class `InputDatasets`
            Input dataset(s).
        container_name: str
            name of the container, best to include version number.
            e.g., 'fmriprep-0-0-0'
        container_ds: str
            path to the container datalad dataset which the user provides
        container_config_yaml_file: str
            Path to a YAML file that contains the configurations
            of how to run the BIDS App container
        system: class `System`
            information about the cluster management system
        """

        # ==============================================================
        # Initialize:
        # ==============================================================

        # Make a directory of project_root:
        os.makedirs(self.project_root)  # we don't allow creation if folder exists

        # Create `analysis` folder: -----------------------------
        print('\nCreating `analysis` folder (also a datalad dataset)...')
        self.analysis_datalad_handle = dlapi.create(
            self.analysis_path, cfg_proc='yoda', annex=True
        )

        # Prepare `.gitignore` ------------------------------
        # write into .gitignore so won't be tracked by git:
        gitignore_path = op.join(self.analysis_path, '.gitignore')
        # if exists already, remove it:
        if op.exists(gitignore_path):
            os.remove(gitignore_path)
        gitignore_file = open(gitignore_path, 'a')  # open in append mode

        # not to track `logs` folder:
        gitignore_file.write('\nlogs')
        # not to track `.*_datalad_lock`:
        if system.type == 'sge':
            gitignore_file.write('\n.SGE_datalad_lock')
        elif system.type == 'slurm':
            gitignore_file.write('\n.SLURM_datalad_lock')
        else:
            warnings.warn(
                'Not supporting systems other than SGE or Slurm' + " for '.gitignore'.",
                stacklevel=2,
            )
        # not to track lock file:
        gitignore_file.write('\n' + 'code/babs_proj_config.yaml.lock')
        # not to track `job_status.csv`:
        gitignore_file.write('\n' + 'code/job_status.csv')
        gitignore_file.write('\n' + 'code/job_status.csv.lock')
        # not to track files generated by `babs check-setup`:
        gitignore_file.write('\n' + 'code/check_setup/test_job_info.yaml')
        gitignore_file.write('\n' + 'code/check_setup/check_env.yaml')
        gitignore_file.write('\n')

        gitignore_file.close()
        self.datalad_save(path='.gitignore', message='Save .gitignore file')

        # Create `babs_proj_config.yaml` file: ----------------------
        print('Save BABS project configurations in a YAML file ...')
        print("Path to this yaml file will be: 'analysis/code/babs_proj_config.yaml'")
<<<<<<< HEAD
        babs_proj_config_file = open(self.config_path, 'w')
        babs_proj_config_file.write("type_session: '" + self.type_session + "'\n")
        babs_proj_config_file.write("queue: '" + self.queue + "'\n")
        # input_ds:
        babs_proj_config_file.write('input_ds:\n')  # input dataset's name(s)
        for i_ds in range(0, input_ds.num_ds):
            babs_proj_config_file.write('  $INPUT_DATASET_#' + str(i_ds + 1) + ':\n')
            babs_proj_config_file.write("    name: '" + input_ds.df.loc[i_ds, 'name'] + "'\n")
            babs_proj_config_file.write(
                "    path_in: '" + input_ds.df.loc[i_ds, 'path_in'] + "'\n"
=======

        env = Environment(loader=PackageLoader('babs', 'templates'), autoescape=True)
        template = env.get_template('babs_proj_config.yaml.jinja2')

        with open(self.config_path, 'w') as f:
            f.write(
                template.render(
                    type_session=self.type_session,
                    type_system=self.type_system,
                    input_ds=input_ds,
                    container_name=container_name,
                    container_ds=container_ds,
                )
>>>>>>> 1fb85a1f
            )
        self.datalad_save(
            path=self.config_path,
            message='Initial save of babs_proj_config.yaml',
        )
        # Create output RIA sibling: -----------------------------
        print('\nCreating output and input RIA...')
        self.analysis_datalad_handle.create_sibling_ria(
            name='output', url=self.output_ria_url, new_store_ok=True
        )
        # ^ ref: in python environment:
        #   import datalad; help(datalad.distributed.create_sibling_ria)
        #   sometimes, have to first `temp = dlapi.Dataset("/path/to/analysis/folder")`,
        #   then `help(temp.create_sibling_ria)`, you can stop here,
        #   or now you can help(datalad.distributed.create_sibling_ria)
        #   seems there is no docs online?
        # source code:
        # https://github.com/datalad/datalad/blob/master/datalad/distributed/create_sibling_ria.py

        # Get some key information re: DataLad dataset `analysis`,
        # after creating output RIA:
        self.wtf_key_info()

        # Create input RIA sibling:
        self.analysis_datalad_handle.create_sibling_ria(
            name='input',
            url=self.input_ria_url,
            storage_sibling=False,  # False is `off` in CLI of datalad
            new_store_ok=True,
        )

        # Register the input dataset(s): -----------------------------
        print('\nRegistering the input dataset(s)...')
        for i_ds in range(0, input_ds.num_ds):
            # path to cloned dataset:
            i_ds_path = op.join(self.analysis_path, input_ds.df.loc[i_ds, 'path_now_rel'])
            print(f'Cloning input dataset #{i_ds + 1}: ' + input_ds.df.loc[i_ds, 'name'])
            # clone input dataset(s) as sub-dataset into `analysis` dataset:
            dlapi.clone(
                dataset=self.analysis_path,
                source=input_ds.df.loc[i_ds, 'path_in'],  # input dataset(s)
                path=i_ds_path,
            )  # path to clone into

            # amend the previous commit with a nicer commit message:
            proc_git_commit_amend = subprocess.run(
                [
                    'git',
                    'commit',
                    '--amend',
                    '-m',
                    "Register input data dataset '"
                    + input_ds.df.loc[i_ds, 'name']
                    + "' as a subdataset",
                ],
                cwd=self.analysis_path,
                stdout=subprocess.PIPE,
            )
            proc_git_commit_amend.check_returncode()

        # get the current absolute path to the input dataset:
        input_ds.assign_path_now_abs(self.analysis_path)

        # Check the type of each input dataset: (zipped? unzipped?)
        #   this also gets `is_zipped`
        print('\nChecking whether each input dataset is a zipped or unzipped dataset...')
        input_ds.check_if_zipped()
        # sanity checks:
        input_ds.check_validity_zipped_input_dataset(self.type_session)

        # Check validity of unzipped ds:
        #   if multi-ses, has `ses-*` in each `sub-*`; if single-ses, has a `sub-*`
        check_validity_unzipped_input_dataset(input_ds, self.type_session)

        # Update input ds information in `babs_proj_config.yaml`:
        babs_proj_config = read_yaml(self.config_path, if_filelock=True)
        for i_ds in range(0, input_ds.num_ds):
            ds_index_str = '$INPUT_DATASET_#' + str(i_ds + 1)
            # update `path_data_rel`:
            babs_proj_config['input_ds'][ds_index_str]['path_data_rel'] = input_ds.df.loc[
                i_ds, 'path_data_rel'
            ]
            # update `is_zipped`:
            babs_proj_config['input_ds'][ds_index_str]['is_zipped'] = input_ds.df.loc[
                i_ds, 'is_zipped'
            ]
        # dump:
        write_yaml(babs_proj_config, self.config_path, if_filelock=True)
        # datalad save: update:
        self.datalad_save(
            path='code/babs_proj_config.yaml',
            message='Update configurations of input dataset of this BABS project',
        )

        # Add container as sub-dataset of `analysis`: -----------------------------
        # # TO ASK: WHY WE NEED TO CLONE IT FIRST INTO `project_root`???
        # dlapi.clone(source = container_ds,    # container datalad dataset
        #             path = op.join(self.project_root, "containers"))   # path to clone into

        # directly add container as sub-dataset of `analysis`:
        print('\nAdding the container as a sub-dataset of `analysis` dataset...')
        dlapi.install(
            dataset=self.analysis_path,
            source=container_ds,  # container datalad dataset
            path=op.join(self.analysis_path, 'containers'),
        )
        # into `analysis/containers` folder

        # original bash command, if directly going into as sub-dataset:
        # datalad install -d . --source ../../toybidsapp-container-docker/ containers

        # from our the way:
        # cd ${PROJECTROOT}/analysis
        # datalad install -d . --source ${PROJECTROOT}/pennlinc-containers

        container = Container(container_ds, container_name, container_config_yaml_file)

        # sanity check of container ds:
        container.sanity_check(self.analysis_path)

        # ==============================================================
        # Bootstrap scripts:
        # ==============================================================

        # Generate `<containerName>_zip.sh`: ----------------------------------
        # which is a bash script of singularity run + zip
        # in folder: `analysis/code`
        print('\nGenerating a bash script for running container and zipping the outputs...')
        print('This bash script will be named as `' + container_name + '_zip.sh`')
        bash_path = op.join(self.analysis_path, 'code', container_name + '_zip.sh')
        container.generate_bash_run_bidsapp(bash_path, input_ds, self.type_session)
        self.datalad_save(
            path='code/' + container_name + '_zip.sh',
            message='Generate script of running container',
        )

        # make another folder within `code` for test jobs:
        os.makedirs(op.join(self.analysis_path, 'code/check_setup'), exist_ok=True)

        # Generate `participant_job.sh`: --------------------------------------
        print('\nGenerating a bash script for running jobs at participant (or session) level...')
        print('This bash script will be named as `participant_job.sh`')
        bash_path = op.join(self.analysis_path, 'code', 'participant_job.sh')
        container.generate_bash_participant_job(bash_path, input_ds, self.type_session, system)

        # also, generate a bash script of a test job used by `babs check-setup`:
        path_check_setup = op.join(self.analysis_path, 'code/check_setup')
        container.generate_bash_test_job(path_check_setup, system)

        self.datalad_save(
            path=[
                'code/participant_job.sh',
                'code/check_setup/call_test_job.sh',
                'code/check_setup/test_job.py',
            ],
            message='Participant compute job implementation',
        )
        # NOTE: `dlapi.save()` does not work...
        # e.g., datalad save -m "Participant compute job implementation"

        # Determine the list of subjects to analyze: -----------------------------
        print('\nDetermining the list of subjects (and sessions) to analyze...')
        _ = get_list_sub_ses(input_ds, container.config, self)
        self.datalad_save(
            path='code/*.csv', message='Record of inclusion/exclusion of participants'
        )

        # Generate the template of job submission: --------------------------------
        print('\nGenerating a template for job submission calls...')
        print('The template text file will be named as `submit_job_template.yaml`.')
        yaml_path = op.join(self.analysis_path, 'code', 'submit_job_template.yaml')
        container.generate_job_submit_template(yaml_path, self, system)

        # also, generate template for testing job used by `babs check-setup`:
        yaml_test_path = op.join(
            self.analysis_path, 'code/check_setup', 'submit_test_job_template.yaml'
        )
        container.generate_job_submit_template(yaml_test_path, self, system, test=True)

        # datalad save:
        self.datalad_save(
            path=[
                'code/submit_job_template.yaml',
                'code/check_setup/submit_test_job_template.yaml',
            ],
            message='Template for job submission',
        )

        # Finish up and get ready for clusters running: -----------------------
        # create folder `logs` in `analysis`; future log files go here
        #   this won't be tracked by git (as already added to `.gitignore`)
        log_path = op.join(self.analysis_path, 'logs')
        if not op.exists(log_path):
            os.makedirs(log_path)

        # in case anything in `code/` was not saved:
        #   If there is anything not saved yet, probably should be added to `.gitignore`
        #   at the beginning of `babs init`.
        self.datalad_save(
            path='code/', message="Save anything in folder code/ that hasn't been saved"
        )

        # ==============================================================
        # Final steps in bootstrapping:
        # ==============================================================

        print('\nFinal steps...')
        # No need to keep the input dataset(s):
        #   old version: datalad uninstall -r --nocheck inputs/data
        print("DataLad dropping input dataset's contents...")
        for i_ds in range(0, input_ds.num_ds):
            _ = self.analysis_datalad_handle.drop(
                path=input_ds.df.loc[i_ds, 'path_now_rel'],
                recursive=True,  # and potential subdataset
                reckless='availability',
            )
            # not to check availability
            # seems have to specify the dataset (by above `handle`);
            # otherwise, dl thinks the dataset is where current python is running

        # Update input and output RIA:
        print('Updating input and output RIA...')
        #   datalad push --to input
        #   datalad push --to output
        self.analysis_datalad_handle.push(to='input')
        self.analysis_datalad_handle.push(to='output')

        # Add an alias to the data in output RIA store:
        print("Adding an alias 'data' to output RIA store...")
        """
        RIA_DIR=$(find $PROJECTROOT/output_ria/???/ -maxdepth 1 -type d | sort | tail -n 1)
        mkdir -p ${PROJECTROOT}/output_ria/alias
        ln -s ${RIA_DIR} ${PROJECTROOT}/output_ria/alias/data
        """
        if not op.exists(op.join(self.output_ria_path, 'alias')):
            os.makedirs(op.join(self.output_ria_path, 'alias'))
        # create a symbolic link:
        the_symlink = op.join(self.output_ria_path, 'alias', 'data')
        if op.exists(the_symlink) & op.islink(the_symlink):
            # exists and is a symlink: remove first
            os.remove(the_symlink)
        os.symlink(self.output_ria_data_dir, the_symlink)
        # to check this symbolic link, just: $ ls -l <output_ria/alias/data>
        #   it should point to /full/path/output_ria/xxx/xxx-xxx-xxx-xxx

        # SUCCESS!
        print('\n')
        print(
            'BABS project has been initialized!'
            " Path to this BABS project: '" + self.project_root + "'"
        )
        print('`babs init` was successful!')

    def clean_up(self, input_ds):
        """
        If `babs init` failed, this function cleans up the BABS project `babs init` creates.

        Parameters
        ----------
        input_ds: class `InputDatasets`
            information of input dataset(s)

        Notes
        -----
        Steps in `babs init`:
        * create `analysis` datalad dataset
        * create input and output RIA
        * clone input dataset(s)
        * generate bootstrapped scripts
        * finish up
        """
        if op.exists(self.project_root):  # if BABS project root folder has been created:
            if op.exists(self.analysis_path):  # analysis folder is created by datalad
                self.analysis_datalad_handle = dlapi.Dataset(self.analysis_path)
                # Remove each input dataset:
                print('Removing input dataset(s) if cloned...')
                for i_ds in range(0, input_ds.num_ds):
                    # check if it exists yet:
                    path_now_abs = op.join(
                        self.analysis_path, input_ds.df.loc[i_ds, 'path_now_rel']
                    )
                    if op.exists(path_now_abs):  # this input dataset has been cloned:
                        # use `datalad remove` to remove:
                        _ = self.analysis_datalad_handle.remove(
                            path=path_now_abs, reckless='modification'
                        )

                # `git annex dead here`:
                print('\nRunning `git annex dead here`...')
                proc_git_annex_dead = subprocess.run(
                    ['git', 'annex', 'dead', 'here'],
                    cwd=self.analysis_path,
                    stdout=subprocess.PIPE,
                )
                proc_git_annex_dead.check_returncode()

                # Update input and output RIA:
                print('\nUpdating input and output RIA if created...')
                #   datalad push --to input
                #   datalad push --to output
                if op.exists(self.input_ria_path):
                    self.analysis_datalad_handle.push(to='input')
                if op.exists(self.output_ria_path):
                    self.analysis_datalad_handle.push(to='output')

            # Now we can delete this project folder:
            print('\nDeleting created BABS project folder...')
            proc_rm_project_folder = subprocess.run(
                ['rm', '-rf', self.project_root], stdout=subprocess.PIPE
            )
            proc_rm_project_folder.check_returncode()

        # confirm the BABS project has been removed:
        assert not op.exists(self.project_root), (
            'Created BABS project was not completely deleted!'
            " Path to created BABS project: '" + self.project_root + "'"
        )

        print('\nCreated BABS project has been cleaned up.')

    def babs_check_setup(self, input_ds, flag_job_test):
        """
        This function validates the setups by babs init.

        Parameters
        ----------
        input_ds: class `InputDatasets`
            information of input dataset(s)
        flag_job_test: bool
            Whether to submit and run a test job.
        """
        from .constants import CHECK_MARK

        babs_proj_config = read_yaml(self.config_path, if_filelock=True)

        print('Will check setups of BABS project located at: ' + self.project_root)
        if flag_job_test:
            print('Will submit a test job for testing; will take longer time.')
        else:
            print('Did not request `--job-test`; will not submit a test job.')

        # Print out the saved configuration info: ----------------
        print(
            'Below is the configuration information saved during `babs init`'
            " in file 'analysis/code/babs_proj_config.yaml':\n"
        )
        f = open(op.join(self.analysis_path, 'code/babs_proj_config.yaml'))
        file_contents = f.read()
        print(file_contents)
        f.close()

        # Check the project itself: ---------------------------
        print('Checking the BABS project itself...')
        # check if `analysis_path` exists
        #   (^^ though should be checked in `get_existing_babs_proj()` in cli.py)
        assert op.exists(self.analysis_path), (
            "Folder 'analysis' does not exist in this BABS project!"
            ' Current path to analysis folder: ' + self.analysis_path
        )
        # if there is `analysis`:
        # update `analysis_datalad_handle`:
        if self.analysis_datalad_handle is None:
            self.analysis_datalad_handle = dlapi.Dataset(self.analysis_path)
        print(CHECK_MARK + ' All good!')

        # Check `analysis` datalad dataset: ----------------------
        print("\nCheck status of 'analysis' DataLad dataset...")
        # Are there anything unsaved? ref: CuBIDS function
        analysis_statuses = {
            status['state']
            for status in self.analysis_datalad_handle.status(
                eval_subdataset_state='commit'
                # not to fully eval subdataset (e.g. input ds) status
                # otherwise, would take too long..
            )
        }
        # statuses should be all "clean", without anything else e.g., "modified":
        assert analysis_statuses == {'clean'}, (
            "Analysis DataLad dataset's status is not clean."
            " There might be untracked or modified files in folder 'analysis'."
            " Please go to this directory: '" + self.analysis_path + "'\n"
            ' and run `datalad status` to check what were changed,'
            " then run `datalad save -m 'your message'`,"
            ' then run `datalad push --to input`;'
            " Finally, if you're sure there is no successful jobs finished, you can"
            ' run `datalad push --to output`.'
        )
        print(CHECK_MARK + ' All good!')

        # Check input dataset(s): ---------------------------
        print('\nChecking input dataset(s)...')
        # check if there is at least one folder in the `inputs/data` dir:
        temp_list = get_immediate_subdirectories(op.join(self.analysis_path, 'inputs/data'))
        assert len(temp_list) > 0, (
            "There is no sub-directory (i.e., no input dataset) in 'inputs/data'!"
            " Full path to folder 'inputs/data': " + op.join(self.analysis_path, 'inputs/data')
        )

        # check each input ds:
        for i_ds in range(0, input_ds.num_ds):
            path_now_abs = input_ds.df.loc[i_ds, 'path_now_abs']

            # check if the dir of this input ds exists:
            assert op.exists(path_now_abs), (
                'The path to the cloned input dataset #'
                + str(i_ds + 1)
                + " '"
                + input_ds.df.loc[i_ds, 'name']
                + "' does not exist: "
                + path_now_abs
            )

            # check if dir of input ds is a datalad dataset:
            assert op.exists(op.join(path_now_abs, '.datalad/config')), (
                'The input dataset #'
                + str(i_ds + 1)
                + " '"
                + input_ds.df.loc[i_ds, 'name']
                + "' is not a valid DataLad dataset:"
                + " There is no file '.datalad/config' in its directory: "
                + path_now_abs
            )

            # ROADMAP: check if input dataset ID saved in YAML file
            #           (not saved yet, also need to add to InputDatasets class too)
            #           = that in `.gitmodules` in cloned ds
            #   However, It's pretty unlikely that someone changes inputs/data on their own
            #       if they're using BABS

        print(CHECK_MARK + ' All good!')

        # Check container datalad dataset: ---------------------------
        print('\nChecking container datalad dataset...')
        folder_container = op.join(self.analysis_path, 'containers')
        container_name = babs_proj_config['container']['name']
        # assert it's a datalad ds in `containers` folder:
        assert op.exists(op.join(folder_container, '.datalad/config')), (
            'There is no containers DataLad dataset in folder: ' + folder_container
        )

        # ROADMAP: check if container dataset ID saved in YAML file (not saved yet)
        #           (not saved yet, probably better to add to Container class?)
        #           = that in `.gitmodules` in cloned ds
        #   However, It's pretty unlikely that someone changes it on their own
        #       if they're using BABS

        # no action now; when `babs init`, has done `Container.sanity_check()`
        #               to make sure the container named `container_name` exists.
        print(CHECK_MARK + ' All good!')

        # Check `analysis/code`: ---------------------------------
        print('\nChecking `analysis/code/` folder...')
        # folder `analysis/code` should exist:
        assert op.exists(op.join(self.analysis_path, 'code')), (
            "Folder 'code' does not exist in 'analysis' folder!"
        )

        # assert the list of files in the `code` folder,
        #   and bash files should be executable:
        list_files_code = [
            'babs_proj_config.yaml',
            container_name + '_zip.sh',
            'participant_job.sh',
            'submit_job_template.yaml',
        ]
        if self.type_session == 'single-ses':
            list_files_code.append('sub_final_inclu.csv')
        else:
            list_files_code.append('sub_ses_final_inclu.csv')

        for temp_filename in list_files_code:
            temp_fn = op.join(self.analysis_path, 'code', temp_filename)
            # the file should exist:
            assert op.isfile(temp_fn), (
                "Required file '"
                + temp_filename
                + "' does not exist"
                + " in 'analysis/code' folder in this BABS project!"
            )
            # check if bash files are executable:
            if op.splitext(temp_fn)[1] == '.sh':  # extension is '.sh':
                assert os.access(temp_fn, os.X_OK), (
                    'This code file should be executable: ' + temp_fn
                )
        print(CHECK_MARK + ' All good!')

        # Check input and output RIA: ----------------------
        print('\nChecking input and output RIA...')

        # check if they are siblings of `analysis`:
        print("\tDatalad dataset `analysis`'s siblings:")
        analysis_siblings = self.analysis_datalad_handle.siblings(action='query')
        # get the actual `output_ria_data_dir`;
        #   the one in `self` attr is directly got from `analysis` remote,
        #   so should not use that here.
        # output_ria:
        actual_output_ria_data_dir = urlparse(
            os.readlink(op.join(self.output_ria_path, 'alias/data'))
        ).path  # get the symlink of `alias/data` then change to path
        assert op.exists(actual_output_ria_data_dir)  # make sure this exists
        # get '000/0000-0000-0000-0000':
        data_foldername = op.join(
            op.basename(op.dirname(actual_output_ria_data_dir)),
            op.basename(actual_output_ria_data_dir),
        )
        # input_ria:
        actual_input_ria_data_dir = op.join(self.input_ria_path, data_foldername)
        assert op.exists(actual_input_ria_data_dir)  # make sure this exists

        if_found_sibling_input = False
        if_found_sibling_output = False
        for i_sibling in range(0, len(analysis_siblings)):
            the_sibling = analysis_siblings[i_sibling]
            if the_sibling['name'] == 'output':  # output ria:
                if_found_sibling_output = True
                assert the_sibling['url'] == actual_output_ria_data_dir, (
                    "The `analysis` datalad dataset's sibling 'output' url does not match"
                    ' the path to the output RIA.'
                    ' Former = ' + the_sibling['url'] + ';'
                    ' Latter = ' + actual_output_ria_data_dir
                )
            if the_sibling['name'] == 'input':  # input ria:
                if_found_sibling_input = True
                # assert the_sibling['url'] == actual_input_ria_data_dir, (
                #     "The `analysis` datalad dataset's sibling 'input' url does not match"
                #     ' the path to the input RIA.'
                #     ' Former = ' + the_sibling['url'] + ';'
                #     ' Latter = ' + actual_input_ria_data_dir
                # )
        if not if_found_sibling_input:
            raise Exception(
                "Did not find a sibling of 'analysis' DataLad dataset"
                " that's called 'input'. There may be something wrong when"
                ' setting up input RIA!'
            )
        if not if_found_sibling_output:
            raise Exception(
                "Did not find a sibling of 'analysis' DataLad dataset"
                " that's called 'output'. There may be something wrong when"
                ' setting up output RIA!'
            )

        # output_ria_datalad_handle = dlapi.Dataset(self.output_ria_data_dir)

        # check if the current commit in `analysis` has been pushed to RIA:
        #   i.e., if commit hash are matched:
        # analysis' commit hash:
        proc_hash_analysis = subprocess.run(
            ['git', 'rev-parse', 'HEAD'], cwd=self.analysis_path, stdout=subprocess.PIPE
        )
        proc_hash_analysis.check_returncode()
        hash_analysis = proc_hash_analysis.stdout.decode('utf-8').replace('\n', '')

        # input ria's commit hash:
        proc_hash_input_ria = subprocess.run(
            ['git', 'rev-parse', 'HEAD'],
            cwd=actual_input_ria_data_dir,  # using the actual one we just got
            stdout=subprocess.PIPE,
        )
        proc_hash_input_ria.check_returncode()
        hash_input_ria = proc_hash_input_ria.stdout.decode('utf-8').replace('\n', '')
        assert hash_analysis == hash_input_ria, (
            'The hash of current commit of `analysis` datalad dataset does not match'
            ' with that of input RIA.'
            ' Former = ' + hash_analysis + ';'
            ' Latter = ' + hash_input_ria + '.'
            '\n'
            'It might be because that latest commits in'
            ' `analysis` were not pushed to input RIA.'
            " Try running this command at directory '" + self.analysis_path + "': \n"
            '$ datalad push --to input'
        )

        # output ria's commit hash:
        proc_hash_output_ria = subprocess.run(
            ['git', 'rev-parse', 'HEAD'],
            cwd=actual_output_ria_data_dir,  # using the actual one we just got
            stdout=subprocess.PIPE,
        )
        proc_hash_output_ria.check_returncode()
        hash_output_ria = proc_hash_output_ria.stdout.decode('utf-8').replace('\n', '')
        # only throw out a warning if not matched, as after there is branch in output RIA,
        #   not recommend to push updates from analysis to output RIA:
        if hash_analysis != hash_output_ria:
            flag_warning_output_ria = True
            warnings.warn(
                'The hash of current commit of `analysis` datalad dataset does not match'
                ' with that of output RIA.'
                ' Former = ' + hash_analysis + ';'
                ' Latter = ' + hash_output_ria + '.\n'
                'It might be because that latest commits in'
                ' `analysis` were not pushed to output RIA.\n'
                'If there are already successful job(s) finished, please do NOT push updates'
                ' from `analysis` to output RIA.\n'
                "If you're sure there is no successful job finished, you may try running"
                " this command at directory '" + self.analysis_path + "': \n"
                '$ datalad push --to output',
                stacklevel=2,
            )
        else:
            flag_warning_output_ria = False

        if flag_warning_output_ria:
            print(
                'There is warning for output RIA - Please check it out!'
                ' Else in input and output RIA is good.'
            )
        else:
            print(CHECK_MARK + ' All good!')

        # Submit a test job (if requested) --------------------------------
        if not flag_job_test:
            print(
                "\nNot to submit a test job as it's not requested."
                " We recommend running a test job with `--job-test` if you haven't done so;"
                ' It will gather setup information in the designated environment'
                ' and make sure future BABS jobs with current setups'
                ' will be able to finish successfully.'
            )
            print('\n`babs check-setup` was successful! ')
        else:
            print('\nSubmitting a test job, will take a while to finish...')
            print(
                'Although the script will be submitted to a compute node,'
                ' this test job will not run the BIDS App;'
                ' instead, this test job will gather setup information'
                ' in the designated environment'
                ' and make sure future BABS jobs with current setups'
                ' will be able to finish successfully.'
            )

            _, job_id_str, log_filename = submit_one_test_job(self.analysis_path, self.queue)
            log_fn = op.join(self.analysis_path, 'logs', log_filename)  # abs path
            o_fn = log_fn.replace('.*', '.o') + '_1'  # add task_id of test job "_1"
            # write this information in a YAML file:
            fn_test_job_info = op.join(
                self.analysis_path, 'code/check_setup', 'test_job_info.yaml'
            )
            if op.exists(fn_test_job_info):
                os.remove(fn_test_job_info)  # remove it

            test_job_info_file = open(fn_test_job_info, 'w')
            test_job_info_file.write('# Information of submitted test job:\n')
            test_job_info_file.write("job_id: '" + job_id_str + "'\n")
            test_job_info_file.write("log_filename: '" + log_filename + "'\n")

            test_job_info_file.close()

            # check job status every 1 min:
            flag_done = False  # whether job is out of queue (True)
            flag_success_test_job = False  # whether job was successfully finished (True)
            print("Will check the test job's status using backoff strategy")
            sleeptime = 1
            while not flag_done:
                time.sleep(sleeptime)
                # check the job status
                df_all_job_status = request_all_job_status(self.queue)
                d_now_str = str(datetime.now())
                to_print = d_now_str + ': '
                if job_id_str + '_1' in df_all_job_status.index.to_list():  # Add task_id
                    # ^^ if `df` is empty, `.index.to_list()` will return []
                    # if the job is still in the queue:
                    # state_category = df_all_job_status.at[job_id_str, '@state']
                    state_code = df_all_job_status.at[job_id_str + '_1', 'state']  # Add task_id
                    # ^^ column `@state`: 'running' or 'pending'

                    # print some information:
                    if state_code == 'r':
                        to_print += 'Test job is running (`r`)...'
                    elif state_code == 'qw':
                        to_print += 'Test job is pending (`qw`)...'
                    elif state_code == 'eqw':
                        to_print += 'Test job is stalled (`eqw`)...'
                    sleeptime = sleeptime * 2
                    print(f'Waiting {sleeptime} seconds before retry')

                else:  # the job is not in queue:
                    flag_done = True
                    # get the last line of the log file:
                    last_line = get_last_line(o_fn).replace('\n', '')
                    # check if it's "SUCCESS":
                    if last_line == 'SUCCESS':
                        flag_success_test_job = True
                        to_print += 'Test job is successfully finished!'
                    else:  # failed:
                        flag_success_test_job = False
                        to_print += 'Test job was not successfully finished'
                        to_print += ' and is currently out of queue.'
                        to_print += " Last line of stdout log file: '" + last_line + "'."
                        to_print += ' Path to the log file: ' + log_fn
                print(to_print)

            if not flag_success_test_job:  # failed
                raise Exception(
                    '\nThere is something wrong probably in the setups.'
                    ' Please check the log files'
                    ' and the `--container_config_yaml_file`'
                    ' provided in `babs init`!'
                )
            else:  # flag_success_test_job == True:
                # go thru `code/check_setup/check_env.yaml`: check if anything wrong:
                fn_check_env_yaml = op.join(
                    self.analysis_path, 'code/check_setup', 'check_env.yaml'
                )
                flag_writable, flag_all_installed = print_versions_from_yaml(fn_check_env_yaml)
                if not flag_writable:
                    raise Exception(
                        'The designated workspace is not writable!'
                        ' Please change it in the YAML file'
                        ' used in `babs init --container-config-yaml-file`,'
                        ' then rerun `babs init` with updated YAML file.'
                    )
                    # NOTE: ^^ currently this is not aligned with YAML file sections;
                    # this will make more sense after adding section of workspace path in YAML file
                if not flag_all_installed:
                    raise Exception(
                        'Some required package(s) were not installed'
                        ' in the designated environment!'
                        ' Please install them in the designated environment,'
                        ' or change the designated environment you hope to use'
                        ' in `--container-config-yaml-file` and rerun `babs init`!'
                    )

                print(
                    'Please check if above versions are the ones you hope to use!'
                    ' If not, please change the version in the designated environment,'
                    ' or change the designated environment you hope to use'
                    ' in `--container-config-yaml-file` and rerun `babs init`.'
                )
                print(CHECK_MARK + ' All good in test job!')
                print('\n`babs check-setup` was successful! ')

        if flag_warning_output_ria:
            print('\nPlease check out the warning for output RIA!')

    def babs_submit(self, count=1, df_job_specified=None):
        """
        This function submits jobs and prints out job status.

        Parameters
        ----------
        count: int
            number of jobs to be submitted
            default: 1
            negative value: to submit all jobs
        df_job_specified: pd.DataFrame or None
            list of specified job(s) to submit.
            columns: 'sub_id' (and 'ses_id', if multi-ses)
            If `--job` was not specified in `babs submit`, it will be None.
        """

        #  = 10
        # ^^ if `j_count` is several times of `count_report_progress`, report progress

        # update `analysis_datalad_handle`:
        if self.analysis_datalad_handle is None:
            self.analysis_datalad_handle = dlapi.Dataset(self.analysis_path)

        # `create_job_status_csv(self)` has been called in `babs_status()`
        #   in `cli.py`

        # Load the csv file
        lock_path = self.job_submit_path_abs + '.lock'
        lock = FileLock(lock_path)

        try:
            with lock.acquire(timeout=5):  # lock the file, i.e., lock job status df
                df_job = read_job_status_csv(self.job_status_path_abs)

                # create and save a job array df to submit
                # (based either on df_job_specified or count):
                df_job_submit = prepare_job_array_df(
                    df_job, df_job_specified, count, self.type_session
                )
                # only run `babs submit` when there are subjects/sessions not yet submitted
                if df_job_submit.shape[0] > 0:
                    maxarray = str(df_job_submit.shape[0])
                    # run array submission
                    job_id, _, task_id_list, log_filename_list = submit_array(
                        self.analysis_path,
                        self.type_session,
                        self.queue,
                        maxarray,
                    )
                    # Update `analysis/code/job_submit.csv` with new status
                    df_job_submit_updated = df_submit_update(
                        df_job_submit,
                        job_id,
                        task_id_list,
                        log_filename_list,
                        submitted=True,
                    )
                    # Update `analysis/code/job_status.csv` with new status
                    df_job_updated = df_job.copy()
                    df_job_updated = df_status_update(
                        df_job_updated,
                        df_job_submit_updated,
                        submitted=True,
                    )
                    # COMMENT OUT BECAUSE ONLY 1 JOB IS SUBMITTED AT A TIME
                    # if it's several times of `count_report_progress`:
                    # if (i_progress + 1) % count_report_progress == 0:
                    #     print('So far ' + str(i_progress + 1) + ' jobs have been submitted.')

                    num_rows_to_print = 6
                    print(
                        '\nFirst '
                        + str(num_rows_to_print)
                        + " rows of 'analysis/code/job_status.csv':"
                    )
                    with pd.option_context(
                        'display.max_rows',
                        None,
                        'display.max_columns',
                        None,
                        'display.width',
                        120,
                    ):  # default is 80 characters...
                        # ^^ print all the columns and rows (with returns)
                        print(df_job_updated.head(num_rows_to_print))  # only first several rows

                    # save updated df:
                    df_job_updated.to_csv(self.job_status_path_abs, index=False)
                    df_job_submit_updated.to_csv(self.job_submit_path_abs, index=False)
                # here, the job status was not checked, so message from `report_job_status()`
                #   based on current df is not trustable:
                # # Report the job status:
                # report_job_status(df_job_updated)

        except Timeout:  # after waiting for time defined in `timeout`:
            # if another instance also uses locks, and is currently running,
            #   there will be a timeout error
            print('Another instance of this application currently holds the lock.')

    def babs_status(
        self,
        flags_resubmit,
        df_resubmit_task_specific=None,
        reckless=False,
        container_config_yaml_file=None,
        job_account=False,
    ):
        """
        This function checks job status and resubmit jobs if requested.

        Parameters
        ----------
        flags_resubmit: list
            Under what condition to perform job resubmit.
            Element choices are: 'failed', 'pending'.
            CLI does not support 'stalled' right now, as it's not tested.
        df_resubmit_task_specific: pd.DataFrame or None
            list of specified job(s) to resubmit, requested by `--resubmit-job`
            columns: 'sub_id' (and 'ses_id', if multi-ses)
            if `--resubmit-job` was not specified in `babs status`, it will be None.
        reckless: bool
            Whether to resubmit jobs listed in `df_resubmit_task_specific`,
            even they're done or running.
            This is used when `--resubmit-job`.
            NOTE: currently this argument has not been tested;
            NOTE: `--reckless` has been removed from `babs status` CLI. Always: `reckless=False`
        container_config_yaml_file: str or None
            Path to a YAML file that contains the configurations
            of how to run the BIDS App container.
            It may include 'alert_log_messages' section
            to be used by babs status.
        job_account: bool
            Whether to account failed jobs (e.g., using `qacct` for SGE),
            which may take some time.
            This step will be skipped if `--resubmit failed` was requested.
        """

        # `create_job_status_csv(self)` has been called in `babs_status()`
        #   in `cli.py`

        from .constants import MSG_NO_ALERT_IN_LOGS

        # Load the csv file
        lock_path = self.job_submit_path_abs + '.lock'
        lock = FileLock(lock_path)

        # Prepare for checking alert messages in log files:
        #   get the pre-defined alert messages:
        config_msg_alert = get_config_msg_alert(container_config_yaml_file)

        # Get username, if `--job-account` is requested:
        username_lowercase = get_username()

        # Get the list of branches in output RIA:
        proc_git_branch_all = subprocess.run(
            ['git', 'branch', '-a'],
            cwd=self.output_ria_data_dir,
            stdout=subprocess.PIPE,
        )
        proc_git_branch_all.check_returncode()
        msg = proc_git_branch_all.stdout.decode('utf-8')
        list_branches = msg.split()

        try:
            with lock.acquire(timeout=5):  # lock the file, i.e., lock job status df
                df_job = read_job_status_csv(self.job_status_path_abs)
                df_job_updated = df_job.copy()

                # Get all jobs' status:
                df_all_job_status = request_all_job_status(self.queue)

                # For jobs that have been submitted but not successful yet:
                # Update job status, and resubmit if requested:
                # get the list of jobs submitted, but `is_done` is not True:
                temp = (df_job['has_submitted']) & (~df_job['is_done'])
                list_index_task_tocheck = df_job.index[temp].tolist()
                for i_task in list_index_task_tocheck:
                    # Get basic information for this job:
                    job_id = df_job.at[i_task, 'job_id']
                    job_id_str = str(job_id)
                    task_id = df_job.at[i_task, 'task_id']
                    task_id_str = str(task_id)
                    job_task_id_str = job_id_str + '_' + task_id_str  # eg: 3536406_1
                    log_filename = df_job.at[i_task, 'log_filename']  # with "*"
                    log_fn = op.join(self.analysis_path, 'logs', log_filename)  # abs path
                    o_fn = log_fn.replace('.*', '.o')

                    # did_resubmit = False   # reset: did not resubmit this job

                    if self.type_session == 'single-ses':
                        sub = df_job.at[i_task, 'sub_id']
                        ses = None
                        branchname = 'job-' + job_id_str + '-' + sub
                        # e.g., job-00000-sub-01
                    elif self.type_session == 'multi-ses':
                        sub = df_job.at[i_task, 'sub_id']
                        ses = df_job.at[i_task, 'ses_id']
                        branchname = 'job-' + job_id_str + '-' + sub + '-' + ses
                        # e.g., job-00000-sub-01-ses-B

                    # Check if resubmission of this task is requested:
                    if_request_resubmit_this_task = False
                    if df_resubmit_task_specific is not None:
                        if self.type_session == 'single-ses':
                            temp = df_resubmit_task_specific['sub_id'] == sub
                        elif self.type_session == 'multi-ses':
                            temp = (df_resubmit_task_specific['sub_id'] == sub) & (
                                df_resubmit_task_specific['ses_id'] == ses
                            )

                        if any(temp):  # any matched; `temp` is pd.Series of True or False
                            if_request_resubmit_this_task = True
                            # print("debugging purpose: request to resubmit job: " + sub + ", "
                            #  + ses)
                            # ^^ only for multi-ses!

                    # Update the "last_line_stdout_file":
                    df_job_updated.at[i_task, 'last_line_stdout_file'] = get_last_line(o_fn)

                    # Check if any alert message in log files for this job:
                    # NOTE: in theory can skip failed jobs in previous round,
                    #       but making assigning variables hard; so not to skip
                    #       if df_job.at[i_job, "is_failed"] is not True:    # np.nan or False
                    (
                        alert_message_in_log_files,
                        if_no_alert_in_log,
                        if_found_log_files,
                    ) = get_alert_message_in_log_files(config_msg_alert, log_fn)
                    # ^^ the function will handle even if `config_msg_alert=None`
                    df_job_updated.at[i_task, 'alert_message'] = alert_message_in_log_files

                    # Check if there is a branch in output RIA:
                    #   check if branch name of current job is in the list of all branches:
                    if branchname in list_branches:
                        # found the branch:
                        df_job_updated.at[i_task, 'is_done'] = True
                        # reset/update:
                        df_job_updated.at[i_task, 'job_state_category'] = np.nan
                        df_job_updated.at[i_task, 'job_state_code'] = np.nan
                        df_job_updated.at[i_task, 'duration'] = np.nan
                        #   ROADMAP: ^^ get duration via `qacct`
                        #       (though qacct may not be accurate)
                        df_job_updated.at[i_task, 'is_failed'] = False

                        # check if echoed "SUCCESS":
                        # TODO ^^

                    else:  # did not find the branch
                        # Check the job status:
                        if job_task_id_str in df_all_job_status.index.to_list():
                            # ^^ if `df` is empty, `.index.to_list()` will return []
                            state_category = df_all_job_status.at[job_task_id_str, '@state']
                            state_code = df_all_job_status.at[job_task_id_str, 'state']
                            # ^^ column `@state`: 'running' or 'pending'

                            if state_code == 'r':
                                # Check if resubmit is requested:
                                if if_request_resubmit_this_task & (not reckless):
                                    # requested resubmit, but without `reckless`: print msg
                                    to_print = 'Although resubmission for job: ' + sub
                                    if self.type_session == 'multi-ses':
                                        to_print += ', ' + ses
                                    to_print += (
                                        ' was requested, as this job is running,'
                                        " BABS won't resubmit this job."
                                    )
                                    # NOTE: removed "and `--reckless` was not specified, "
                                    #   can add this ^^ back after supporting `--reckless` in CLI
                                    warnings.warn(to_print, stacklevel=2)

                                # COMMENT OUT BECAUSE reckless is always False
                                # AND THIS HAS BEEN REMOVE FROM CLI
                                # if if_request_resubmit_this_task & reckless:
                                # # force to resubmit:
                                #     # Resubmit:
                                #     # did_resubmit = True
                                #     # print a message:
                                #     to_print = "Resubmit job for " + sub
                                #     if self.type_session == "multi-ses":
                                #         to_print += ", " + ses
                                #     to_print += ", although it was running," \
                                #         + " resubmit for this job was requested" \
                                #         + " and `--reckless` was specified."
                                #     print(to_print)

                                #     # kill original one
                                #     proc_kill = subprocess.run(
                                #         [get_cmd_cancel_job(self.queue),
                                #          job_id_str],  # e.g., `qdel <job_id>`
                                #         stdout=subprocess.PIPE
                                #     )
                                #     proc_kill.check_returncode()
                                #     # submit new one:
                                #     job_id_updated, _, log_filename = \
                                #         submit_one_job(self.analysis_path,
                                #                        self.type_session,
                                #                        self.queue,
                                #                        sub, ses)
                                #     # update fields:
                                #     df_job_updated = df_update_one_job(
                                #         df_job_updated, i_job, job_id_updated,
                                #         log_filename, debug=True)
                                else:  # just let it run:
                                    df_job_updated.at[i_task, 'job_state_category'] = (
                                        state_category
                                    )
                                    df_job_updated.at[i_task, 'job_state_code'] = state_code
                                    # get the duration:
                                    if 'duration' in df_all_job_status:
                                        # e.g., slurm `squeue` automatically returns the duration,
                                        #   so no need to calcu again.
                                        duration = df_all_job_status.at[
                                            job_task_id_str, 'duration'
                                        ]
                                    else:
                                        # This duration time may be slightly longer than actual
                                        # time, as this is using current time, instead of
                                        # the time when `qstat`/requesting job queue.
                                        duration = calcu_runtime(
                                            df_all_job_status.at[job_task_id_str, 'JAT_start_time']
                                        )
                                    df_job_updated.at[i_task, 'duration'] = duration

                                    # do nothing else, just wait

                            elif state_code == 'qw':
                                # pending so set `is_failed` to False
                                df_job_updated.at[i_task, 'is_failed'] = False
                                # resubmit pending
                                if ('pending' in flags_resubmit) or (
                                    if_request_resubmit_this_task
                                ):
                                    # Resubmit:
                                    # did_resubmit = True
                                    df_job_updated.at[i_task, 'needs_resubmit'] = True

                                    # print a message:
                                    to_print = 'Resubmit job for ' + sub
                                    if self.type_session == 'multi-ses':
                                        to_print += ', ' + ses
                                    to_print += ', as it was pending and resubmit was requested.'
                                    print(to_print)

                                    # kill original one
                                    proc_kill = subprocess.run(
                                        [
                                            get_cmd_cancel_job(self.queue),
                                            job_id_str,
                                        ],  # e.g., `qdel <job_id>`
                                        stdout=subprocess.PIPE,
                                    )
                                    proc_kill.check_returncode()
                                    # RESUBMIT ARRAY BELOW

                                else:  # not to resubmit:
                                    # update fields:
                                    df_job_updated.at[i_task, 'job_state_category'] = (
                                        state_category
                                    )
                                    df_job_updated.at[i_task, 'job_state_code'] = state_code

                            # COMMENT OUT BECAUSE "eqw" is SGE STATE
                            # elif state_code == "eqw":
                            #     # NOTE: comment out resubmission of `eqw` jobs
                            #     #   as this was not tested out;
                            #     #   also, equivalent `eqw` code on Slurm was not mapped either.

                            #     if ('stalled' in flags_resubmit) or
                            #        (if_request_resubmit_this_task):
                            #         # requested resubmit,
                            #         #   but currently not support resubmitting stalled jobs:
                            #         #   print warning msg:
                            #         to_print = "Although resubmission for job: " + sub
                            #         if self.type_session == "multi-ses":
                            #             to_print += ", " + ses
                            #         to_print += " was requested, as this job is stalled" \
                            #             + " (e.g., job state code 'eqw' on SGE)," \
                            #             + " BABS won't resubmit this job."
                            #         warnings.warn(to_print)

                            #     #     # Resubmit:
                            #     #     # did_resubmit = True
                            #     #     # print a message:
                            #     #     to_print = "Resubmit job for " + sub
                            #     #     if self.type_session == "multi-ses":
                            #     #         to_print += ", " + ses
                            #     #     to_print += ",
                            #     #     as it was stalled and resubmit was requested."
                            #     #     print(to_print)

                            #     #     # kill original one
                            #     #     proc_kill = subprocess.run(
                            #     #         [get_cmd_cancel_job(self.queue),
                            #     #          job_id_str],   # e.g., `qdel <job_id>`
                            #     #         stdout=subprocess.PIPE
                            #     #     )
                            #     #     proc_kill.check_returncode()
                            #     #     # submit new one:
                            #     #     job_id_updated, _, log_filename = \
                            #     #         submit_one_job(self.analysis_path,
                            #     #                        self.type_session,
                            #     #                        self.queue,
                            #     #                        sub, ses)
                            #     #     # update fields:
                            #     #     df_job_updated = df_update_one_job(
                            #     #         df_job_updated, i_job, job_id_updated,
                            #     #         log_filename, debug=True)
                            #     # else:   # not to resubmit:

                            #     # only update fields:
                            #     df_job_updated.at[i_task, "job_state_category"] = state_category
                            #     df_job_updated.at[i_task, "job_state_code"] = state_code

                        else:  # did not find in `df_all_job_status`, i.e., job queue
                            # probably error
                            df_job_updated.at[i_task, 'is_failed'] = True
                            # reset:
                            df_job_updated.at[i_task, 'job_state_category'] = np.nan
                            df_job_updated.at[i_task, 'job_state_code'] = np.nan
                            df_job_updated.at[i_task, 'duration'] = np.nan
                            # ROADMAP: ^^ get duration via `qacct`
                            if if_found_log_files is False:  # bool or np.nan
                                # If there is no log files, the alert message would be 'np.nan';
                                # however this is a failed job, so it should have log files,
                                #   unless it was killed by the user when pending.
                                # change the 'alert_message' to no alert in logs,
                                #   so that when reporting job status,
                                #   info from job accounting will be reported
                                df_job_updated.at[i_task, 'alert_message'] = MSG_NO_ALERT_IN_LOGS

                            # check the log file:
                            # TODO ^^
                            # TODO: assign error category in df; also print it out

                            # resubmit if requested:
                            elif ('failed' in flags_resubmit) or (if_request_resubmit_this_task):
                                # Resubmit:
                                # did_resubmit = True
                                df_job_updated.at[i_task, 'needs_resubmit'] = True

                                # print a message:
                                to_print = 'Resubmit job for ' + sub
                                if self.type_session == 'multi-ses':
                                    to_print += ', ' + ses
                                to_print += ', as it failed and resubmit was requested.'
                                print(to_print)

                                # no need to kill original one!
                                #   As it already failed and out of job queue...
                                # RESUBMIT ARRAY BELOW

                            else:  # resubmit 'error' was not requested:
                                # reset:
                                df_job_updated.at[i_task, 'job_state_category'] = np.nan
                                df_job_updated.at[i_task, 'job_state_code'] = np.nan
                                df_job_updated.at[i_task, 'duration'] = np.nan
                                # ROADMAP: ^^ get duration via `qacct`

                                # If `--job-account` is requested:
                                if job_account & if_no_alert_in_log:
                                    # if `--job-account` is requested, and there is no alert
                                    #   message found in log files:
                                    job_name = log_filename.split('.*')[0]
                                    check_job_account(
                                        job_id_str,
                                        job_name,
                                        username_lowercase,
                                        self.queue,
                                    )
                                    raise Exception('This should be impossible to reach')
                                    # df_job_updated.at[i_job, 'job_account'] = msg_job_account

                # Collect all to-be-resubmitted tasks into a single DataFrame
                df_job_resubmit = df_job_updated[df_job_updated['needs_resubmit']].copy()
                df_job_resubmit.reset_index(drop=True, inplace=True)
                if df_job_resubmit.shape[0] > 0:
                    maxarray = str(df_job_resubmit.shape[0])
                    # run array submission
                    job_id, _, task_id_list, log_filename_list = submit_array(
                        self.analysis_path,
                        self.type_session,
                        self.queue,
                        maxarray,
                    )
                    # Update `analysis/code/job_submit.csv` with new status
                    df_job_resubmit_updated = df_submit_update(
                        df_job_resubmit,
                        job_id,
                        task_id_list,
                        log_filename_list,
                        submitted=True,
                    )
                    # Update `analysis/code/job_status.csv` with new status
                    df_job_updated = df_status_update(
                        df_job_updated,
                        df_job_resubmit_updated,
                        submitted=True,
                    )
                    df_job_resubmit_updated.to_csv(self.job_submit_path_abs, index=False)
                # Done: submitted jobs that not 'is_done'

                # For 'is_done' jobs in previous round:
                temp = (df_job['has_submitted']) & (df_job['is_done'])
                list_index_task_is_done = df_job.index[temp].tolist()
                for i_task in list_index_task_is_done:
                    # Get basic information for this job:
                    job_id = df_job.at[i_task, 'job_id']
                    job_id_str = str(job_id)
                    task_id = df_job.at[i_task, 'task_id']
                    task_id_str = str(task_id)
                    job_task_id_str = job_id_str + '_' + task_id_str  # eg: 3536406_1
                    log_filename = df_job.at[i_task, 'log_filename']  # with "*"
                    log_fn = op.join(self.analysis_path, 'logs', log_filename)  # abs path
                    o_fn = log_fn.replace('.*', '.o')

                    if self.type_session == 'single-ses':
                        sub = df_job.at[i_task, 'sub_id']
                        ses = None
                        branchname = 'job-' + job_id_str + '-' + sub
                        # e.g., job-00000-sub-01
                    elif self.type_session == 'multi-ses':
                        sub = df_job.at[i_task, 'sub_id']
                        ses = df_job.at[i_task, 'ses_id']
                        branchname = 'job-' + job_id_str + '-' + sub + '-' + ses
                        # e.g., job-00000-sub-01-ses-B

                    # Check if resubmission of this job is requested:
                    if_request_resubmit_this_task = False
                    if df_resubmit_task_specific is not None:
                        if self.type_session == 'single-ses':
                            temp = df_resubmit_task_specific['sub_id'] == sub
                        elif self.type_session == 'multi-ses':
                            temp = (df_resubmit_task_specific['sub_id'] == sub) & (
                                df_resubmit_task_specific['ses_id'] == ses
                            )

                        if any(temp):  # any matched; `temp` is pd.Series of True or False
                            if_request_resubmit_this_task = True
                            # print("debugging purpose: request to resubmit job:" + sub + ", "
                            #  + ses)
                            # ^^ only for multi-ses

                    # if want to resubmit, but `--reckless` is NOT specified: print msg:
                    if if_request_resubmit_this_task & (not reckless):
                        to_print = 'Although resubmission for job: ' + sub
                        if self.type_session == 'multi-ses':
                            to_print += ', ' + ses
                        to_print += (
                            " was requested, as this job is done, BABS won't resubmit this job."
                        )
                        # NOTE: removed "and `--reckless` was not specified, "
                        #   can add this ^^ back after supporting `--reckless` in CLI
                        warnings.warn(to_print, stacklevel=2)

                    # COMMENT OUT BECAUSE reckless is always False
                    # AND THIS HAS BEEN REMOVE FROM CLI
                    # if resubmit is requested, and `--reckless` is specified:
                    # if if_request_resubmit_this_task & reckless:
                    #     # Resubmit:
                    #     # did_resubmit = True
                    #     # print a message:
                    #     to_print = "Resubmit job for " + sub
                    #     if self.type_session == "multi-ses":
                    #         to_print += ", " + ses
                    #     to_print += ", although it is done," \
                    #         + " resubmit for this job was requested" \
                    #         + " and `--reckless` was specified."
                    #     print(to_print)

                    #     # TODO: delete the original branch?

                    #     # kill original one
                    #     proc_kill = subprocess.run(
                    #         [get_cmd_cancel_job(self.queue),
                    #          job_id_str],   # e.g., `qdel <job_id>`
                    #         stdout=subprocess.PIPE
                    #     )
                    #     proc_kill.check_returncode()
                    #     # submit new one:
                    #     job_id_updated, _, log_filename = \
                    #         submit_one_job(self.analysis_path,
                    #                        self.type_session,
                    #                        self.queue,
                    #                        sub, ses)
                    #     # update fields:
                    #     df_job_updated = df_update_one_job(df_job_updated, i_job, job_id_updated,
                    #                                        log_filename, done=False, debug=True)

                    else:  # did not request resubmit, or `--reckless` is None:
                        # just perform normal stuff for a successful job:
                        # Update the "last_line_stdout_file":
                        df_job_updated.at[i_task, 'last_line_stdout_file'] = get_last_line(o_fn)
                        # Check if any alert message in log files for this job:
                        #   this is to update `alert_message` in case user changes configs in yaml
                        alert_message_in_log_files, if_no_alert_in_log, _ = (
                            get_alert_message_in_log_files(config_msg_alert, log_fn)
                        )
                        # ^^ the function will handle even if `config_msg_alert=None`
                        df_job_updated.at[i_task, 'alert_message'] = alert_message_in_log_files
                # Done: 'is_done' jobs.

                # For jobs that haven't been submitted yet:
                #   just to throw out warnings if `--resubmit-job` was requested...
                if df_resubmit_task_specific is not None:
                    # only keep those not submitted:
                    df_job_not_submitted = df_job[~df_job['has_submitted']]
                    # only keep columns of `sub_id` and `ses_id`:
                    if self.type_session == 'single-ses':
                        df_job_not_submitted_slim = df_job_not_submitted[['sub_id']]
                    elif self.type_session == 'multi-ses':
                        df_job_not_submitted_slim = df_job_not_submitted[['sub_id', 'ses_id']]

                    # check if `--resubmit-job` was requested for any these jobs:
                    df_intersection = df_resubmit_task_specific.merge(df_job_not_submitted_slim)
                    if len(df_intersection) > 0:
                        warnings.warn(
                            'Jobs for some of the subjects (and sessions) requested in'
                            " `--resubmit-job` haven't been submitted yet."
                            ' Please use `babs submit` first.',
                            stacklevel=2,
                        )
                # Done: jobs that haven't submitted yet

                # Finish up `babs status`:
                # # print updated df:
                # print("")
                # with pd.option_context('display.max_rows', None,
                #                        'display.max_columns', None,
                #                        'display.width', 120):   # default is 80 characters...
                #     # ^^ print all columns and rows (with returns)
                #     print(df_job_updated.head(6))

                # save updated df:
                df_job_updated.to_csv(self.job_status_path_abs, index=False)

                # Report the job status:
                report_job_status(df_job_updated, self.analysis_path, config_msg_alert)

        except Timeout:  # after waiting for time defined in `timeout`:
            # if another instance also uses locks, and is currently running,
            #   there will be a timeout error
            print('Another instance of this application currently holds the lock.')

    def babs_merge(self, chunk_size, trial_run):
        """
        This function merges results and provenance from all successfully finished jobs.

        Parameters
        ----------
        chunk_size: int
            Number of branches in a chunk when merging at a time.
        trial_run: bool
            Whether to run as a trial run which won't push the merging actions back to output RIA.
            This option should only be used by developers for testing purpose.
        """
        if_any_warning = False
        self.wtf_key_info()  # get `self.analysis_dataset_id`
        # path to `merge_ds`:
        merge_ds_path = op.join(self.project_root, 'merge_ds')

        if op.exists(merge_ds_path):
            raise Exception(
                "Folder 'merge_ds' already exists. `babs merge` won't proceed."
                " If you're sure you want to rerun `babs merge`,"
                ' please remove this folder before you rerun `babs merge`.'
                " Path to 'merge_ds': '" + merge_ds_path + "'. "
            )

        # Define (potential) text files:
        #   in 'merge_ds/code' folder
        #   as `merge_ds` should not exist at the moment,
        #   no need to check existence/remove these files.
        # define path to text file of invalid job list exists:
        fn_list_invalid_jobs = op.join(merge_ds_path, 'code', 'list_invalid_job_when_merging.txt')
        # define path to text file of files with missing content:
        fn_list_content_missing = op.join(merge_ds_path, 'code', 'list_content_missing.txt')
        # define path to printed messages from `git annex fsck`:
        # ^^ this will be absolutely used if `babs merge` does not fail:
        fn_msg_fsck = op.join(merge_ds_path, 'code', 'log_git_annex_fsck.txt')

        # Clone output RIA to `merge_ds`:
        print("Cloning output RIA to 'merge_ds'...")
        # get the path to output RIA:
        #   'ria+file:///path/to/BABS_project/output_ria#0000000-000-xxx-xxxxxxxx'
        output_ria_source = self.output_ria_url + '#' + self.analysis_dataset_id
        # clone: `datalad clone ${outputsource} merge_ds`
        dlapi.clone(source=output_ria_source, path=merge_ds_path)

        # List all branches in output RIA:
        print('\nListing all branches in output RIA...')
        # get all branches:
        proc_git_branch_all = subprocess.run(
            ['git', 'branch', '-a'], cwd=merge_ds_path, stdout=subprocess.PIPE
        )
        proc_git_branch_all.check_returncode()
        msg = proc_git_branch_all.stdout.decode('utf-8')
        list_branches_all = msg.split()

        # only keep those having pattern `job-`:
        list_branches_jobs = [ele for ele in list_branches_all if 'job-' in ele]
        # ^^ ["remotes/origin/job-xxx", "remotes/origin/job-xxx", ...]
        #   it's normal and necessary to have `remotes/origin`. See notes below.
        # NOTE: our original bash script for merging: `merge_outputs_postscript.sh`:
        #   run `git branch -a | grep job- | sort` in `merge_ds`
        #   --> should get all branches whose names contain `*job-*`
        #   e.g., `remotes/origin/job-xxx`   # as run in `merge_ds`
        # Should not run in output RIA data dir, as you'll get branches without `remotes/origin`
        #   --> raise error of "merge: job-xxxx - not something we can merge"
        #   i.e., cannot find the branch to merge.

        if len(list_branches_jobs) == 0:
            raise Exception(
                'There is no successfully finished job yet. Please run `babs submit` first.'
            )

        # Find all valid branches (i.e., those with results --> have different SHASUM):
        print('\nFinding all valid job branches to merge...')
        # get default branch's name: master or main:
        #   `git remote show origin | sed -n '/HEAD branch/s/.*: //p'`
        proc_git_remote_show_origin = subprocess.run(
            ['git', 'remote', 'show', 'origin'],
            cwd=merge_ds_path,
            stdout=subprocess.PIPE,
        )
        proc_git_remote_show_origin.check_returncode()
        msg = proc_git_remote_show_origin.stdout.decode('utf-8')
        # e.g., '... HEAD branch: master\n....': search between 'HEAD branch: ' and '\n':
        temp = re.search('HEAD branch: ' + '(.+?)' + '\n', msg)
        if temp:  # not empty:
            default_branch_name = temp.group(1)  # what's between those two keywords
            # another way: `default_branch_name = msg.split("HEAD branch: ")[1].split("\n")[0]`
        else:
            raise Exception('There is no HEAD branch in output RIA!')
        print("Git default branch's name of output RIA is: '" + default_branch_name + "'")

        # get current git commit SHASUM before merging as a reference:
        git_ref, _ = get_git_show_ref_shasum(default_branch_name, merge_ds_path)

        # check if each job branch has a new commit
        #   that's different from current git commit SHASUM (`git_ref`):
        list_branches_no_results = []
        list_branches_with_results = []
        for branch_job in list_branches_jobs:
            # get the job's `git show-ref`:
            git_ref_branch_job, _ = get_git_show_ref_shasum(branch_job, merge_ds_path)
            if git_ref_branch_job == git_ref:  # no new commit --> no results in this branch
                list_branches_no_results.append(branch_job)
            else:  # has results:
                list_branches_with_results.append(branch_job)

        # check if there is any valid job (with results):
        if len(list_branches_with_results) == 0:  # empty:
            raise Exception(
                'There is no job branch in output RIA that has results yet,'
                ' i.e., there is no successfully finished job yet.'
                ' Please run `babs submit` first.'
            )

        # check if there is invalid job (without results):
        if len(list_branches_no_results) > 0:  # not empty
            # save to a text file:
            #   note: this file has been removed at the beginning of babs_merge() if it existed)
            if_any_warning = True
            warnings.warn(
                'There are invalid job branch(es) in output RIA,'
                ' and these job(s) do not have results.'
                ' The list of such invalid jobs will be saved to'
                " the following text file: '" + fn_list_invalid_jobs + "'."
                ' Please review it.',
                stacklevel=2,
            )
            with open(fn_list_invalid_jobs, 'w') as f:
                f.write('\n'.join(list_branches_no_results))
                f.write('\n')  # add a new line at the end
        # NOTE to developers: when testing ^^:
        #   You can `git branch job-test` in `output_ria/000/000-000` to make a fake branch
        #       that has the same SHASUM as master branch's
        #       then you should see above warning.
        #   However, if you finish running `babs merge`, this branch `job-test` will have
        #       a *different* SHASUM from master's, making it a "valid" job now.
        #   To continue testing above warning, you need to delete this branch:
        #       `git branch --delete job-test` in `output_ria/000/000-000`
        #       then re-create a new one: `git branch job-test`

        # Merge valid branches chunk by chunk:
        print('\nMerging valid job branches chunk by chunk...')
        print('Total number of job branches to merge = ' + str(len(list_branches_with_results)))
        print('Chunk size (number of job branches per chunk) = ' + str(chunk_size))
        # turn the list into numpy array:
        arr = np.asarray(list_branches_with_results)
        # ^^ e.g., array([1, 7, 0, 6, 2, 5, 6])   # but with `dtype='<U24'`
        # split into several chunks:
        num_chunks = ceildiv(len(arr), chunk_size)
        print('--> Number of chunks = ' + str(num_chunks))
        all_chunks = np.array_split(arr, num_chunks)
        # ^^ e.g., [array([1, 7, 0]), array([6, 2]), array([5, 6])]

        # iterate across chunks:
        for i_chunk in range(0, num_chunks):
            print(
                'Merging chunk #'
                + str(i_chunk + 1)
                + ' (total of '
                + str(num_chunks)
                + ' chunk[s] to merge)...'
            )
            the_chunk = all_chunks[i_chunk]  # e.g., array(['a', 'b', 'c'])
            # join all branches in this chunk:
            joined_by_space = ' '.join(the_chunk)  # e.g., 'a b c'
            # command to run:
            commit_msg = 'merge results chunk ' + str(i_chunk + 1) + '/' + str(num_chunks)
            # ^^ okay to not to be quoted,
            #   as in `subprocess.run` this is a separate element in the `cmd` list
            cmd = ['git', 'merge', '-m', commit_msg] + joined_by_space.split(' ')  # split by space
            proc_git_merge = subprocess.run(cmd, cwd=merge_ds_path, stdout=subprocess.PIPE)
            proc_git_merge.check_returncode()
            print(proc_git_merge.stdout.decode('utf-8'))

        # Push merging actions back to output RIA:
        if not trial_run:
            print('\nPushing merging actions to output RIA...')
            # `git push`:
            proc_git_push = subprocess.run(
                ['git', 'push'], cwd=merge_ds_path, stdout=subprocess.PIPE
            )
            proc_git_push.check_returncode()
            print(proc_git_push.stdout.decode('utf-8'))

            # Get file availability information: which is very important!
            # `git annex fsck --fast -f output-storage`:
            #   `git annex fsck` = file system check
            #   We've done the git merge of the symlinks of the files,
            #   now we need to match the symlinks with the data content in `output-storage`.
            #   `--fast`: just use the existing MD5, not to re-create a new one
            proc_git_annex_fsck = subprocess.run(
                ['git', 'annex', 'fsck', '--fast', '-f', 'output-storage'],
                cwd=merge_ds_path,
                stdout=subprocess.PIPE,
            )
            proc_git_annex_fsck.check_returncode()
            # if printing the returned msg,
            #   will be a long list of "fsck xxx.zip (fixing location log) ok"
            #   or "fsck xxx.zip ok"
            # instead, save it into a text file:
            with open(fn_msg_fsck, 'w') as f:
                f.write(
                    '# Below are printed messages from'
                    ' `git annex fsck --fast -f output-storage`:\n\n'
                )
                f.write(proc_git_annex_fsck.stdout.decode('utf-8'))
                f.write('\n')
            # now we can delete `proc_git_annex_fsck` to save memory:
            del proc_git_annex_fsck

            # Double check: there should not be file content that's not in `output-storage`:
            #   This should not print anything - we never has this error before
            # `git annex find --not --in output-storage`
            proc_git_annex_find_missing = subprocess.run(
                ['git', 'annex', 'find', '--not', '--in', 'output-storage'],
                cwd=merge_ds_path,
                stdout=subprocess.PIPE,
            )
            proc_git_annex_find_missing.check_returncode()
            msg = proc_git_annex_find_missing.stdout.decode('utf-8')
            # `msg` should be empty:
            if msg != '':  # if not empty:
                # save into a file:
                with open(fn_list_content_missing, 'w') as f:
                    f.write(msg)
                    f.write('\n')
                raise Exception(
                    'Unable to find file content for some file(s).'
                    " The information has been saved to this text file: '"
                    + fn_list_content_missing
                    + "'."
                )

            # `git annex dead here`:
            #   stop tracking clone `merge_ds`,
            #   i.e., not to get data from this `merge_ds` sibling:
            proc_git_annex_dead_here = subprocess.run(
                ['git', 'annex', 'dead', 'here'],
                cwd=merge_ds_path,
                stdout=subprocess.PIPE,
            )
            proc_git_annex_dead_here.check_returncode()
            print(proc_git_annex_dead_here.stdout.decode('utf-8'))

            # Final `datalad push` to output RIA:
            # `datalad push --data nothing`:
            #   pushing to `git` branch in output RIA: has done with `git push`;
            #   pushing to `git-annex` branch in output RIA: hasn't done after `git annex fsck`
            #   `--data nothing`: don't transfer data from this local annex `merge_ds`
            proc_datalad_push = subprocess.run(
                ['datalad', 'push', '--data', 'nothing'],
                cwd=merge_ds_path,
                stdout=subprocess.PIPE,
            )
            proc_datalad_push.check_returncode()
            print(proc_datalad_push.stdout.decode('utf-8'))

            # Done:
            if if_any_warning:
                print(
                    '\n`babs merge` has finished but had warning(s)!'
                    ' Please check out the warning message(s) above!'
                )
            else:
                print('\n`babs merge` was successful!')

        else:  # `--trial-run` is on:
            print('')  # new empty line
            warnings.warn(
                '`--trial-run` was requested, not to push merging actions to output RIA.',
                stacklevel=2,
            )
            print('\n`babs merge` did not fully finish yet!')

    def babs_unzip(self, container_config_yaml_file):
        """
        This function unzips results and extract desired files.
        This is done in 3 steps:
        1. Generate scripts used by `babs-unzip`
        2. Run scripts to unzip data
        3. Merge all branches of unzipping

        Parameters
        ----------
        config: dict
            loaded container config yaml file
        """

        # ====================================================
        # Generate scripts used by `babs-unzip`
        # ====================================================

        # Prepare input_ds_unzip:
        # Call `babs_bootstrap()`:
        #   !!!! using babs_proj_unzip, instead current `self`!!!

        print('TODO')

        # ====================================================
        # Run scripts to unzip data
        # ====================================================

        # ====================================================
        # Merge all branches of unzipping
        # ====================================================


class InputDatasets:
    """This class is for input dataset(s)"""

    def __init__(self, datasets):
        """
        This is to initialize `InputDatasets` class.

        Parameters
        ----------
        datasets : dict
            see CLI `babs init --datasets` for more

        Attributes
        ----------
        df: pandas DataFrame
            includes necessary information:
            - name: str: a name the user gives
            - path_in: str: the path to the input ds
            - path_now_rel: the path to where the input ds is cloned, relative to `analysis` folder
            - path_now_abs: the absolute path to the input ds
            - path_data_rel: the path to where the input data (for a sub or a ses) is,
                relative to `analysis` folder.
                If it's zipped ds, `path_data_rel` = `path_now_rel`/`name`,
                i.e., extra layer of folder got from unzipping
                If it's an unzipped ds, `path_data_rel` = `path_now_rel`
            - is_zipped: True or False, is the input data zipped or not
        num_ds: int
            number of input dataset(s)
        initial_inclu_df: pandas DataFrame or None
            got by method `get_initial_inclu_df()`, based on `list_sub_file`
            Assign `None` for now, before calling that method
            See that method for more.
        """

        # About input dataset(s): ------------------------
        # create an empty pandas DataFrame:
        self.df = pd.DataFrame(
            None,
            index=list(range(len(datasets))),
            columns=[
                'name',
                'path_in',
                'path_now_rel',
                'path_now_abs',
                'path_data_rel',
                'is_zipped',
            ],
        )

        # number of dataset(s):
        self.num_ds = self.df.shape[0]  # number of rows in `df`

        # change the `datasets` from dictionary to a pandas dataframe:
        for i_dset, (name, path) in enumerate(datasets.items()):
            self.df.loc[i_dset, 'name'] = name
            self.df.loc[i_dset, 'path_in'] = path
            self.df.loc[i_dset, 'path_now_rel'] = op.join(
                'inputs/data', self.df.loc[i_dset, 'name']
            )

        # sanity check: input ds names should not be identical:
        if len(set(self.df['name'].tolist())) != self.num_ds:  # length of the set = number of ds
            raise Exception("There are identical names in input datasets' names!")

        # Initialize other attributes: ------------------------------
        self.initial_inclu_df = None

    def get_initial_inclu_df(self, list_sub_file, type_session):
        """
        Define attribute `initial_inclu_df`, a pandas DataFrame or None
            based on `list_sub_file`
            single-session data: column of 'sub_id';
            multi-session data: columns of 'sub_id' and 'ses_id'

        Parameters
        ----------
        list_sub_file: str or None
            Path to the CSV file that lists the subject (and sessions) to analyze;
            or `None` if that CLI flag was not specified.
            single-ses data: column of 'sub_id';
            multi-ses data: columns of 'sub_id' and 'ses_id'
        type_session: str
            "multi-ses" or "single-ses"
        """
        # Get the initial included sub/ses list from `list_sub_file` CSV:
        if list_sub_file is None:  # if not to specify that flag in CLI, it'll be `None`
            self.initial_inclu_df = None
        else:
            if op.exists(list_sub_file) is False:  # does not exist:
                raise Exception('`list_sub_file` does not exists! Please check: ' + list_sub_file)
            else:  # exists:
                self.initial_inclu_df = pd.read_csv(list_sub_file)
                self.validate_initial_inclu_df(type_session)

    def validate_initial_inclu_df(self, type_session):
        # Sanity check: there are expected column(s):
        if 'sub_id' not in list(self.initial_inclu_df.columns):
            raise Exception("There is no 'sub_id' column in `list_sub_file`!")
        if type_session == 'multi-ses':
            if 'ses_id' not in list(self.initial_inclu_df.columns):
                raise Exception(
                    "There is no 'ses_id' column in `list_sub_file`!"
                    ' It is expected as this is a multi-session dataset.'
                )

        # Sanity check: no repeated sub (or sessions):
        if type_session == 'single-ses':
            # there should only be one occurrence per sub:
            if len(set(self.initial_inclu_df['sub_id'])) != len(self.initial_inclu_df['sub_id']):
                raise Exception("There are repeated 'sub_id' in" + '`list_sub_file`!')
        elif type_session == 'multi-ses':
            # there should not be repeated combinations of `sub_id` and `ses_id`:
            after_dropping = self.initial_inclu_df.drop_duplicates(
                subset=['sub_id', 'ses_id'], keep='first'
            )
            # ^^ remove duplications in specific cols, and keep the first occurrence
            if after_dropping.shape[0] < self.initial_inclu_df.shape[0]:
                print(
                    "Combinations of 'sub_id' and 'ses_id' in some rows are duplicated."
                    ' Will only keep the first occurrence...'
                )
                self.initial_inclu_df = after_dropping

        # Sort:
        if type_session == 'single-ses':
            # sort:
            self.initial_inclu_df = self.initial_inclu_df.sort_values(by=['sub_id'])
            # reset the index, and remove the additional colume:
            self.initial_inclu_df = self.initial_inclu_df.reset_index().drop(columns=['index'])
        elif type_session == 'multi-ses':
            self.initial_inclu_df = self.initial_inclu_df.sort_values(by=['sub_id', 'ses_id'])
            self.initial_inclu_df = self.initial_inclu_df.reset_index().drop(columns=['index'])

    def assign_path_now_abs(self, analysis_path):
        """
        This is the assign the absolute path to input dataset

        Parameters
        ----------
        analysis_path: str
            absolute path to the `analysis` folder.
        """

        for i in range(0, self.num_ds):
            self.df.loc[i, 'path_now_abs'] = op.join(analysis_path, self.df.loc[i, 'path_now_rel'])

    def check_if_zipped(self):
        """
        This is to check if each input dataset is zipped, and assign `path_data_rel`.
        If it's a zipped ds: `path_data_rel` = `path_now_rel`/`name`,
                i.e., extra layer of folder got from unzipping
        If it's an unzipped ds, `path_data_rel` = `path_now_rel`
        """

        # Determine if it's a zipped dataset, for each input ds:
        for i_ds in range(0, self.num_ds):
            temp_list = glob.glob(self.df.loc[i_ds, 'path_now_abs'] + '/sub-*')
            count_zip = 0
            count_dir = 0
            for i_temp in range(0, len(temp_list)):
                if op.isdir(temp_list[i_temp]):
                    count_dir += 1
                elif temp_list[i_temp][-4:] == '.zip':
                    count_zip += 1

            if (count_zip > 0) & (count_dir == 0):  # all are zip files:
                self.df.loc[i_ds, 'is_zipped'] = True
                print(
                    "input dataset '"
                    + self.df.loc[i_ds, 'name']
                    + "'"
                    + ' is considered as a zipped dataset.'
                )
            elif (count_dir > 0) & (count_zip == 0):  # all are directories:
                self.df.loc[i_ds, 'is_zipped'] = False
                print(
                    "input dataset '"
                    + self.df.loc[i_ds, 'name']
                    + "'"
                    + ' is considered as an unzipped dataset.'
                )
            elif (count_zip > 0) & (count_dir > 0):  # detect both:
                self.df.loc[i_ds, 'is_zipped'] = True  # consider as zipped
                print(
                    "input dataset '"
                    + self.df.loc[i_ds, 'name']
                    + "'"
                    + ' has both zipped files and unzipped folders;'
                    + " thus it's considered as a zipped dataset."
                )
            else:  # did not detect any of them...
                raise Exception(
                    'BABS did not detect any folder or zip file of `sub-*`'
                    " in input dataset '" + self.df.loc[i_ds, 'name'] + "'."
                )

        # Assign `path_data_rel`:
        for i_ds in range(0, self.num_ds):
            if self.df.loc[i_ds, 'is_zipped'] is True:  # zipped ds
                self.df.loc[i_ds, 'path_data_rel'] = op.join(
                    self.df.loc[i_ds, 'path_now_rel'], self.df.loc[i_ds, 'name']
                )
            else:  # unzipped ds:
                self.df.loc[i_ds, 'path_data_rel'] = self.df.loc[i_ds, 'path_now_rel']

    def check_validity_zipped_input_dataset(self, type_session):
        """
        This is to perform two sanity checks on each zipped input dataset:
        1) sanity check on the zip filename:
            if multi-ses: sub-*_ses-*_<input_ds_name>*.zip
            if single-ses: sub-*_<input_ds_name>*.zip
        2) sanity check to make sure the 1st level folder in zipfile
            is consistent to this input dataset's name;
            Only checks the first zipfile.

        Parameters
        ----------
        type_session: str
            "multi-ses" or "single-ses"
        container_name: str
            Name of the container
        """

        if True in list(self.df['is_zipped']):  # there is at least one dataset is zipped
            print(
                'Performing sanity check for any zipped input dataset...'
                ' Getting example zip file(s) to check...'
            )
        for i_ds in range(0, self.num_ds):
            if self.df.loc[i_ds, 'is_zipped'] is True:  # zipped ds
                # Sanity check #1: zip filename: ----------------------------------
                if type_session == 'multi-ses':
                    # check if matches the pattern of `sub-*_ses-*_<input_ds_name>*.zip`:
                    temp_list = glob.glob(
                        self.df.loc[i_ds, 'path_now_abs']
                        + '/sub-*_ses-*_'
                        + self.df.loc[i_ds, 'name']
                        + '*.zip'
                    )
                    temp_list = sorted(temp_list)  # sort by name
                    if len(temp_list) == 0:  # did not find any matched
                        raise Exception(
                            'In zipped input dataset #'
                            + str(i_ds + 1)
                            + " (named '"
                            + self.df.loc[i_ds, 'name']
                            + "'),"
                            + ' no zip filename matches the pattern of'
                            + " 'sub-*_ses-*_"
                            + self.df.loc[i_ds, 'name']
                            + "*.zip'"
                        )
                elif type_session == 'single-ses':
                    temp_list = glob.glob(
                        self.df.loc[i_ds, 'path_now_abs']
                        + '/sub-*_'
                        + self.df.loc[i_ds, 'name']
                        + '*.zip'
                    )
                    temp_list = sorted(temp_list)  # sort by name
                    if len(temp_list) == 0:  # did not find any matched
                        raise Exception(
                            'In zipped input dataset #'
                            + str(i_ds + 1)
                            + " (named '"
                            + self.df.loc[i_ds, 'name']
                            + "'),"
                            + ' no zip filename matches the pattern of'
                            + " 'sub-*_"
                            + self.df.loc[i_ds, 'name']
                            + "*.zip'"
                        )
                    # not to check below stuff anymore:
                    # # also check there should not be `_ses-*_`
                    # temp_list_2 = glob.glob(self.df["path_now_abs"][i_ds]
                    #                         + "/*_ses-*_*.zip")
                    # if len(temp_list_2) > 0:   # exists:
                    #     raise Exception("In zipped input dataset #" + str(i_ds + 1)
                    #                     + " (named '" + self.df["name"][i_ds] + "'),"
                    #                     + " as it's a single-ses dataset,"
                    #                     + " zip filename should not contain"
                    #                     + " '_ses-*_'")

                # Sanity check #2: foldername within zipped file: -------------------
                temp_zipfile = temp_list[0]  # try out the first zipfile
                temp_zipfilename = op.basename(temp_zipfile)
                dlapi.get(path=temp_zipfile, dataset=self.df.loc[i_ds, 'path_now_abs'])
                # unzip to a temporary folder and get the foldername
                temp_unzip_to = tempfile.mkdtemp()
                shutil.unpack_archive(temp_zipfile, temp_unzip_to)
                list_unzip_foldernames = get_immediate_subdirectories(temp_unzip_to)
                # remove the temporary folder:
                shutil.rmtree(temp_unzip_to)
                # `datalad drop` the zipfile:
                dlapi.drop(path=temp_zipfile, dataset=self.df.loc[i_ds, 'path_now_abs'])

                # check if there is folder named as ds's name:
                if self.df.loc[i_ds, 'name'] not in list_unzip_foldernames:
                    warnings.warn(
                        'In input dataset #'
                        + str(i_ds + 1)
                        + " (named '"
                        + self.df.loc[i_ds, 'name']
                        + "'), there is no folder called '"
                        + self.df.loc[i_ds, 'name']
                        + "' in zipped input file '"
                        + temp_zipfilename
                        + "'. This may cause error"
                        + ' when running BIDS App for this subject/session',
                        stacklevel=2,
                    )


class System:
    """This class is for cluster management system"""

    def __init__(self, system_type):
        """
        This is to initialize System class.

        Parameters
        ----------
        system_type: str
            Type of the cluster management system.
            Options are: "sge" and "slurm"

        Attributes
        ----------
        type: str
            Type of the cluster management system.
            Options are: "sge" and "slurm"
        dict: dict
            Guidance dict (loaded from `dict_cluster_systems.yaml`)
            for how to run this type of cluster.
        """
        # validate and assign to attribute `type`:
        self.type = validate_queue(system_type)

        # get attribute `dict` - the guidance dict for how to run this type of cluster:
        self.get_dict()

    def get_dict(self):
        # location of current python script:
        #   `op.abspath()` is to make sure always returns abs path, regardless of python version
        #   ref: https://note.nkmk.me/en/python-script-file-path/
        __location__ = op.realpath(op.dirname(op.abspath(__file__)))

        fn_dict_cluster_systems_yaml = op.join(__location__, 'dict_cluster_systems.yaml')
        with open(fn_dict_cluster_systems_yaml) as f:
            dict = yaml.safe_load(f)
            # ^^ dict is a dict; elements can be accessed by `dict["key"]["sub-key"]`

        # sanity check:
        if self.type not in dict:
            raise Exception(
                "There is no key called '"
                + self.type
                + "' in"
                + ' file `dict_cluster_systems.yaml`!'
            )

        self.dict = dict[self.type]
        f.close()


class Container:
    """This class is for the BIDS App Container"""

    def __init__(self, container_ds, container_name, config_yaml_file):
        """
        This is to initialize Container class.

        Parameters
        ----------
        container_ds: str
            The path to the container datalad dataset as the input of `babs init`.
            This container datalad ds is prepared by the user.
        container_name: str
            The name of the container when adding to datalad dataset(e.g., `NAME` in
            `datalad containers-add NAME`),
             e.g., fmriprep-0-0-0
        config_yaml_file: str
            The YAML file that contains the configurations of how to run the container

        Attributes
        ----------
        container_ds: str
            The path to the container datalad dataset as the input of `babs init`.
            This container datalad ds is prepared by the user, not the cloned one.
        container_name: str
            The name of the container when adding to datalad dataset(e.g., `NAME` in
            `datalad containers-add NAME`),
             e.g., fmriprep-0-0-0
        config_yaml_file: str
            The YAML file that contains the configurations of how to run the container
            This is optional argument (of the CLI `babs init`)
        config: dict
            The configurations regarding running the BIDS App on a cluster
            read from `config_yaml_file`.
        container_path_relToAnalysis: str
            The path to the container image saved in BABS project;
            this path is relative to `analysis` folder.
            e.g., `containers/.datalad/environments/fmriprep-0-0-0/image`
            This `image` could be a symlink (`op.islink()`, more likely for singularity container)
            or a folder (`op.isdir()`, more likely for docker container)
        """

        self.container_ds = container_ds
        self.container_name = container_name
        self.config_yaml_file = config_yaml_file

        # sanity check if `config_yaml_file` exists:
        if op.exists(self.config_yaml_file) is False:
            raise Exception(
                "The yaml file of the container's configurations '"
                + self.config_yaml_file
                + "' does not exist!"
            )

        # read the container's config yaml file and get the `config`:
        self.read_container_config_yaml()

        self.container_path_relToAnalysis = op.join(
            'containers', '.datalad', 'environments', self.container_name, 'image'
        )

    def sanity_check(self, analysis_path):
        """
        This is a sanity check to validate the cloned container ds.

        Parameters
        ----------
        analysis_path: str
            Absolute path to the `analysis` folder in a BABS project.
        """
        # path to the symlink/folder `image`:
        container_path_abs = op.join(analysis_path, self.container_path_relToAnalysis)
        # e.g.:
        #   '/path/to/BABS_project/analysis/containers/.datalad/environments/container_name/image'

        # Sanity check: the path to `container_name` should exist in the cloned `container_ds`:
        # e.g., '/path/to/BABS_project/analysis/containers/.datalad/environments/container_name'
        assert op.exists(op.dirname(container_path_abs)), (
            "There is no valid image named '"
            + self.container_name
            + "' in the provided container DataLad dataset!"
        )

        # the 'image' symlink or folder should exist:
        assert op.exists(container_path_abs) or op.islink(container_path_abs), (
            "the folder 'image' of container DataLad dataset does not exist,"
            " and there is no symlink called 'image' either;"
            " Path to 'image' in cloned container DataLad dataset should be: '"
            + container_path_abs
            + "'."
        )

    def read_container_config_yaml(self):
        """
        This is to get the config dict from `config_yaml_file`
        """
        with open(self.config_yaml_file) as f:
            self.config = yaml.safe_load(f)
            # ^^ config is a dict; elements can be accessed by `config["key"]["sub-key"]`
        f.close()

    def generate_bash_run_bidsapp(self, bash_path, input_ds, type_session):
        """
        This is to generate a bash script that runs the BIDS App singularity image.

        Parameters
        ----------
        bash_path: str
            The path to the bash file to be generated. It should be in the `analysis/code` folder.
        input_ds: class `InputDatasets`
            input dataset(s) information
        type_session: str
            multi-ses or single-ses.
        """
        from jinja2 import Environment

        from .constants import OUTPUT_MAIN_FOLDERNAME, PATH_FS_LICENSE_IN_CONTAINER

        type_session = validate_type_session(type_session)

        # Check if the folder exist; if not, create it:
        bash_dir = op.dirname(bash_path)
        if not op.exists(bash_dir):
            os.makedirs(bash_dir)

        # check if `self.config` from the YAML file contains information we need:
        # 1. check `bids_app_args` section:
        if 'bids_app_args' not in self.config:
            # sanity check: there should be only one input ds
            #   otherwise need to specify in this section:
            assert input_ds.num_ds == 1, (
                "Section 'bids_app_args' is missing in the provided"
                ' `container_config_yaml_file`. As there are more than one'
                ' input dataset, you must include this section to specify'
                ' to which argument that each input dataset will go.'
            )
            # if there is only one input ds, fine:
            print("Section 'bids_app_args' was not included in the `container_config_yaml_file`. ")
            cmd_singularity_flags = ''  # should be empty
            # Make sure other returned variables from `generate_cmd_singularityRun_from_config`
            #   also have values:
            # as "--fs-license-file" was not one of the value in `bids_app_args` section:
            flag_fs_license = False
            path_fs_license = None
            # copied from `generate_cmd_singularityRun_from_config`:
            singuRun_input_dir = input_ds.df.loc[0, 'path_data_rel']
        else:
            # read config from the yaml file:
            (
                cmd_singularity_flags,
                subject_selection_flag,
                flag_fs_license,
                path_fs_license,
                singuRun_input_dir,
            ) = generate_cmd_singularityRun_from_config(self.config, input_ds)

        # 2. check `zip_foldernames` section:
        dict_zip_foldernames, if_mk_output_folder, path_output_folder = get_info_zip_foldernames(
            self.config
        )

        # 3. check `singularity_args` section:
        singularity_args = self.config.get('singularity_args', [])

        # Check if the bash file already exist:
        if op.exists(bash_path):
            os.remove(bash_path)  # remove it

        # Check if `--bids-filter-file "${filterfile}"` is needed:
        flag_filterfile = False
        if type_session == 'multi-ses':
            if any(ele in self.container_name.lower() for ele in ['fmriprep', 'qsiprep']):
                flag_filterfile = True

        # Check if any dataset is zipped; if so, add commands of unzipping:
        cmd_unzip_inputds = generate_cmd_unzip_inputds(input_ds, type_session)

        # Environment variables in container:
        # get environment variables to be injected into container and whose value to be bound:
        templateflow_home_on_disk, templateflow_in_container = generate_cmd_set_envvar(
            'TEMPLATEFLOW_HOME'
        )

        # Generate zip command
        cmd_zip = generate_cmd_zipping_from_config(dict_zip_foldernames, type_session)

        # Render the template
        env = Environment(
            loader=PackageLoader('babs', 'templates'),
            trim_blocks=True,
            lstrip_blocks=True,
            autoescape=False,
        )
        template = env.get_template('bidsapp_run.sh.jinja2')

        rendered_script = template.render(
            type_session=type_session,
            input_ds=input_ds,
            container_name=self.container_name,
            flag_filterfile=flag_filterfile,
            cmd_unzip_inputds=cmd_unzip_inputds,
            templateflow_home_on_disk=templateflow_home_on_disk,
            templateflow_in_container=templateflow_in_container,
            flag_fs_license=flag_fs_license,
            path_fs_license=path_fs_license,
            PATH_FS_LICENSE_IN_CONTAINER=PATH_FS_LICENSE_IN_CONTAINER,
            container_path_relToAnalysis=self.container_path_relToAnalysis,
            singuRun_input_dir=singuRun_input_dir,
            path_output_folder=path_output_folder,
            cmd_singularity_flags=cmd_singularity_flags,
            cmd_zip=cmd_zip,
            OUTPUT_MAIN_FOLDERNAME=OUTPUT_MAIN_FOLDERNAME,
            singularity_args=singularity_args,
        )
        with open(bash_path, 'w') as f:
            f.write(rendered_script)

        # Execute necessary commands:
        # change the permission of this bash file:
        proc_chmod_bashfile = subprocess.run(
            ['chmod', '+x', bash_path],  # e.g., chmod +x code/fmriprep_zip.sh
            stdout=subprocess.PIPE,
        )
        proc_chmod_bashfile.check_returncode()

        print('Below is the generated BIDS App run script:')
        print(rendered_script)

    def generate_bash_participant_job(self, bash_path, input_ds, type_session, system):
        """Generate bash script for participant job.

        Parameters
        ----------
        bash_path: str
            The path to the bash file to be generated. It should be in the `analysis/code` folder.
        input_ds: class `InputDatasets`
            input dataset(s) information
        type_session: str
            "multi-ses" or "single-ses".
        system: class `System`
            information on cluster management system
        """

        env = Environment(
            loader=PackageLoader('babs', 'templates'),
            trim_blocks=True,
            lstrip_blocks=True,
            autoescape=False,
        )
        template = env.get_template('participant_job.sh.jinja2')

        # Cluster resources requesting:
        cmd_bashhead_resources = generate_bashhead_resources(system, self.config)

        # Script preambles:
        cmd_script_preamble = generate_cmd_script_preamble(self.config)

        # Change path to a temporary job compute workspace:
        cmd_job_compute_space = generate_cmd_job_compute_space(self.config)

        # Determine zip filename:
        cmd_determine_zipfilename = generate_cmd_determine_zipfilename(input_ds, type_session)

        # Generate datalad run command:
        cmd_datalad_run = generate_cmd_datalad_run(self, input_ds, type_session)

        with open(bash_path, 'w') as f:
            f.write(
                template.render(
                    cmd_bashhead_resources=cmd_bashhead_resources,
                    cmd_script_preamble=cmd_script_preamble,
                    cmd_job_compute_space=cmd_job_compute_space,
                    cmd_determine_zipfilename=cmd_determine_zipfilename,
                    cmd_datalad_run=cmd_datalad_run,
                    system=system,
                    type_session=type_session,
                    input_ds=input_ds,
                )
            )

        # change the permission of this bash file:
        proc_chmod_bashfile = subprocess.run(
            ['chmod', '+x', bash_path],  # e.g., chmod +x code/participant_job.sh
            stdout=subprocess.PIPE,
        )
        proc_chmod_bashfile.check_returncode()

    def generate_bash_test_job(self, folder_check_setup, system):
        """Generate bash script for test job.

        Parameters
        ----------
        folder_check_setup : str
            Path to the check_setup folder
        system : System
            System object containing system-specific information
        # Render the template
        env = Environment(loader=PackageLoader('babs', 'templates'), autoescape=True)
        template = env.get_template('test_job.sh.jinja2')
        folder_check_setup : str
            Path to the check_setup folder
        system : System
            System object containing system-specific information
        """
        # Render the template
        env = Environment(loader=PackageLoader('babs', 'templates'), autoescape=True)
        template = env.get_template('test_job.sh.jinja2')

        fn_call_test_job = op.join(folder_check_setup, 'call_test_job.sh')
        fn_test_job = op.join(folder_check_setup, 'test_job.py')

        # ==============================================================
        # Generate `call_test_job.sh`, similar to `participant_job.sh`
        # ==============================================================
        # Check if the bash file already exist:
        if op.exists(fn_call_test_job):
            os.remove(fn_call_test_job)  # remove it

        # Cluster resources requesting:
        cmd_bashhead_resources = generate_bashhead_resources(system, self.config)

        # Script preambles:
        cmd_script_preamble = generate_cmd_script_preamble(self.config)

        # Change path to a temporary job compute workspace:
        cmd_job_compute_space = generate_cmd_job_compute_space(self.config)

        with open(fn_call_test_job, 'w') as f:
            f.write(
                template.render(
                    cmd_bashhead_resources=cmd_bashhead_resources,
                    cmd_script_preamble=cmd_script_preamble,
                    cmd_job_compute_space=cmd_job_compute_space,
                    folder_check_setup=folder_check_setup,
                    fn_test_job=fn_test_job,
                )
            )

        # change the permission of this bash file:
        proc_chmod_bashfile = subprocess.run(
            ['chmod', '+x', fn_call_test_job],  # e.g., chmod +x code/participant_job.sh
            stdout=subprocess.PIPE,
        )
        proc_chmod_bashfile.check_returncode()

        # ==============================================================
        # Generate `test_job.py`, similar to `container_zip.sh`
        # ==============================================================
        # Check if the bash file already exist:
        if op.exists(fn_test_job):
            os.remove(fn_test_job)  # remove it

        # Copy the existing python script to this BABS project:
        # location of current python script:
        #   `op.abspath()` is to make sure always returns abs path, regardless of python version
        #   ref: https://note.nkmk.me/en/python-script-file-path/
        __location__ = op.realpath(op.dirname(op.abspath(__file__)))
        fn_from = op.join(__location__, 'template_test_job.py')
        # copy:
        shutil.copy(fn_from, fn_test_job)

        # change the permission of this bash file:
        proc_chmod_pyfile = subprocess.run(
            ['chmod', '+x', fn_test_job],  # e.g., chmod +x code/participant_job.sh
            stdout=subprocess.PIPE,
        )
        proc_chmod_pyfile.check_returncode()

    def generate_job_submit_template(self, yaml_path, babs, system, test=False):
        """
        This is to generate a YAML file that serves as a template
        of job submission of one participant (or session),
        or test job submission in `babs check-setup`.

        Parameters
        ----------
        yaml_path: str
            The path to the yaml file to be generated. It should be in the `analysis/code` folder.
            It has several fields: 1) cmd_template; 2) job_name_template
        babs: class `BABS`
            information about the BABS project
        system: class `System`
            information on cluster management system
        test: bool
            flag to set to True if generating the test job submit template
            for `babs check-setup`.
        """
        from jinja2 import Environment

        # Section 1: Command for submitting the job: ---------------------------
        # Flags when submitting the job:
        if system.type == 'slurm':
            submit_head = 'sbatch'
            env_flags = '--export=DSLOCKFILE=' + babs.analysis_path + '/.SLURM_datalad_lock'
        else:
            warnings.warn('not supporting systems other than slurm...', stacklevel=2)

        # Check if the bash file already exist:
        if op.exists(yaml_path):
            os.remove(yaml_path)  # remove it

        # Variables to use:
        if not test:
            # `dssource`: Input RIA:
            dssource = babs.input_ria_url + '#' + babs.analysis_dataset_id
            # `pushgitremote`: Output RIA:
            pushgitremote = babs.output_ria_data_dir

        # Generate the command:
        if system.type == 'slurm':
            name_flag_str = ' --job-name '

        # Section 2: Job name: ---------------------------
        # Job name:
        if test:
            job_name = self.container_name[0:3] + '_' + 'test_job'
        else:
            job_name = self.container_name[0:3]

        # Now, we can define stdout and stderr file names/paths:
        if system.type == 'slurm':
            # slurm clusters also need exact filenames:
            eo_args = (
                '-e '
                + babs.analysis_path
                + f'/logs/{job_name}.e%A_%a '
                + '-o '
                + babs.analysis_path
                + f'/logs/{job_name}.o%A_%a'
            )
            # array task id starts from 0 so that max_array == count
            if test:  # no max_array for `submit_test_job_template.yaml`
                array_args = '--array=1'
            else:  # need max_array for for `submit_job_template.yaml`
                array_args = '--array=1-${max_array}'

        # Render the template
        env = Environment(loader=PackageLoader('babs', 'templates'), autoescape=True)
        env = Environment(loader=PackageLoader('babs', 'templates'), autoescape=True)
        template = env.get_template('job_submit.yaml.jinja2')

        with open(yaml_path, 'w') as f:
            f.write(
                template.render(
                    test=test,
                    submit_head=submit_head,
                    env_flags=env_flags,
                    name_flag_str=name_flag_str,
                    job_name=job_name,
                    eo_args=eo_args,
                    array_args=array_args,
                    babs=babs,
                    dssource=dssource if not test else '',
                    pushgitremote=pushgitremote if not test else '',
                )
            )<|MERGE_RESOLUTION|>--- conflicted
+++ resolved
@@ -349,18 +349,6 @@
         # Create `babs_proj_config.yaml` file: ----------------------
         print('Save BABS project configurations in a YAML file ...')
         print("Path to this yaml file will be: 'analysis/code/babs_proj_config.yaml'")
-<<<<<<< HEAD
-        babs_proj_config_file = open(self.config_path, 'w')
-        babs_proj_config_file.write("type_session: '" + self.type_session + "'\n")
-        babs_proj_config_file.write("queue: '" + self.queue + "'\n")
-        # input_ds:
-        babs_proj_config_file.write('input_ds:\n')  # input dataset's name(s)
-        for i_ds in range(0, input_ds.num_ds):
-            babs_proj_config_file.write('  $INPUT_DATASET_#' + str(i_ds + 1) + ':\n')
-            babs_proj_config_file.write("    name: '" + input_ds.df.loc[i_ds, 'name'] + "'\n")
-            babs_proj_config_file.write(
-                "    path_in: '" + input_ds.df.loc[i_ds, 'path_in'] + "'\n"
-=======
 
         env = Environment(loader=PackageLoader('babs', 'templates'), autoescape=True)
         template = env.get_template('babs_proj_config.yaml.jinja2')
@@ -369,12 +357,11 @@
             f.write(
                 template.render(
                     type_session=self.type_session,
-                    type_system=self.type_system,
+                    queue=self.queue,
                     input_ds=input_ds,
                     container_name=container_name,
                     container_ds=container_ds,
                 )
->>>>>>> 1fb85a1f
             )
         self.datalad_save(
             path=self.config_path,
