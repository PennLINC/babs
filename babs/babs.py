# This is the main module.

import glob
import os
import os.path as op
import re  # regular expression operations
import shutil
import subprocess
import tempfile
import time
import warnings
from datetime import datetime
from urllib.parse import urlparse

import datalad.api as dlapi
import numpy as np
import pandas as pd
import yaml
from filelock import FileLock, Timeout
from jinja2 import Environment, PackageLoader

# from datalad.interface.base import build_doc
from babs.utils import (
    calcu_runtime,
    ceildiv,
    check_job_account,
    check_validity_unzipped_input_dataset,
    df_status_update,
    df_submit_update,
    generate_bashhead_resources,
    generate_cmd_datalad_run,
    generate_cmd_determine_zipfilename,
    generate_cmd_job_compute_space,
    generate_cmd_script_preamble,
    generate_cmd_set_envvar,
    generate_cmd_singularityRun_from_config,
    generate_cmd_unzip_inputds,
    generate_cmd_zipping_from_config,
    get_alert_message_in_log_files,
    get_cmd_cancel_job,
    get_config_msg_alert,
    get_git_show_ref_shasum,
    get_immediate_subdirectories,
    get_info_zip_foldernames,
    get_last_line,
    get_list_sub_ses,
    get_username,
    prepare_job_array_df,
    print_versions_from_yaml,
    read_job_status_csv,
    read_yaml,
    report_job_status,
    request_all_job_status,
    submit_array,
    submit_one_test_job,
    validate_type_session,
    validate_type_system,
    write_yaml,
)


# @build_doc
class BABS:
    """The BABS class is for babs projects of BIDS Apps"""

    def __init__(self, project_root, type_session, type_system):
        """The BABS class is for babs projects of BIDS Apps.

        Parameters
        ----------
        project_root: Path
            absolute path to the root of this babs project
        type_session: str
            whether the input dataset is "multi-ses" or "single-ses"
        type_system: str
            the type of job scheduling system, "sge" or "slurm"

        Attributes
        ----------
        project_root: str
            absolute path to the root of this babs project
        type_session: str
            whether the input dataset is "multi-ses" or "single-ses"
        type_system: str
            the type of job scheduling system, "sge" or "slurm"
        config_path: str
            path to the config yaml file
        analysis_path: str
            path to the `analysis` folder.
        analysis_datalad_handle: datalad dataset
            the `analysis` datalad dataset
        input_ria_path: str
            Path to the input RIA store, the sibling of `analysis`.
            The computation of each job will start with a clone from this input RIA store.
        output_ria_path: str
            Path to the output RIA store, the sibling of `analysis`.
            The results of jobs will be pushed to this output RIA store.
        input_ria_url: str
            URL of input RIA store, starting with "ria+file://".
        output_ria_url: str
            URL of output RIA store, starting with "ria+file://".
        output_ria_data_dir: str
            Path to the output RIA's data directory.
            Example: /full/path/to/project_root/output_ria/238/da2f2-2fc4-4b88-a2c5-aa6e754b5d0b
        analysis_dataset_id: str
            The ID of DataLad dataset `analysis`.
            This will be used to get the full path to the dataset in input RIA.
            Example: '238da2f2-2fc4-4b88-a2c5-aa6e754b5d0b'
        list_sub_path_rel: str
            Path to the list of final included subjects (and sessions) CSV file.
            This is relative to `analysis` folder.
        list_sub_path_abs: str
            Absolute path of `list_sub_path_rel`.
            Example: '/path/to/analysis/code/sub_final_inclu.csv' for singl-ses dataset;
                '/path/to/analysis/code/sub_ses_final_inclu.csv' for multi-ses dataset.
        job_status_path_rel: str
            Path to the `job_status.csv` file.
            This is relative to `analysis` folder.
        job_status_path_abs: str
            Absolute path of `job_status_path_abs`.
            Example: '/path/to/analysis/code/job_status.csv'
        job_submit_path_abs: str
            Absolute path of `job_submit_path_abs`.
            Example: '/path/to/analysis/code/job_submit.csv'
        """

        # validation:
        type_session = validate_type_session(type_session)
        type_system = validate_type_system(type_system)

        # attributes:
        self.project_root = str(project_root)
        self.type_session = type_session
        self.type_system = type_system

        self.analysis_path = op.join(self.project_root, 'analysis')
        self.analysis_datalad_handle = None

        self.config_path = op.join(self.analysis_path, 'code/babs_proj_config.yaml')

        self.input_ria_path = op.join(self.project_root, 'input_ria')
        self.output_ria_path = op.join(self.project_root, 'output_ria')

        self.input_ria_url = 'ria+file://' + self.input_ria_path
        self.output_ria_url = 'ria+file://' + self.output_ria_path

        self.output_ria_data_dir = None  # not known yet before output_ria is created
        self.analysis_dataset_id = None  # to update later

        # attribute `list_sub_path_*`:
        if self.type_session == 'single-ses':
            self.list_sub_path_rel = 'code/sub_final_inclu.csv'
        elif self.type_session == 'multi-ses':
            self.list_sub_path_rel = 'code/sub_ses_final_inclu.csv'
        self.list_sub_path_abs = op.join(self.analysis_path, self.list_sub_path_rel)

        self.job_status_path_rel = 'code/job_status.csv'
        self.job_status_path_abs = op.join(self.analysis_path, self.job_status_path_rel)
        self.job_submit_path_abs = op.join(self.analysis_path, 'code/job_submit.csv')

    def datalad_save(self, path, message=None, filter_files=None):
        """
        Save the current status of datalad dataset `analysis`
        Also checks that all the statuses returned are "ok" (or "notneeded")

        Parameters
        ----------
        path: str or list of str
            the path to the file(s) or folder(s) to save
        message: str or None
            commit message in `datalad save`
        filter_files: list of str or None
            list of filenames to exclude from saving
            if None, no files will be filtered

        Notes
        -----
        If the path does not exist, the status will be "notneeded", and won't be error message
            And there won't be a commit with that message
        """
        if filter_files is not None:
            # Create a temporary .gitignore file to exclude specified files
            gitignore_path = os.path.join(self.analysis_path, '.gitignore')
            with open(gitignore_path, 'w') as f:
                for file in filter_files:
                    f.write(f'{file}\n')

            try:
                statuses = self.analysis_datalad_handle.save(path=path, message=message)
            finally:
                # Clean up the temporary .gitignore file
                if os.path.exists(gitignore_path):
                    os.remove(gitignore_path)
        else:
            statuses = self.analysis_datalad_handle.save(path=path, message=message)

        # ^^ number of dicts in list `statuses` = len(path)
        # check that all statuses returned are "okay":
        # below is from cubids
        saved_status = {status['status'] for status in statuses}
        if saved_status.issubset({'ok', 'notneeded'}) is False:
            # exists element in `saved_status` that is not "ok" or "notneeded"
            # ^^ "notneeded": nothing to save
            raise Exception('`datalad save` failed!')

    def wtf_key_info(self, flag_output_ria_only=False):
        """
        This is to get some key information on DataLad dataset `analysis`,
        and assign to `output_ria_data_dir` and `analysis_dataset_id`.
        This function relies on `git` and `datalad wtf`
        This needs to be done after the output RIA is created.

        Parameters
        ----------
        flag_output_ria_only: bool
            if only to get information on output RIA.
            This may expedite the process as other information requires
            calling `datalad` in terminal, which would takes several seconds.
        """

        # Get the `self.output_ria_data_dir`:
        # e.g., /full/path/output_ria/238/da2f2-2fc4-4b88-a2c5-aa6e754b5d0b
        analysis_git_path = op.join(self.analysis_path, '.git')
        proc_output_ria_data_dir = subprocess.run(
            [
                'git',
                '--git-dir',
                analysis_git_path,
                'remote',
                'get-url',
                '--push',
                'output',
            ],
            stdout=subprocess.PIPE,
        )
        # ^^: for `analysis`: git remote get-url --push output
        # ^^ another way to change the wd temporarily: add `cwd=self.xxx` in `subprocess.run()`
        # if success: no output; if failed: will raise CalledProcessError
        proc_output_ria_data_dir.check_returncode()
        self.output_ria_data_dir = urlparse(proc_output_ria_data_dir.stdout.decode('utf-8')).path
        if self.output_ria_data_dir[-1:] == '\n':
            # remove the last 2 characters
            self.output_ria_data_dir = self.output_ria_data_dir[:-1]

        if not flag_output_ria_only:  # also want other information:
            # Get the dataset ID of `analysis`, i.e., `analysis_dataset_id`:

            # way #1: using datalad api; however, it always prints out the full,
            # lengthy wtf report....
            # # full dict from `datalad wtf`:
            # blockPrint()
            # full_wtf_list = dlapi.wtf(dataset=self.analysis_path)
            # enablePrint()
            # # ^^ this is a list
            # if len(full_wtf_list) > 1:
            #     warnings.warn("There are more than one dictionary for input RIA's `datalad wtf`."
            #                   + " We'll only use the first one.")
            # full_wtf = full_wtf_list[0]
            # # ^^ only take the first dict (element) from the full list
            # self.analysis_dataset_id = full_wtf["infos"]["dataset"]["id"]
            # # ^^: $ datalad -f '{infos[dataset][id]}' wtf -S dataset

            # way #2: command line of datalad:
            proc_analysis_dataset_id = subprocess.run(
                ['datalad', '-f', "'{infos[dataset][id]}'", 'wtf', '-S', 'dataset'],
                cwd=self.analysis_path,
                stdout=subprocess.PIPE,
            )
            # datalad -f '{infos[dataset][id]}' wtf -S dataset
            proc_analysis_dataset_id.check_returncode()
            self.analysis_dataset_id = proc_analysis_dataset_id.stdout.decode('utf-8')
            # remove the `\n`:
            if self.analysis_dataset_id[-1:] == '\n':
                # remove the last 2 characters
                self.analysis_dataset_id = self.analysis_dataset_id[:-1]
            # remove the double quotes:
            if (self.analysis_dataset_id[0] == "'") & (self.analysis_dataset_id[-1] == "'"):
                # if first and the last characters are quotes: remove them
                self.analysis_dataset_id = self.analysis_dataset_id[1:-1]

    def babs_bootstrap(self, input_ds, container_ds, container_name, container_config, system):
        """
        Bootstrap a babs project: initialize datalad-tracked RIAs, generate scripts to be used, etc

        Parameters
        ----------
        input_ds: class `InputDatasets`
            Input dataset(s).
        container_name: str
            name of the container, best to include version number.
            e.g., 'fmriprep-0-0-0'
        container_ds: str
            path to the container datalad dataset which the user provides
        container_config: str
            Path to a YAML file that contains the configurations
            of how to run the BIDS App container
        system: class `System`
            information about the cluster management system
        """

        # ==============================================================
        # Initialize:
        # ==============================================================

        # Make a directory of project_root:
        os.makedirs(self.project_root)  # we don't allow creation if folder exists

        # Create `analysis` folder: -----------------------------
        print('\nCreating `analysis` folder (also a datalad dataset)...')
        self.analysis_datalad_handle = dlapi.create(
            self.analysis_path, cfg_proc='yoda', annex=True
        )

        # Prepare `.gitignore` ------------------------------
        # write into .gitignore so won't be tracked by git:
        gitignore_path = op.join(self.analysis_path, '.gitignore')
        # if exists already, remove it:
        if op.exists(gitignore_path):
            os.remove(gitignore_path)
        gitignore_file = open(gitignore_path, 'a')  # open in append mode

        # not to track `logs` folder:
        gitignore_file.write('\nlogs')
        # not to track `.*_datalad_lock`:
        if system.type == 'sge':
            gitignore_file.write('\n.SGE_datalad_lock')
        elif system.type == 'slurm':
            gitignore_file.write('\n.SLURM_datalad_lock')
        else:
            warnings.warn(
                'Not supporting systems other than SGE or Slurm' + " for '.gitignore'.",
                stacklevel=2,
            )
        # not to track lock file:
        gitignore_file.write('\n' + 'code/babs_proj_config.yaml.lock')
        # not to track `job_status.csv`:
        gitignore_file.write('\n' + 'code/job_status.csv')
        gitignore_file.write('\n' + 'code/job_status.csv.lock')
        # not to track files generated by `babs check-setup`:
        gitignore_file.write('\n' + 'code/check_setup/test_job_info.yaml')
        gitignore_file.write('\n' + 'code/check_setup/check_env.yaml')
        gitignore_file.write('\n')

        gitignore_file.close()
        self.datalad_save(path='.gitignore', message='Save .gitignore file')

        # Create `babs_proj_config.yaml` file: ----------------------
        print('Save BABS project configurations in a YAML file ...')
        print("Path to this yaml file will be: 'analysis/code/babs_proj_config.yaml'")

        env = Environment(loader=PackageLoader('babs', 'templates'), autoescape=True)
        template = env.get_template('babs_proj_config.yaml.jinja2')

        with open(self.config_path, 'w') as f:
            f.write(
                template.render(
                    type_session=self.type_session,
                    type_system=self.type_system,
                    input_ds=input_ds,
                    container_name=container_name,
                    container_ds=container_ds,
                )
            )
        self.datalad_save(
            path=self.config_path,
            message='Initial save of babs_proj_config.yaml',
        )
        # Create output RIA sibling: -----------------------------
        print('\nCreating output and input RIA...')
        self.analysis_datalad_handle.create_sibling_ria(
            name='output', url=self.output_ria_url, new_store_ok=True
        )
        # ^ ref: in python environment:
        #   import datalad; help(datalad.distributed.create_sibling_ria)
        #   sometimes, have to first `temp = dlapi.Dataset("/path/to/analysis/folder")`,
        #   then `help(temp.create_sibling_ria)`, you can stop here,
        #   or now you can help(datalad.distributed.create_sibling_ria)
        #   seems there is no docs online?
        # source code:
        # https://github.com/datalad/datalad/blob/master/datalad/distributed/create_sibling_ria.py

        # Get some key information re: DataLad dataset `analysis`,
        # after creating output RIA:
        self.wtf_key_info()

        # Create input RIA sibling:
        self.analysis_datalad_handle.create_sibling_ria(
            name='input',
            url=self.input_ria_url,
            storage_sibling=False,  # False is `off` in CLI of datalad
            new_store_ok=True,
        )

        # Register the input dataset(s): -----------------------------
        print('\nRegistering the input dataset(s)...')
        for i_ds in range(0, input_ds.num_ds):
            # path to cloned dataset:
            i_ds_path = op.join(self.analysis_path, input_ds.df.loc[i_ds, 'path_now_rel'])
            print(f'Cloning input dataset #{i_ds + 1}: ' + input_ds.df.loc[i_ds, 'name'])
            # clone input dataset(s) as sub-dataset into `analysis` dataset:
            dlapi.clone(
                dataset=self.analysis_path,
                source=input_ds.df.loc[i_ds, 'path_in'],  # input dataset(s)
                path=i_ds_path,
            )  # path to clone into

            # amend the previous commit with a nicer commit message:
            proc_git_commit_amend = subprocess.run(
                [
                    'git',
                    'commit',
                    '--amend',
                    '-m',
                    "Register input data dataset '"
                    + input_ds.df.loc[i_ds, 'name']
                    + "' as a subdataset",
                ],
                cwd=self.analysis_path,
                stdout=subprocess.PIPE,
            )
            proc_git_commit_amend.check_returncode()

        # get the current absolute path to the input dataset:
        input_ds.assign_path_now_abs(self.analysis_path)

        # Check the type of each input dataset: (zipped? unzipped?)
        #   this also gets `is_zipped`
        print('\nChecking whether each input dataset is a zipped or unzipped dataset...')
        input_ds.check_if_zipped()
        # sanity checks:
        input_ds.check_validity_zipped_input_dataset(self.type_session)

        # Check validity of unzipped ds:
        #   if multi-ses, has `ses-*` in each `sub-*`; if single-ses, has a `sub-*`
        check_validity_unzipped_input_dataset(input_ds, self.type_session)

        # Update input ds information in `babs_proj_config.yaml`:
        babs_proj_config = read_yaml(self.config_path, if_filelock=True)
        for i_ds in range(0, input_ds.num_ds):
            ds_index_str = '$INPUT_DATASET_#' + str(i_ds + 1)
            # update `path_data_rel`:
            babs_proj_config['input_ds'][ds_index_str]['path_data_rel'] = input_ds.df.loc[
                i_ds, 'path_data_rel'
            ]
            # update `is_zipped`:
            babs_proj_config['input_ds'][ds_index_str]['is_zipped'] = input_ds.df.loc[
                i_ds, 'is_zipped'
            ]
        # dump:
        write_yaml(babs_proj_config, self.config_path, if_filelock=True)
        # datalad save: update:
        self.datalad_save(
            path='code/babs_proj_config.yaml',
            message='Update configurations of input dataset of this BABS project',
        )

        # Add container as sub-dataset of `analysis`: -----------------------------
        # # TO ASK: WHY WE NEED TO CLONE IT FIRST INTO `project_root`???
        # dlapi.clone(source = container_ds,    # container datalad dataset
        #             path = op.join(self.project_root, "containers"))   # path to clone into

        # directly add container as sub-dataset of `analysis`:
        print('\nAdding the container as a sub-dataset of `analysis` dataset...')
        dlapi.install(
            dataset=self.analysis_path,
            source=container_ds,  # container datalad dataset
            path=op.join(self.analysis_path, 'containers'),
        )
        # into `analysis/containers` folder

        # original bash command, if directly going into as sub-dataset:
        # datalad install -d . --source ../../toybidsapp-container-docker/ containers

        # from our the way:
        # cd ${PROJECTROOT}/analysis
        # datalad install -d . --source ${PROJECTROOT}/pennlinc-containers

        container = Container(container_ds, container_name, container_config)

        # sanity check of container ds:
        container.sanity_check(self.analysis_path)

        # ==============================================================
        # Bootstrap scripts:
        # ==============================================================

        # Generate `<containerName>_zip.sh`: ----------------------------------
        # which is a bash script of singularity run + zip
        # in folder: `analysis/code`
        print('\nGenerating a bash script for running container and zipping the outputs...')
        print('This bash script will be named as `' + container_name + '_zip.sh`')
        bash_path = op.join(self.analysis_path, 'code', container_name + '_zip.sh')
        container.generate_bash_run_bidsapp(bash_path, input_ds, self.type_session)
        self.datalad_save(
            path='code/' + container_name + '_zip.sh',
            message='Generate script of running container',
        )

        # make another folder within `code` for test jobs:
        os.makedirs(op.join(self.analysis_path, 'code/check_setup'), exist_ok=True)

        # Generate `participant_job.sh`: --------------------------------------
        print('\nGenerating a bash script for running jobs at participant (or session) level...')
        print('This bash script will be named as `participant_job.sh`')
        bash_path = op.join(self.analysis_path, 'code', 'participant_job.sh')
        container.generate_bash_participant_job(bash_path, input_ds, self.type_session, system)

        # also, generate a bash script of a test job used by `babs check-setup`:
        path_check_setup = op.join(self.analysis_path, 'code/check_setup')
        container.generate_bash_test_job(path_check_setup, system)

        self.datalad_save(
            path=[
                'code/participant_job.sh',
                'code/check_setup/call_test_job.sh',
                'code/check_setup/test_job.py',
            ],
            message='Participant compute job implementation',
        )
        # NOTE: `dlapi.save()` does not work...
        # e.g., datalad save -m "Participant compute job implementation"

        # Determine the list of subjects to analyze: -----------------------------
        print('\nDetermining the list of subjects (and sessions) to analyze...')
        _ = get_list_sub_ses(input_ds, container.config, self)
        self.datalad_save(
            path='code/*.csv', message='Record of inclusion/exclusion of participants'
        )

        # Generate the template of job submission: --------------------------------
        print('\nGenerating a template for job submission calls...')
        print('The template text file will be named as `submit_job_template.yaml`.')
        yaml_path = op.join(self.analysis_path, 'code', 'submit_job_template.yaml')
        container.generate_job_submit_template(yaml_path, self, system)

        # also, generate template for testing job used by `babs check-setup`:
        yaml_test_path = op.join(
            self.analysis_path, 'code/check_setup', 'submit_test_job_template.yaml'
        )
        container.generate_job_submit_template(yaml_test_path, self, system, test=True)

        # datalad save:
        self.datalad_save(
            path=[
                'code/submit_job_template.yaml',
                'code/check_setup/submit_test_job_template.yaml',
            ],
            message='Template for job submission',
        )

        # Finish up and get ready for clusters running: -----------------------
        # create folder `logs` in `analysis`; future log files go here
        #   this won't be tracked by git (as already added to `.gitignore`)
        log_path = op.join(self.analysis_path, 'logs')
        if not op.exists(log_path):
            os.makedirs(log_path)

        # in case anything in `code/` was not saved:
        #   If there is anything not saved yet, probably should be added to `.gitignore`
        #   at the beginning of `babs init`.
        self.datalad_save(
            path='code/', message="Save anything in folder code/ that hasn't been saved"
        )

        # ==============================================================
        # Final steps in bootstrapping:
        # ==============================================================

        print('\nFinal steps...')
        # No need to keep the input dataset(s):
        #   old version: datalad uninstall -r --nocheck inputs/data
        print("DataLad dropping input dataset's contents...")
        for i_ds in range(0, input_ds.num_ds):
            _ = self.analysis_datalad_handle.drop(
                path=input_ds.df.loc[i_ds, 'path_now_rel'],
                recursive=True,  # and potential subdataset
                reckless='availability',
            )
            # not to check availability
            # seems have to specify the dataset (by above `handle`);
            # otherwise, dl thinks the dataset is where current python is running

        # Update input and output RIA:
        print('Updating input and output RIA...')
        #   datalad push --to input
        #   datalad push --to output
        self.analysis_datalad_handle.push(to='input')
        self.analysis_datalad_handle.push(to='output')

        # Add an alias to the data in output RIA store:
        print("Adding an alias 'data' to output RIA store...")
        """
        RIA_DIR=$(find $PROJECTROOT/output_ria/???/ -maxdepth 1 -type d | sort | tail -n 1)
        mkdir -p ${PROJECTROOT}/output_ria/alias
        ln -s ${RIA_DIR} ${PROJECTROOT}/output_ria/alias/data
        """
        if not op.exists(op.join(self.output_ria_path, 'alias')):
            os.makedirs(op.join(self.output_ria_path, 'alias'))
        # create a symbolic link:
        the_symlink = op.join(self.output_ria_path, 'alias', 'data')
        if op.exists(the_symlink) & op.islink(the_symlink):
            # exists and is a symlink: remove first
            os.remove(the_symlink)
        os.symlink(self.output_ria_data_dir, the_symlink)
        # to check this symbolic link, just: $ ls -l <output_ria/alias/data>
        #   it should point to /full/path/output_ria/xxx/xxx-xxx-xxx-xxx

        # SUCCESS!
        print('\n')
        print(
            'BABS project has been initialized!'
            " Path to this BABS project: '" + self.project_root + "'"
        )
        print('`babs init` was successful!')

    def clean_up(self, input_ds):
        """
        If `babs init` failed, this function cleans up the BABS project `babs init` creates.

        Parameters
        ----------
        input_ds: class `InputDatasets`
            information of input dataset(s)

        Notes
        -----
        Steps in `babs init`:
        * create `analysis` datalad dataset
        * create input and output RIA
        * clone input dataset(s)
        * generate bootstrapped scripts
        * finish up
        """
        if op.exists(self.project_root):  # if BABS project root folder has been created:
            if op.exists(self.analysis_path):  # analysis folder is created by datalad
                self.analysis_datalad_handle = dlapi.Dataset(self.analysis_path)
                # Remove each input dataset:
                print('Removing input dataset(s) if cloned...')
                for i_ds in range(0, input_ds.num_ds):
                    # check if it exists yet:
                    path_now_abs = op.join(
                        self.analysis_path, input_ds.df.loc[i_ds, 'path_now_rel']
                    )
                    if op.exists(path_now_abs):  # this input dataset has been cloned:
                        # use `datalad remove` to remove:
                        _ = self.analysis_datalad_handle.remove(
                            path=path_now_abs, reckless='modification'
                        )

                # `git annex dead here`:
                print('\nRunning `git annex dead here`...')
                proc_git_annex_dead = subprocess.run(
                    ['git', 'annex', 'dead', 'here'],
                    cwd=self.analysis_path,
                    stdout=subprocess.PIPE,
                )
                proc_git_annex_dead.check_returncode()

                # Update input and output RIA:
                print('\nUpdating input and output RIA if created...')
                #   datalad push --to input
                #   datalad push --to output
                if op.exists(self.input_ria_path):
                    self.analysis_datalad_handle.push(to='input')
                if op.exists(self.output_ria_path):
                    self.analysis_datalad_handle.push(to='output')

            # Now we can delete this project folder:
            print('\nDeleting created BABS project folder...')
            proc_rm_project_folder = subprocess.run(
                ['rm', '-rf', self.project_root], stdout=subprocess.PIPE
            )
            proc_rm_project_folder.check_returncode()

        # confirm the BABS project has been removed:
        assert not op.exists(self.project_root), (
            'Created BABS project was not completely deleted!'
            " Path to created BABS project: '" + self.project_root + "'"
        )

        print('\nCreated BABS project has been cleaned up.')

    def babs_check_setup(self, input_ds, flag_job_test):
        """
        This function validates the setups by babs init.

        Parameters
        ----------
        input_ds: class `InputDatasets`
            information of input dataset(s)
        flag_job_test: bool
            Whether to submit and run a test job.
        """
        from .constants import CHECK_MARK

        babs_proj_config = read_yaml(self.config_path, if_filelock=True)

        print('Will check setups of BABS project located at: ' + self.project_root)
        if flag_job_test:
            print('Will submit a test job for testing; will take longer time.')
        else:
            print('Did not request `--job-test`; will not submit a test job.')

        # Print out the saved configuration info: ----------------
        print(
            'Below is the configuration information saved during `babs init`'
            " in file 'analysis/code/babs_proj_config.yaml':\n"
        )
        f = open(op.join(self.analysis_path, 'code/babs_proj_config.yaml'))
        file_contents = f.read()
        print(file_contents)
        f.close()

        # Check the project itself: ---------------------------
        print('Checking the BABS project itself...')
        # check if `analysis_path` exists
        #   (^^ though should be checked in `get_existing_babs_proj()` in cli.py)
        assert op.exists(self.analysis_path), (
            "Folder 'analysis' does not exist in this BABS project!"
            ' Current path to analysis folder: ' + self.analysis_path
        )
        # if there is `analysis`:
        # update `analysis_datalad_handle`:
        if self.analysis_datalad_handle is None:
            self.analysis_datalad_handle = dlapi.Dataset(self.analysis_path)
        print(CHECK_MARK + ' All good!')

        # Check `analysis` datalad dataset: ----------------------
        print("\nCheck status of 'analysis' DataLad dataset...")
        # Are there anything unsaved? ref: CuBIDS function
        analysis_statuses = {
            status['state']
            for status in self.analysis_datalad_handle.status(
                eval_subdataset_state='commit'
                # not to fully eval subdataset (e.g. input ds) status
                # otherwise, would take too long..
            )
        }
        # statuses should be all "clean", without anything else e.g., "modified":
        assert analysis_statuses == {'clean'}, (
            "Analysis DataLad dataset's status is not clean."
            " There might be untracked or modified files in folder 'analysis'."
            " Please go to this directory: '" + self.analysis_path + "'\n"
            ' and run `datalad status` to check what were changed,'
            " then run `datalad save -m 'your message'`,"
            ' then run `datalad push --to input`;'
            " Finally, if you're sure there is no successful jobs finished, you can"
            ' run `datalad push --to output`.'
        )
        print(CHECK_MARK + ' All good!')

        # Check input dataset(s): ---------------------------
        print('\nChecking input dataset(s)...')
        # check if there is at least one folder in the `inputs/data` dir:
        temp_list = get_immediate_subdirectories(op.join(self.analysis_path, 'inputs/data'))
        assert len(temp_list) > 0, (
            "There is no sub-directory (i.e., no input dataset) in 'inputs/data'!"
            " Full path to folder 'inputs/data': " + op.join(self.analysis_path, 'inputs/data')
        )

        # check each input ds:
        for i_ds in range(0, input_ds.num_ds):
            path_now_abs = input_ds.df.loc[i_ds, 'path_now_abs']

            # check if the dir of this input ds exists:
            assert op.exists(path_now_abs), (
                'The path to the cloned input dataset #'
                + str(i_ds + 1)
                + " '"
                + input_ds.df.loc[i_ds, 'name']
                + "' does not exist: "
                + path_now_abs
            )

            # check if dir of input ds is a datalad dataset:
            assert op.exists(op.join(path_now_abs, '.datalad/config')), (
                'The input dataset #'
                + str(i_ds + 1)
                + " '"
                + input_ds.df.loc[i_ds, 'name']
                + "' is not a valid DataLad dataset:"
                + " There is no file '.datalad/config' in its directory: "
                + path_now_abs
            )

            # ROADMAP: check if input dataset ID saved in YAML file
            #           (not saved yet, also need to add to InputDatasets class too)
            #           = that in `.gitmodules` in cloned ds
            #   However, It's pretty unlikely that someone changes inputs/data on their own
            #       if they're using BABS

        print(CHECK_MARK + ' All good!')

        # Check container datalad dataset: ---------------------------
        print('\nChecking container datalad dataset...')
        folder_container = op.join(self.analysis_path, 'containers')
        container_name = babs_proj_config['container']['name']
        # assert it's a datalad ds in `containers` folder:
        assert op.exists(op.join(folder_container, '.datalad/config')), (
            'There is no containers DataLad dataset in folder: ' + folder_container
        )

        # ROADMAP: check if container dataset ID saved in YAML file (not saved yet)
        #           (not saved yet, probably better to add to Container class?)
        #           = that in `.gitmodules` in cloned ds
        #   However, It's pretty unlikely that someone changes it on their own
        #       if they're using BABS

        # no action now; when `babs init`, has done `Container.sanity_check()`
        #               to make sure the container named `container_name` exists.
        print(CHECK_MARK + ' All good!')

        # Check `analysis/code`: ---------------------------------
        print('\nChecking `analysis/code/` folder...')
        # folder `analysis/code` should exist:
        assert op.exists(op.join(self.analysis_path, 'code')), (
            "Folder 'code' does not exist in 'analysis' folder!"
        )

        # assert the list of files in the `code` folder,
        #   and bash files should be executable:
        list_files_code = [
            'babs_proj_config.yaml',
            container_name + '_zip.sh',
            'participant_job.sh',
            'submit_job_template.yaml',
        ]
        if self.type_session == 'single-ses':
            list_files_code.append('sub_final_inclu.csv')
        else:
            list_files_code.append('sub_ses_final_inclu.csv')

        for temp_filename in list_files_code:
            temp_fn = op.join(self.analysis_path, 'code', temp_filename)
            # the file should exist:
            assert op.isfile(temp_fn), (
                "Required file '"
                + temp_filename
                + "' does not exist"
                + " in 'analysis/code' folder in this BABS project!"
            )
            # check if bash files are executable:
            if op.splitext(temp_fn)[1] == '.sh':  # extension is '.sh':
                assert os.access(temp_fn, os.X_OK), (
                    'This code file should be executable: ' + temp_fn
                )
        print(CHECK_MARK + ' All good!')

        # Check input and output RIA: ----------------------
        print('\nChecking input and output RIA...')

        # check if they are siblings of `analysis`:
        print("\tDatalad dataset `analysis`'s siblings:")
        analysis_siblings = self.analysis_datalad_handle.siblings(action='query')
        # get the actual `output_ria_data_dir`;
        #   the one in `self` attr is directly got from `analysis` remote,
        #   so should not use that here.
        # output_ria:
        actual_output_ria_data_dir = urlparse(
            os.readlink(op.join(self.output_ria_path, 'alias/data'))
        ).path  # get the symlink of `alias/data` then change to path
        assert op.exists(actual_output_ria_data_dir)  # make sure this exists
        # get '000/0000-0000-0000-0000':
        data_foldername = op.join(
            op.basename(op.dirname(actual_output_ria_data_dir)),
            op.basename(actual_output_ria_data_dir),
        )
        # input_ria:
        actual_input_ria_data_dir = op.join(self.input_ria_path, data_foldername)
        assert op.exists(actual_input_ria_data_dir)  # make sure this exists

        if_found_sibling_input = False
        if_found_sibling_output = False
        for i_sibling in range(0, len(analysis_siblings)):
            the_sibling = analysis_siblings[i_sibling]
            if the_sibling['name'] == 'output':  # output ria:
                if_found_sibling_output = True
                assert the_sibling['url'] == actual_output_ria_data_dir, (
                    "The `analysis` datalad dataset's sibling 'output' url does not match"
                    ' the path to the output RIA.'
                    ' Former = ' + the_sibling['url'] + ';'
                    ' Latter = ' + actual_output_ria_data_dir
                )
            if the_sibling['name'] == 'input':  # input ria:
                if_found_sibling_input = True
                # assert the_sibling['url'] == actual_input_ria_data_dir, (
                #     "The `analysis` datalad dataset's sibling 'input' url does not match"
                #     ' the path to the input RIA.'
                #     ' Former = ' + the_sibling['url'] + ';'
                #     ' Latter = ' + actual_input_ria_data_dir
                # )
        if not if_found_sibling_input:
            raise Exception(
                "Did not find a sibling of 'analysis' DataLad dataset"
                " that's called 'input'. There may be something wrong when"
                ' setting up input RIA!'
            )
        if not if_found_sibling_output:
            raise Exception(
                "Did not find a sibling of 'analysis' DataLad dataset"
                " that's called 'output'. There may be something wrong when"
                ' setting up output RIA!'
            )

        # output_ria_datalad_handle = dlapi.Dataset(self.output_ria_data_dir)

        # check if the current commit in `analysis` has been pushed to RIA:
        #   i.e., if commit hash are matched:
        # analysis' commit hash:
        proc_hash_analysis = subprocess.run(
            ['git', 'rev-parse', 'HEAD'], cwd=self.analysis_path, stdout=subprocess.PIPE
        )
        proc_hash_analysis.check_returncode()
        hash_analysis = proc_hash_analysis.stdout.decode('utf-8').replace('\n', '')

        # input ria's commit hash:
        proc_hash_input_ria = subprocess.run(
            ['git', 'rev-parse', 'HEAD'],
            cwd=actual_input_ria_data_dir,  # using the actual one we just got
            stdout=subprocess.PIPE,
        )
        proc_hash_input_ria.check_returncode()
        hash_input_ria = proc_hash_input_ria.stdout.decode('utf-8').replace('\n', '')
        assert hash_analysis == hash_input_ria, (
            'The hash of current commit of `analysis` datalad dataset does not match'
            ' with that of input RIA.'
            ' Former = ' + hash_analysis + ';'
            ' Latter = ' + hash_input_ria + '.'
            '\n'
            'It might be because that latest commits in'
            ' `analysis` were not pushed to input RIA.'
            " Try running this command at directory '" + self.analysis_path + "': \n"
            '$ datalad push --to input'
        )

        # output ria's commit hash:
        proc_hash_output_ria = subprocess.run(
            ['git', 'rev-parse', 'HEAD'],
            cwd=actual_output_ria_data_dir,  # using the actual one we just got
            stdout=subprocess.PIPE,
        )
        proc_hash_output_ria.check_returncode()
        hash_output_ria = proc_hash_output_ria.stdout.decode('utf-8').replace('\n', '')
        # only throw out a warning if not matched, as after there is branch in output RIA,
        #   not recommend to push updates from analysis to output RIA:
        if hash_analysis != hash_output_ria:
            flag_warning_output_ria = True
            warnings.warn(
                'The hash of current commit of `analysis` datalad dataset does not match'
                ' with that of output RIA.'
                ' Former = ' + hash_analysis + ';'
                ' Latter = ' + hash_output_ria + '.\n'
                'It might be because that latest commits in'
                ' `analysis` were not pushed to output RIA.\n'
                'If there are already successful job(s) finished, please do NOT push updates'
                ' from `analysis` to output RIA.\n'
                "If you're sure there is no successful job finished, you may try running"
                " this command at directory '" + self.analysis_path + "': \n"
                '$ datalad push --to output',
                stacklevel=2,
            )
        else:
            flag_warning_output_ria = False

        if flag_warning_output_ria:
            print(
                'There is warning for output RIA - Please check it out!'
                ' Else in input and output RIA is good.'
            )
        else:
            print(CHECK_MARK + ' All good!')

        # Submit a test job (if requested) --------------------------------
        if not flag_job_test:
            print(
                "\nNot to submit a test job as it's not requested."
                " We recommend running a test job with `--job-test` if you haven't done so;"
                ' It will gather setup information in the designated environment'
                ' and make sure future BABS jobs with current setups'
                ' will be able to finish successfully.'
            )
            print('\n`babs check-setup` was successful! ')
        else:
            print('\nSubmitting a test job, will take a while to finish...')
            print(
                'Although the script will be submitted to a compute node,'
                ' this test job will not run the BIDS App;'
                ' instead, this test job will gather setup information'
                ' in the designated environment'
                ' and make sure future BABS jobs with current setups'
                ' will be able to finish successfully.'
            )

            _, job_id_str, log_filename = submit_one_test_job(self.analysis_path, self.type_system)
            log_fn = op.join(self.analysis_path, 'logs', log_filename)  # abs path
            o_fn = log_fn.replace('.*', '.o') + '_1'  # add task_id of test job "_1"
            # write this information in a YAML file:
            fn_test_job_info = op.join(
                self.analysis_path, 'code/check_setup', 'test_job_info.yaml'
            )
            if op.exists(fn_test_job_info):
                os.remove(fn_test_job_info)  # remove it

            test_job_info_file = open(fn_test_job_info, 'w')
            test_job_info_file.write('# Information of submitted test job:\n')
            test_job_info_file.write("job_id: '" + job_id_str + "'\n")
            test_job_info_file.write("log_filename: '" + log_filename + "'\n")

            test_job_info_file.close()

            # check job status every 1 min:
            flag_done = False  # whether job is out of queue (True)
            flag_success_test_job = False  # whether job was successfully finished (True)
            print("Will check the test job's status using backoff strategy")
            sleeptime = 1
            while not flag_done:
                time.sleep(sleeptime)
                # check the job status
                df_all_job_status = request_all_job_status(self.type_system)
                d_now_str = str(datetime.now())
                to_print = d_now_str + ': '
                if job_id_str + '_1' in df_all_job_status.index.to_list():  # Add task_id
                    # ^^ if `df` is empty, `.index.to_list()` will return []
                    # if the job is still in the queue:
                    # state_category = df_all_job_status.at[job_id_str, '@state']
                    state_code = df_all_job_status.at[job_id_str + '_1', 'state']  # Add task_id
                    # ^^ column `@state`: 'running' or 'pending'

                    # print some information:
                    if state_code == 'r':
                        to_print += 'Test job is running (`r`)...'
                    elif state_code == 'qw':
                        to_print += 'Test job is pending (`qw`)...'
                    elif state_code == 'eqw':
                        to_print += 'Test job is stalled (`eqw`)...'
                    sleeptime = sleeptime * 2
                    print(f'Waiting {sleeptime} seconds before retry')

                else:  # the job is not in queue:
                    flag_done = True
                    # get the last line of the log file:
                    last_line = get_last_line(o_fn).replace('\n', '')
                    # check if it's "SUCCESS":
                    if last_line == 'SUCCESS':
                        flag_success_test_job = True
                        to_print += 'Test job is successfully finished!'
                    else:  # failed:
                        flag_success_test_job = False
                        to_print += 'Test job was not successfully finished'
                        to_print += ' and is currently out of queue.'
                        to_print += " Last line of stdout log file: '" + last_line + "'."
                        to_print += ' Path to the log file: ' + log_fn
                print(to_print)

            if not flag_success_test_job:  # failed
                raise Exception(
                    '\nThere is something wrong probably in the setups.'
                    ' Please check the log files'
                    ' and the `--container_config`'
                    ' provided in `babs init`!'
                )
            else:  # flag_success_test_job == True:
                # go thru `code/check_setup/check_env.yaml`: check if anything wrong:
                fn_check_env_yaml = op.join(
                    self.analysis_path, 'code/check_setup', 'check_env.yaml'
                )
                flag_writable, flag_all_installed = print_versions_from_yaml(fn_check_env_yaml)
                if not flag_writable:
                    raise Exception(
                        'The designated workspace is not writable!'
                        ' Please change it in the YAML file'
                        ' used in `babs init --container-config`,'
                        ' then rerun `babs init` with updated YAML file.'
                    )
                    # NOTE: ^^ currently this is not aligned with YAML file sections;
                    # this will make more sense after adding section of workspace path in YAML file
                if not flag_all_installed:
                    raise Exception(
                        'Some required package(s) were not installed'
                        ' in the designated environment!'
                        ' Please install them in the designated environment,'
                        ' or change the designated environment you hope to use'
                        ' in `--container-config` and rerun `babs init`!'
                    )

                print(
                    'Please check if above versions are the ones you hope to use!'
                    ' If not, please change the version in the designated environment,'
                    ' or change the designated environment you hope to use'
                    ' in `--container-config` and rerun `babs init`.'
                )
                print(CHECK_MARK + ' All good in test job!')
                print('\n`babs check-setup` was successful! ')

        if flag_warning_output_ria:
            print('\nPlease check out the warning for output RIA!')

    def babs_submit(self, count=1, df_job_specified=None):
        """
        This function submits jobs and prints out job status.

        Parameters
        ----------
        count: int
            number of jobs to be submitted
            default: 1
            negative value: to submit all jobs
        df_job_specified: pd.DataFrame or None
            list of specified job(s) to submit.
            columns: 'sub_id' (and 'ses_id', if multi-ses)
            If `--job` was not specified in `babs submit`, it will be None.
        """

        #  = 10
        # ^^ if `j_count` is several times of `count_report_progress`, report progress

        # update `analysis_datalad_handle`:
        if self.analysis_datalad_handle is None:
            self.analysis_datalad_handle = dlapi.Dataset(self.analysis_path)

        # `create_job_status_csv(self)` has been called in `babs_status()`
        #   in `cli.py`

        # Load the csv file
        lock_path = self.job_submit_path_abs + '.lock'
        lock = FileLock(lock_path)

        try:
            with lock.acquire(timeout=5):  # lock the file, i.e., lock job status df
                df_job = read_job_status_csv(self.job_status_path_abs)

                # create and save a job array df to submit
                # (based either on df_job_specified or count):
                df_job_submit = prepare_job_array_df(
                    df_job, df_job_specified, count, self.type_session
                )
                # only run `babs submit` when there are subjects/sessions not yet submitted
                if df_job_submit.shape[0] > 0:
                    maxarray = str(df_job_submit.shape[0])
                    # run array submission
                    job_id, _, task_id_list, log_filename_list = submit_array(
                        self.analysis_path,
                        self.type_session,
                        self.type_system,
                        maxarray,
                    )
                    # Update `analysis/code/job_submit.csv` with new status
                    df_job_submit_updated = df_submit_update(
                        df_job_submit,
                        job_id,
                        task_id_list,
                        log_filename_list,
                        submitted=True,
                    )
                    # Update `analysis/code/job_status.csv` with new status
                    df_job_updated = df_job.copy()
                    df_job_updated = df_status_update(
                        df_job_updated,
                        df_job_submit_updated,
                        submitted=True,
                    )
                    # COMMENT OUT BECAUSE ONLY 1 JOB IS SUBMITTED AT A TIME
                    # if it's several times of `count_report_progress`:
                    # if (i_progress + 1) % count_report_progress == 0:
                    #     print('So far ' + str(i_progress + 1) + ' jobs have been submitted.')

                    num_rows_to_print = 6
                    print(
                        '\nFirst '
                        + str(num_rows_to_print)
                        + " rows of 'analysis/code/job_status.csv':"
                    )
                    with pd.option_context(
                        'display.max_rows',
                        None,
                        'display.max_columns',
                        None,
                        'display.width',
                        120,
                    ):  # default is 80 characters...
                        # ^^ print all the columns and rows (with returns)
                        print(df_job_updated.head(num_rows_to_print))  # only first several rows

                    # save updated df:
                    df_job_updated.to_csv(self.job_status_path_abs, index=False)
                    df_job_submit_updated.to_csv(self.job_submit_path_abs, index=False)
                # here, the job status was not checked, so message from `report_job_status()`
                #   based on current df is not trustable:
                # # Report the job status:
                # report_job_status(df_job_updated)

        except Timeout:  # after waiting for time defined in `timeout`:
            # if another instance also uses locks, and is currently running,
            #   there will be a timeout error
            print('Another instance of this application currently holds the lock.')

    def babs_status(
        self,
        flags_resubmit,
        df_resubmit_task_specific=None,
        reckless=False,
        container_config=None,
        job_account=False,
    ):
        """
        This function checks job status and resubmit jobs if requested.

        Parameters
        ----------
        flags_resubmit: list
            Under what condition to perform job resubmit.
            Element choices are: 'failed', 'pending'.
            CLI does not support 'stalled' right now, as it's not tested.
        df_resubmit_task_specific: pd.DataFrame or None
            list of specified job(s) to resubmit, requested by `--resubmit-job`
            columns: 'sub_id' (and 'ses_id', if multi-ses)
            if `--resubmit-job` was not specified in `babs status`, it will be None.
        reckless: bool
            Whether to resubmit jobs listed in `df_resubmit_task_specific`,
            even they're done or running.
            This is used when `--resubmit-job`.
            NOTE: currently this argument has not been tested;
            NOTE: `--reckless` has been removed from `babs status` CLI. Always: `reckless=False`
        container_config: str or None
            Path to a YAML file that contains the configurations
            of how to run the BIDS App container.
            It may include 'alert_log_messages' section
            to be used by babs status.
        job_account: bool
            Whether to account failed jobs (e.g., using `qacct` for SGE),
            which may take some time.
            This step will be skipped if `--resubmit failed` was requested.
        """

        # `create_job_status_csv(self)` has been called in `babs_status()`
        #   in `cli.py`

        from .constants import MSG_NO_ALERT_IN_LOGS

        # Load the csv file
        lock_path = self.job_submit_path_abs + '.lock'
        lock = FileLock(lock_path)

        # Prepare for checking alert messages in log files:
        #   get the pre-defined alert messages:
        config_msg_alert = get_config_msg_alert(container_config)

        # Get username, if `--job-account` is requested:
        username_lowercase = get_username()

        # Get the list of branches in output RIA:
        proc_git_branch_all = subprocess.run(
            ['git', 'branch', '-a'],
            cwd=self.output_ria_data_dir,
            stdout=subprocess.PIPE,
        )
        proc_git_branch_all.check_returncode()
        msg = proc_git_branch_all.stdout.decode('utf-8')
        list_branches = msg.split()

        try:
            with lock.acquire(timeout=5):  # lock the file, i.e., lock job status df
                df_job = read_job_status_csv(self.job_status_path_abs)
                df_job_updated = df_job.copy()

                # Get all jobs' status:
                df_all_job_status = request_all_job_status(self.type_system)

                # For jobs that have been submitted but not successful yet:
                # Update job status, and resubmit if requested:
                # get the list of jobs submitted, but `is_done` is not True:
                temp = (df_job['has_submitted']) & (~df_job['is_done'])
                list_index_task_tocheck = df_job.index[temp].tolist()
                for i_task in list_index_task_tocheck:
                    # Get basic information for this job:
                    job_id = df_job.at[i_task, 'job_id']
                    job_id_str = str(job_id)
                    task_id = df_job.at[i_task, 'task_id']
                    task_id_str = str(task_id)
                    job_task_id_str = job_id_str + '_' + task_id_str  # eg: 3536406_1
                    log_filename = df_job.at[i_task, 'log_filename']  # with "*"
                    log_fn = op.join(self.analysis_path, 'logs', log_filename)  # abs path
                    o_fn = log_fn.replace('.*', '.o')

                    # did_resubmit = False   # reset: did not resubmit this job

                    if self.type_session == 'single-ses':
                        sub = df_job.at[i_task, 'sub_id']
                        ses = None
                        branchname = 'job-' + job_id_str + '-' + sub
                        # e.g., job-00000-sub-01
                    elif self.type_session == 'multi-ses':
                        sub = df_job.at[i_task, 'sub_id']
                        ses = df_job.at[i_task, 'ses_id']
                        branchname = 'job-' + job_id_str + '-' + sub + '-' + ses
                        # e.g., job-00000-sub-01-ses-B

                    # Check if resubmission of this task is requested:
                    if_request_resubmit_this_task = False
                    if df_resubmit_task_specific is not None:
                        if self.type_session == 'single-ses':
                            temp = df_resubmit_task_specific['sub_id'] == sub
                        elif self.type_session == 'multi-ses':
                            temp = (df_resubmit_task_specific['sub_id'] == sub) & (
                                df_resubmit_task_specific['ses_id'] == ses
                            )

                        if any(temp):  # any matched; `temp` is pd.Series of True or False
                            if_request_resubmit_this_task = True
                            # print("debugging purpose: request to resubmit job: " + sub + ", "
                            #  + ses)
                            # ^^ only for multi-ses!

                    # Update the "last_line_stdout_file":
                    df_job_updated.at[i_task, 'last_line_stdout_file'] = get_last_line(o_fn)

                    # Check if any alert message in log files for this job:
                    # NOTE: in theory can skip failed jobs in previous round,
                    #       but making assigning variables hard; so not to skip
                    #       if df_job.at[i_job, "is_failed"] is not True:    # np.nan or False
                    (
                        alert_message_in_log_files,
                        if_no_alert_in_log,
                        if_found_log_files,
                    ) = get_alert_message_in_log_files(config_msg_alert, log_fn)
                    # ^^ the function will handle even if `config_msg_alert=None`
                    df_job_updated.at[i_task, 'alert_message'] = alert_message_in_log_files

                    # Check if there is a branch in output RIA:
                    #   check if branch name of current job is in the list of all branches:
                    if branchname in list_branches:
                        # found the branch:
                        df_job_updated.at[i_task, 'is_done'] = True
                        # reset/update:
                        df_job_updated.at[i_task, 'job_state_category'] = np.nan
                        df_job_updated.at[i_task, 'job_state_code'] = np.nan
                        df_job_updated.at[i_task, 'duration'] = np.nan
                        #   ROADMAP: ^^ get duration via `qacct`
                        #       (though qacct may not be accurate)
                        df_job_updated.at[i_task, 'is_failed'] = False

                        # check if echoed "SUCCESS":
                        # TODO ^^

                    else:  # did not find the branch
                        # Check the job status:
                        if job_task_id_str in df_all_job_status.index.to_list():
                            # ^^ if `df` is empty, `.index.to_list()` will return []
                            state_category = df_all_job_status.at[job_task_id_str, '@state']
                            state_code = df_all_job_status.at[job_task_id_str, 'state']
                            # ^^ column `@state`: 'running' or 'pending'

                            if state_code == 'r':
                                # Check if resubmit is requested:
                                if if_request_resubmit_this_task & (not reckless):
                                    # requested resubmit, but without `reckless`: print msg
                                    to_print = 'Although resubmission for job: ' + sub
                                    if self.type_session == 'multi-ses':
                                        to_print += ', ' + ses
                                    to_print += (
                                        ' was requested, as this job is running,'
                                        " BABS won't resubmit this job."
                                    )
                                    # NOTE: removed "and `--reckless` was not specified, "
                                    #   can add this ^^ back after supporting `--reckless` in CLI
                                    warnings.warn(to_print, stacklevel=2)

                                # COMMENT OUT BECAUSE reckless is always False
                                # AND THIS HAS BEEN REMOVE FROM CLI
                                # if if_request_resubmit_this_task & reckless:
                                # # force to resubmit:
                                #     # Resubmit:
                                #     # did_resubmit = True
                                #     # print a message:
                                #     to_print = "Resubmit job for " + sub
                                #     if self.type_session == "multi-ses":
                                #         to_print += ", " + ses
                                #     to_print += ", although it was running," \
                                #         + " resubmit for this job was requested" \
                                #         + " and `--reckless` was specified."
                                #     print(to_print)

                                #     # kill original one
                                #     proc_kill = subprocess.run(
                                #         [get_cmd_cancel_job(self.type_system),
                                #          job_id_str],  # e.g., `qdel <job_id>`
                                #         stdout=subprocess.PIPE
                                #     )
                                #     proc_kill.check_returncode()
                                #     # submit new one:
                                #     job_id_updated, _, log_filename = \
                                #         submit_one_job(self.analysis_path,
                                #                        self.type_session,
                                #                        self.type_system,
                                #                        sub, ses)
                                #     # update fields:
                                #     df_job_updated = df_update_one_job(
                                #         df_job_updated, i_job, job_id_updated,
                                #         log_filename, debug=True)
                                else:  # just let it run:
                                    df_job_updated.at[i_task, 'job_state_category'] = (
                                        state_category
                                    )
                                    df_job_updated.at[i_task, 'job_state_code'] = state_code
                                    # get the duration:
                                    if 'duration' in df_all_job_status:
                                        # e.g., slurm `squeue` automatically returns the duration,
                                        #   so no need to calcu again.
                                        duration = df_all_job_status.at[
                                            job_task_id_str, 'duration'
                                        ]
                                    else:
                                        # This duration time may be slightly longer than actual
                                        # time, as this is using current time, instead of
                                        # the time when `qstat`/requesting job queue.
                                        duration = calcu_runtime(
                                            df_all_job_status.at[job_task_id_str, 'JAT_start_time']
                                        )
                                    df_job_updated.at[i_task, 'duration'] = duration

                                    # do nothing else, just wait

                            elif state_code == 'qw':
                                # pending so set `is_failed` to False
                                df_job_updated.at[i_task, 'is_failed'] = False
                                # resubmit pending
                                if ('pending' in flags_resubmit) or (
                                    if_request_resubmit_this_task
                                ):
                                    # Resubmit:
                                    # did_resubmit = True
                                    df_job_updated.at[i_task, 'needs_resubmit'] = True

                                    # print a message:
                                    to_print = 'Resubmit job for ' + sub
                                    if self.type_session == 'multi-ses':
                                        to_print += ', ' + ses
                                    to_print += ', as it was pending and resubmit was requested.'
                                    print(to_print)

                                    # kill original one
                                    proc_kill = subprocess.run(
                                        [
                                            get_cmd_cancel_job(self.type_system),
                                            job_id_str,
                                        ],  # e.g., `qdel <job_id>`
                                        stdout=subprocess.PIPE,
                                    )
                                    proc_kill.check_returncode()
                                    # RESUBMIT ARRAY BELOW

                                else:  # not to resubmit:
                                    # update fields:
                                    df_job_updated.at[i_task, 'job_state_category'] = (
                                        state_category
                                    )
                                    df_job_updated.at[i_task, 'job_state_code'] = state_code

                            # COMMENT OUT BECAUSE "eqw" is SGE STATE
                            # elif state_code == "eqw":
                            #     # NOTE: comment out resubmission of `eqw` jobs
                            #     #   as this was not tested out;
                            #     #   also, equivalent `eqw` code on Slurm was not mapped either.

                            #     if ('stalled' in flags_resubmit) or
                            #        (if_request_resubmit_this_task):
                            #         # requested resubmit,
                            #         #   but currently not support resubmitting stalled jobs:
                            #         #   print warning msg:
                            #         to_print = "Although resubmission for job: " + sub
                            #         if self.type_session == "multi-ses":
                            #             to_print += ", " + ses
                            #         to_print += " was requested, as this job is stalled" \
                            #             + " (e.g., job state code 'eqw' on SGE)," \
                            #             + " BABS won't resubmit this job."
                            #         warnings.warn(to_print)

                            #     #     # Resubmit:
                            #     #     # did_resubmit = True
                            #     #     # print a message:
                            #     #     to_print = "Resubmit job for " + sub
                            #     #     if self.type_session == "multi-ses":
                            #     #         to_print += ", " + ses
                            #     #     to_print += ",
                            #     #     as it was stalled and resubmit was requested."
                            #     #     print(to_print)

                            #     #     # kill original one
                            #     #     proc_kill = subprocess.run(
                            #     #         [get_cmd_cancel_job(self.type_system),
                            #     #          job_id_str],   # e.g., `qdel <job_id>`
                            #     #         stdout=subprocess.PIPE
                            #     #     )
                            #     #     proc_kill.check_returncode()
                            #     #     # submit new one:
                            #     #     job_id_updated, _, log_filename = \
                            #     #         submit_one_job(self.analysis_path,
                            #     #                        self.type_session,
                            #     #                        self.type_system,
                            #     #                        sub, ses)
                            #     #     # update fields:
                            #     #     df_job_updated = df_update_one_job(
                            #     #         df_job_updated, i_job, job_id_updated,
                            #     #         log_filename, debug=True)
                            #     # else:   # not to resubmit:

                            #     # only update fields:
                            #     df_job_updated.at[i_task, "job_state_category"] = state_category
                            #     df_job_updated.at[i_task, "job_state_code"] = state_code

                        else:  # did not find in `df_all_job_status`, i.e., job queue
                            # probably error
                            df_job_updated.at[i_task, 'is_failed'] = True
                            # reset:
                            df_job_updated.at[i_task, 'job_state_category'] = np.nan
                            df_job_updated.at[i_task, 'job_state_code'] = np.nan
                            df_job_updated.at[i_task, 'duration'] = np.nan
                            # ROADMAP: ^^ get duration via `qacct`
                            if if_found_log_files is False:  # bool or np.nan
                                # If there is no log files, the alert message would be 'np.nan';
                                # however this is a failed job, so it should have log files,
                                #   unless it was killed by the user when pending.
                                # change the 'alert_message' to no alert in logs,
                                #   so that when reporting job status,
                                #   info from job accounting will be reported
                                df_job_updated.at[i_task, 'alert_message'] = MSG_NO_ALERT_IN_LOGS

                            # check the log file:
                            # TODO ^^
                            # TODO: assign error category in df; also print it out

                            # resubmit if requested:
                            elif ('failed' in flags_resubmit) or (if_request_resubmit_this_task):
                                # Resubmit:
                                # did_resubmit = True
                                df_job_updated.at[i_task, 'needs_resubmit'] = True

                                # print a message:
                                to_print = 'Resubmit job for ' + sub
                                if self.type_session == 'multi-ses':
                                    to_print += ', ' + ses
                                to_print += ', as it failed and resubmit was requested.'
                                print(to_print)

                                # no need to kill original one!
                                #   As it already failed and out of job queue...
                                # RESUBMIT ARRAY BELOW

                            else:  # resubmit 'error' was not requested:
                                # reset:
                                df_job_updated.at[i_task, 'job_state_category'] = np.nan
                                df_job_updated.at[i_task, 'job_state_code'] = np.nan
                                df_job_updated.at[i_task, 'duration'] = np.nan
                                # ROADMAP: ^^ get duration via `qacct`

                                # If `--job-account` is requested:
                                if job_account & if_no_alert_in_log:
                                    # if `--job-account` is requested, and there is no alert
                                    #   message found in log files:
                                    job_name = log_filename.split('.*')[0]
                                    check_job_account(
                                        job_id_str,
                                        job_name,
                                        username_lowercase,
                                        self.type_system,
                                    )
                                    raise Exception('This should be impossible to reach')
                                    # df_job_updated.at[i_job, 'job_account'] = msg_job_account

                # Collect all to-be-resubmitted tasks into a single DataFrame
                df_job_resubmit = df_job_updated[df_job_updated['needs_resubmit']].copy()
                df_job_resubmit.reset_index(drop=True, inplace=True)
                if df_job_resubmit.shape[0] > 0:
                    maxarray = str(df_job_resubmit.shape[0])
                    # run array submission
                    job_id, _, task_id_list, log_filename_list = submit_array(
                        self.analysis_path,
                        self.type_session,
                        self.type_system,
                        maxarray,
                    )
                    # Update `analysis/code/job_submit.csv` with new status
                    df_job_resubmit_updated = df_submit_update(
                        df_job_resubmit,
                        job_id,
                        task_id_list,
                        log_filename_list,
                        submitted=True,
                    )
                    # Update `analysis/code/job_status.csv` with new status
                    df_job_updated = df_status_update(
                        df_job_updated,
                        df_job_resubmit_updated,
                        submitted=True,
                    )
                    df_job_resubmit_updated.to_csv(self.job_submit_path_abs, index=False)
                # Done: submitted jobs that not 'is_done'

                # For 'is_done' jobs in previous round:
                temp = (df_job['has_submitted']) & (df_job['is_done'])
                list_index_task_is_done = df_job.index[temp].tolist()
                for i_task in list_index_task_is_done:
                    # Get basic information for this job:
                    job_id = df_job.at[i_task, 'job_id']
                    job_id_str = str(job_id)
                    task_id = df_job.at[i_task, 'task_id']
                    task_id_str = str(task_id)
                    job_task_id_str = job_id_str + '_' + task_id_str  # eg: 3536406_1
                    log_filename = df_job.at[i_task, 'log_filename']  # with "*"
                    log_fn = op.join(self.analysis_path, 'logs', log_filename)  # abs path
                    o_fn = log_fn.replace('.*', '.o')

                    if self.type_session == 'single-ses':
                        sub = df_job.at[i_task, 'sub_id']
                        ses = None
                        branchname = 'job-' + job_id_str + '-' + sub
                        # e.g., job-00000-sub-01
                    elif self.type_session == 'multi-ses':
                        sub = df_job.at[i_task, 'sub_id']
                        ses = df_job.at[i_task, 'ses_id']
                        branchname = 'job-' + job_id_str + '-' + sub + '-' + ses
                        # e.g., job-00000-sub-01-ses-B

                    # Check if resubmission of this job is requested:
                    if_request_resubmit_this_task = False
                    if df_resubmit_task_specific is not None:
                        if self.type_session == 'single-ses':
                            temp = df_resubmit_task_specific['sub_id'] == sub
                        elif self.type_session == 'multi-ses':
                            temp = (df_resubmit_task_specific['sub_id'] == sub) & (
                                df_resubmit_task_specific['ses_id'] == ses
                            )

                        if any(temp):  # any matched; `temp` is pd.Series of True or False
                            if_request_resubmit_this_task = True
                            # print("debugging purpose: request to resubmit job:" + sub + ", "
                            #  + ses)
                            # ^^ only for multi-ses

                    # if want to resubmit, but `--reckless` is NOT specified: print msg:
                    if if_request_resubmit_this_task & (not reckless):
                        to_print = 'Although resubmission for job: ' + sub
                        if self.type_session == 'multi-ses':
                            to_print += ', ' + ses
                        to_print += (
                            " was requested, as this job is done, BABS won't resubmit this job."
                        )
                        # NOTE: removed "and `--reckless` was not specified, "
                        #   can add this ^^ back after supporting `--reckless` in CLI
                        warnings.warn(to_print, stacklevel=2)

                    # COMMENT OUT BECAUSE reckless is always False
                    # AND THIS HAS BEEN REMOVE FROM CLI
                    # if resubmit is requested, and `--reckless` is specified:
                    # if if_request_resubmit_this_task & reckless:
                    #     # Resubmit:
                    #     # did_resubmit = True
                    #     # print a message:
                    #     to_print = "Resubmit job for " + sub
                    #     if self.type_session == "multi-ses":
                    #         to_print += ", " + ses
                    #     to_print += ", although it is done," \
                    #         + " resubmit for this job was requested" \
                    #         + " and `--reckless` was specified."
                    #     print(to_print)

                    #     # TODO: delete the original branch?

                    #     # kill original one
                    #     proc_kill = subprocess.run(
                    #         [get_cmd_cancel_job(self.type_system),
                    #          job_id_str],   # e.g., `qdel <job_id>`
                    #         stdout=subprocess.PIPE
                    #     )
                    #     proc_kill.check_returncode()
                    #     # submit new one:
                    #     job_id_updated, _, log_filename = \
                    #         submit_one_job(self.analysis_path,
                    #                        self.type_session,
                    #                        self.type_system,
                    #                        sub, ses)
                    #     # update fields:
                    #     df_job_updated = df_update_one_job(df_job_updated, i_job, job_id_updated,
                    #                                        log_filename, done=False, debug=True)

                    else:  # did not request resubmit, or `--reckless` is None:
                        # just perform normal stuff for a successful job:
                        # Update the "last_line_stdout_file":
                        df_job_updated.at[i_task, 'last_line_stdout_file'] = get_last_line(o_fn)
                        # Check if any alert message in log files for this job:
                        #   this is to update `alert_message` in case user changes configs in yaml
                        alert_message_in_log_files, if_no_alert_in_log, _ = (
                            get_alert_message_in_log_files(config_msg_alert, log_fn)
                        )
                        # ^^ the function will handle even if `config_msg_alert=None`
                        df_job_updated.at[i_task, 'alert_message'] = alert_message_in_log_files
                # Done: 'is_done' jobs.

                # For jobs that haven't been submitted yet:
                #   just to throw out warnings if `--resubmit-job` was requested...
                if df_resubmit_task_specific is not None:
                    # only keep those not submitted:
                    df_job_not_submitted = df_job[~df_job['has_submitted']]
                    # only keep columns of `sub_id` and `ses_id`:
                    if self.type_session == 'single-ses':
                        df_job_not_submitted_slim = df_job_not_submitted[['sub_id']]
                    elif self.type_session == 'multi-ses':
                        df_job_not_submitted_slim = df_job_not_submitted[['sub_id', 'ses_id']]

                    # check if `--resubmit-job` was requested for any these jobs:
                    df_intersection = df_resubmit_task_specific.merge(df_job_not_submitted_slim)
                    if len(df_intersection) > 0:
                        warnings.warn(
                            'Jobs for some of the subjects (and sessions) requested in'
                            " `--resubmit-job` haven't been submitted yet."
                            ' Please use `babs submit` first.',
                            stacklevel=2,
                        )
                # Done: jobs that haven't submitted yet

                # Finish up `babs status`:
                # # print updated df:
                # print("")
                # with pd.option_context('display.max_rows', None,
                #                        'display.max_columns', None,
                #                        'display.width', 120):   # default is 80 characters...
                #     # ^^ print all columns and rows (with returns)
                #     print(df_job_updated.head(6))

                # save updated df:
                df_job_updated.to_csv(self.job_status_path_abs, index=False)

                # Report the job status:
                report_job_status(df_job_updated, self.analysis_path, config_msg_alert)

        except Timeout:  # after waiting for time defined in `timeout`:
            # if another instance also uses locks, and is currently running,
            #   there will be a timeout error
            print('Another instance of this application currently holds the lock.')

    def babs_merge(self, chunk_size, trial_run):
        """
        This function merges results and provenance from all successfully finished jobs.

        Parameters
        ----------
        chunk_size: int
            Number of branches in a chunk when merging at a time.
        trial_run: bool
            Whether to run as a trial run which won't push the merging actions back to output RIA.
            This option should only be used by developers for testing purpose.
        """
        if_any_warning = False
        self.wtf_key_info()  # get `self.analysis_dataset_id`
        # path to `merge_ds`:
        merge_ds_path = op.join(self.project_root, 'merge_ds')

        if op.exists(merge_ds_path):
            raise Exception(
                "Folder 'merge_ds' already exists. `babs merge` won't proceed."
                " If you're sure you want to rerun `babs merge`,"
                ' please remove this folder before you rerun `babs merge`.'
                " Path to 'merge_ds': '" + merge_ds_path + "'. "
            )

        # Define (potential) text files:
        #   in 'merge_ds/code' folder
        #   as `merge_ds` should not exist at the moment,
        #   no need to check existence/remove these files.
        # define path to text file of invalid job list exists:
        fn_list_invalid_jobs = op.join(merge_ds_path, 'code', 'list_invalid_job_when_merging.txt')
        # define path to text file of files with missing content:
        fn_list_content_missing = op.join(merge_ds_path, 'code', 'list_content_missing.txt')
        # define path to printed messages from `git annex fsck`:
        # ^^ this will be absolutely used if `babs merge` does not fail:
        fn_msg_fsck = op.join(merge_ds_path, 'code', 'log_git_annex_fsck.txt')

        # Clone output RIA to `merge_ds`:
        print("Cloning output RIA to 'merge_ds'...")
        # get the path to output RIA:
        #   'ria+file:///path/to/BABS_project/output_ria#0000000-000-xxx-xxxxxxxx'
        output_ria_source = self.output_ria_url + '#' + self.analysis_dataset_id
        # clone: `datalad clone ${outputsource} merge_ds`
        dlapi.clone(source=output_ria_source, path=merge_ds_path)

        # List all branches in output RIA:
        print('\nListing all branches in output RIA...')
        # get all branches:
        proc_git_branch_all = subprocess.run(
            ['git', 'branch', '-a'], cwd=merge_ds_path, stdout=subprocess.PIPE
        )
        proc_git_branch_all.check_returncode()
        msg = proc_git_branch_all.stdout.decode('utf-8')
        list_branches_all = msg.split()

        # only keep those having pattern `job-`:
        list_branches_jobs = [ele for ele in list_branches_all if 'job-' in ele]
        # ^^ ["remotes/origin/job-xxx", "remotes/origin/job-xxx", ...]
        #   it's normal and necessary to have `remotes/origin`. See notes below.
        # NOTE: our original bash script for merging: `merge_outputs_postscript.sh`:
        #   run `git branch -a | grep job- | sort` in `merge_ds`
        #   --> should get all branches whose names contain `*job-*`
        #   e.g., `remotes/origin/job-xxx`   # as run in `merge_ds`
        # Should not run in output RIA data dir, as you'll get branches without `remotes/origin`
        #   --> raise error of "merge: job-xxxx - not something we can merge"
        #   i.e., cannot find the branch to merge.

        if len(list_branches_jobs) == 0:
            raise Exception(
                'There is no successfully finished job yet. Please run `babs submit` first.'
            )

        # Find all valid branches (i.e., those with results --> have different SHASUM):
        print('\nFinding all valid job branches to merge...')
        # get default branch's name: master or main:
        #   `git remote show origin | sed -n '/HEAD branch/s/.*: //p'`
        proc_git_remote_show_origin = subprocess.run(
            ['git', 'remote', 'show', 'origin'],
            cwd=merge_ds_path,
            stdout=subprocess.PIPE,
        )
        proc_git_remote_show_origin.check_returncode()
        msg = proc_git_remote_show_origin.stdout.decode('utf-8')
        # e.g., '... HEAD branch: master\n....': search between 'HEAD branch: ' and '\n':
        temp = re.search('HEAD branch: ' + '(.+?)' + '\n', msg)
        if temp:  # not empty:
            default_branch_name = temp.group(1)  # what's between those two keywords
            # another way: `default_branch_name = msg.split("HEAD branch: ")[1].split("\n")[0]`
        else:
            raise Exception('There is no HEAD branch in output RIA!')
        print("Git default branch's name of output RIA is: '" + default_branch_name + "'")

        # get current git commit SHASUM before merging as a reference:
        git_ref, _ = get_git_show_ref_shasum(default_branch_name, merge_ds_path)

        # check if each job branch has a new commit
        #   that's different from current git commit SHASUM (`git_ref`):
        list_branches_no_results = []
        list_branches_with_results = []
        for branch_job in list_branches_jobs:
            # get the job's `git show-ref`:
            git_ref_branch_job, _ = get_git_show_ref_shasum(branch_job, merge_ds_path)
            if git_ref_branch_job == git_ref:  # no new commit --> no results in this branch
                list_branches_no_results.append(branch_job)
            else:  # has results:
                list_branches_with_results.append(branch_job)

        # check if there is any valid job (with results):
        if len(list_branches_with_results) == 0:  # empty:
            raise Exception(
                'There is no job branch in output RIA that has results yet,'
                ' i.e., there is no successfully finished job yet.'
                ' Please run `babs submit` first.'
            )

        # check if there is invalid job (without results):
        if len(list_branches_no_results) > 0:  # not empty
            # save to a text file:
            #   note: this file has been removed at the beginning of babs_merge() if it existed)
            if_any_warning = True
            warnings.warn(
                'There are invalid job branch(es) in output RIA,'
                ' and these job(s) do not have results.'
                ' The list of such invalid jobs will be saved to'
                " the following text file: '" + fn_list_invalid_jobs + "'."
                ' Please review it.',
                stacklevel=2,
            )
            with open(fn_list_invalid_jobs, 'w') as f:
                f.write('\n'.join(list_branches_no_results))
                f.write('\n')  # add a new line at the end
        # NOTE to developers: when testing ^^:
        #   You can `git branch job-test` in `output_ria/000/000-000` to make a fake branch
        #       that has the same SHASUM as master branch's
        #       then you should see above warning.
        #   However, if you finish running `babs merge`, this branch `job-test` will have
        #       a *different* SHASUM from master's, making it a "valid" job now.
        #   To continue testing above warning, you need to delete this branch:
        #       `git branch --delete job-test` in `output_ria/000/000-000`
        #       then re-create a new one: `git branch job-test`

        # Merge valid branches chunk by chunk:
        print('\nMerging valid job branches chunk by chunk...')
        print('Total number of job branches to merge = ' + str(len(list_branches_with_results)))
        print('Chunk size (number of job branches per chunk) = ' + str(chunk_size))
        # turn the list into numpy array:
        arr = np.asarray(list_branches_with_results)
        # ^^ e.g., array([1, 7, 0, 6, 2, 5, 6])   # but with `dtype='<U24'`
        # split into several chunks:
        num_chunks = ceildiv(len(arr), chunk_size)
        print('--> Number of chunks = ' + str(num_chunks))
        all_chunks = np.array_split(arr, num_chunks)
        # ^^ e.g., [array([1, 7, 0]), array([6, 2]), array([5, 6])]

        # iterate across chunks:
        for i_chunk in range(0, num_chunks):
            print(
                'Merging chunk #'
                + str(i_chunk + 1)
                + ' (total of '
                + str(num_chunks)
                + ' chunk[s] to merge)...'
            )
            the_chunk = all_chunks[i_chunk]  # e.g., array(['a', 'b', 'c'])
            # join all branches in this chunk:
            joined_by_space = ' '.join(the_chunk)  # e.g., 'a b c'
            # command to run:
            commit_msg = 'merge results chunk ' + str(i_chunk + 1) + '/' + str(num_chunks)
            # ^^ okay to not to be quoted,
            #   as in `subprocess.run` this is a separate element in the `cmd` list
            cmd = ['git', 'merge', '-m', commit_msg] + joined_by_space.split(' ')  # split by space
            proc_git_merge = subprocess.run(cmd, cwd=merge_ds_path, stdout=subprocess.PIPE)
            proc_git_merge.check_returncode()
            print(proc_git_merge.stdout.decode('utf-8'))

        # Push merging actions back to output RIA:
        if not trial_run:
            print('\nPushing merging actions to output RIA...')
            # `git push`:
            proc_git_push = subprocess.run(
                ['git', 'push'], cwd=merge_ds_path, stdout=subprocess.PIPE
            )
            proc_git_push.check_returncode()
            print(proc_git_push.stdout.decode('utf-8'))

            # Get file availability information: which is very important!
            # `git annex fsck --fast -f output-storage`:
            #   `git annex fsck` = file system check
            #   We've done the git merge of the symlinks of the files,
            #   now we need to match the symlinks with the data content in `output-storage`.
            #   `--fast`: just use the existing MD5, not to re-create a new one
            proc_git_annex_fsck = subprocess.run(
                ['git', 'annex', 'fsck', '--fast', '-f', 'output-storage'],
                cwd=merge_ds_path,
                stdout=subprocess.PIPE,
            )
            proc_git_annex_fsck.check_returncode()
            # if printing the returned msg,
            #   will be a long list of "fsck xxx.zip (fixing location log) ok"
            #   or "fsck xxx.zip ok"
            # instead, save it into a text file:
            with open(fn_msg_fsck, 'w') as f:
                f.write(
                    '# Below are printed messages from'
                    ' `git annex fsck --fast -f output-storage`:\n\n'
                )
                f.write(proc_git_annex_fsck.stdout.decode('utf-8'))
                f.write('\n')
            # now we can delete `proc_git_annex_fsck` to save memory:
            del proc_git_annex_fsck

            # Double check: there should not be file content that's not in `output-storage`:
            #   This should not print anything - we never has this error before
            # `git annex find --not --in output-storage`
            proc_git_annex_find_missing = subprocess.run(
                ['git', 'annex', 'find', '--not', '--in', 'output-storage'],
                cwd=merge_ds_path,
                stdout=subprocess.PIPE,
            )
            proc_git_annex_find_missing.check_returncode()
            msg = proc_git_annex_find_missing.stdout.decode('utf-8')
            # `msg` should be empty:
            if msg != '':  # if not empty:
                # save into a file:
                with open(fn_list_content_missing, 'w') as f:
                    f.write(msg)
                    f.write('\n')
                raise Exception(
                    'Unable to find file content for some file(s).'
                    " The information has been saved to this text file: '"
                    + fn_list_content_missing
                    + "'."
                )

            # `git annex dead here`:
            #   stop tracking clone `merge_ds`,
            #   i.e., not to get data from this `merge_ds` sibling:
            proc_git_annex_dead_here = subprocess.run(
                ['git', 'annex', 'dead', 'here'],
                cwd=merge_ds_path,
                stdout=subprocess.PIPE,
            )
            proc_git_annex_dead_here.check_returncode()
            print(proc_git_annex_dead_here.stdout.decode('utf-8'))

            # Final `datalad push` to output RIA:
            # `datalad push --data nothing`:
            #   pushing to `git` branch in output RIA: has done with `git push`;
            #   pushing to `git-annex` branch in output RIA: hasn't done after `git annex fsck`
            #   `--data nothing`: don't transfer data from this local annex `merge_ds`
            proc_datalad_push = subprocess.run(
                ['datalad', 'push', '--data', 'nothing'],
                cwd=merge_ds_path,
                stdout=subprocess.PIPE,
            )
            proc_datalad_push.check_returncode()
            print(proc_datalad_push.stdout.decode('utf-8'))

            # Done:
            if if_any_warning:
                print(
                    '\n`babs merge` has finished but had warning(s)!'
                    ' Please check out the warning message(s) above!'
                )
            else:
                print('\n`babs merge` was successful!')

        else:  # `--trial-run` is on:
            print('')  # new empty line
            warnings.warn(
                '`--trial-run` was requested, not to push merging actions to output RIA.',
                stacklevel=2,
            )
            print('\n`babs merge` did not fully finish yet!')

    def babs_unzip(self, container_config):
        """
        This function unzips results and extract desired files.
        This is done in 3 steps:
        1. Generate scripts used by `babs-unzip`
        2. Run scripts to unzip data
        3. Merge all branches of unzipping

        Parameters
        ----------
        config: dict
            loaded container config yaml file
        """

        # ====================================================
        # Generate scripts used by `babs-unzip`
        # ====================================================

        # Prepare input_ds_unzip:
        # Call `babs_bootstrap()`:
        #   !!!! using babs_proj_unzip, instead current `self`!!!

        print('TODO')

        # ====================================================
        # Run scripts to unzip data
        # ====================================================

        # ====================================================
        # Merge all branches of unzipping
        # ====================================================


class InputDatasets:
    """This class is for input dataset(s)"""

    def __init__(self, datasets):
        """
        This is to initialize `InputDatasets` class.

        Parameters
        ----------
        datasets : dict
            see CLI `babs init --datasets` for more

        Attributes
        ----------
        df: pandas DataFrame
            includes necessary information:
            - name: str: a name the user gives
            - path_in: str: the path to the input ds
            - path_now_rel: the path to where the input ds is cloned, relative to `analysis` folder
            - path_now_abs: the absolute path to the input ds
            - path_data_rel: the path to where the input data (for a sub or a ses) is,
                relative to `analysis` folder.
                If it's zipped ds, `path_data_rel` = `path_now_rel`/`name`,
                i.e., extra layer of folder got from unzipping
                If it's an unzipped ds, `path_data_rel` = `path_now_rel`
            - is_zipped: True or False, is the input data zipped or not
        num_ds: int
            number of input dataset(s)
        initial_inclu_df: pandas DataFrame or None
            got by method `get_initial_inclu_df()`, based on `list_sub_file`
            Assign `None` for now, before calling that method
            See that method for more.
        """

        # About input dataset(s): ------------------------
        # create an empty pandas DataFrame:
        self.df = pd.DataFrame(
            None,
            index=list(range(len(datasets))),
            columns=[
                'name',
                'path_in',
                'path_now_rel',
                'path_now_abs',
                'path_data_rel',
                'is_zipped',
            ],
        )

        # number of dataset(s):
        self.num_ds = self.df.shape[0]  # number of rows in `df`

        # change the `datasets` from dictionary to a pandas dataframe:
        for i_dset, (name, path) in enumerate(datasets.items()):
            self.df.loc[i_dset, 'name'] = name
            self.df.loc[i_dset, 'path_in'] = path
            self.df.loc[i_dset, 'path_now_rel'] = op.join(
                'inputs/data', self.df.loc[i_dset, 'name']
            )

        # sanity check: input ds names should not be identical:
        if len(set(self.df['name'].tolist())) != self.num_ds:  # length of the set = number of ds
            raise Exception("There are identical names in input datasets' names!")

        # Initialize other attributes: ------------------------------
        self.initial_inclu_df = None

    def get_initial_inclu_df(self, list_sub_file, type_session):
        """
        Define attribute `initial_inclu_df`, a pandas DataFrame or None
            based on `list_sub_file`
            single-session data: column of 'sub_id';
            multi-session data: columns of 'sub_id' and 'ses_id'

        Parameters
        ----------
        list_sub_file: str or None
            Path to the CSV file that lists the subject (and sessions) to analyze;
            or `None` if that CLI flag was not specified.
            single-ses data: column of 'sub_id';
            multi-ses data: columns of 'sub_id' and 'ses_id'
        type_session: str
            "multi-ses" or "single-ses"
        """
        # Get the initial included sub/ses list from `list_sub_file` CSV:
        if list_sub_file is None:  # if not to specify that flag in CLI, it'll be `None`
            self.initial_inclu_df = None
        else:
            if op.exists(list_sub_file) is False:  # does not exist:
                raise Exception('`list_sub_file` does not exists! Please check: ' + list_sub_file)
            else:  # exists:
                self.initial_inclu_df = pd.read_csv(list_sub_file)
                self.validate_initial_inclu_df(type_session)

    def validate_initial_inclu_df(self, type_session):
        # Sanity check: there are expected column(s):
        if 'sub_id' not in list(self.initial_inclu_df.columns):
            raise Exception("There is no 'sub_id' column in `list_sub_file`!")
        if type_session == 'multi-ses':
            if 'ses_id' not in list(self.initial_inclu_df.columns):
                raise Exception(
                    "There is no 'ses_id' column in `list_sub_file`!"
                    ' It is expected as this is a multi-session dataset.'
                )

        # Sanity check: no repeated sub (or sessions):
        if type_session == 'single-ses':
            # there should only be one occurrence per sub:
            if len(set(self.initial_inclu_df['sub_id'])) != len(self.initial_inclu_df['sub_id']):
                raise Exception("There are repeated 'sub_id' in" + '`list_sub_file`!')
        elif type_session == 'multi-ses':
            # there should not be repeated combinations of `sub_id` and `ses_id`:
            after_dropping = self.initial_inclu_df.drop_duplicates(
                subset=['sub_id', 'ses_id'], keep='first'
            )
            # ^^ remove duplications in specific cols, and keep the first occurrence
            if after_dropping.shape[0] < self.initial_inclu_df.shape[0]:
                print(
                    "Combinations of 'sub_id' and 'ses_id' in some rows are duplicated."
                    ' Will only keep the first occurrence...'
                )
                self.initial_inclu_df = after_dropping

        # Sort:
        if type_session == 'single-ses':
            # sort:
            self.initial_inclu_df = self.initial_inclu_df.sort_values(by=['sub_id'])
            # reset the index, and remove the additional colume:
            self.initial_inclu_df = self.initial_inclu_df.reset_index().drop(columns=['index'])
        elif type_session == 'multi-ses':
            self.initial_inclu_df = self.initial_inclu_df.sort_values(by=['sub_id', 'ses_id'])
            self.initial_inclu_df = self.initial_inclu_df.reset_index().drop(columns=['index'])

    def assign_path_now_abs(self, analysis_path):
        """
        This is the assign the absolute path to input dataset

        Parameters
        ----------
        analysis_path: str
            absolute path to the `analysis` folder.
        """

        for i in range(0, self.num_ds):
            self.df.loc[i, 'path_now_abs'] = op.join(analysis_path, self.df.loc[i, 'path_now_rel'])

    def check_if_zipped(self):
        """
        This is to check if each input dataset is zipped, and assign `path_data_rel`.
        If it's a zipped ds: `path_data_rel` = `path_now_rel`/`name`,
                i.e., extra layer of folder got from unzipping
        If it's an unzipped ds, `path_data_rel` = `path_now_rel`
        """

        # Determine if it's a zipped dataset, for each input ds:
        for i_ds in range(0, self.num_ds):
            temp_list = glob.glob(self.df.loc[i_ds, 'path_now_abs'] + '/sub-*')
            count_zip = 0
            count_dir = 0
            for i_temp in range(0, len(temp_list)):
                if op.isdir(temp_list[i_temp]):
                    count_dir += 1
                elif temp_list[i_temp][-4:] == '.zip':
                    count_zip += 1

            if (count_zip > 0) & (count_dir == 0):  # all are zip files:
                self.df.loc[i_ds, 'is_zipped'] = True
                print(
                    "input dataset '"
                    + self.df.loc[i_ds, 'name']
                    + "'"
                    + ' is considered as a zipped dataset.'
                )
            elif (count_dir > 0) & (count_zip == 0):  # all are directories:
                self.df.loc[i_ds, 'is_zipped'] = False
                print(
                    "input dataset '"
                    + self.df.loc[i_ds, 'name']
                    + "'"
                    + ' is considered as an unzipped dataset.'
                )
            elif (count_zip > 0) & (count_dir > 0):  # detect both:
                self.df.loc[i_ds, 'is_zipped'] = True  # consider as zipped
                print(
                    "input dataset '"
                    + self.df.loc[i_ds, 'name']
                    + "'"
                    + ' has both zipped files and unzipped folders;'
                    + " thus it's considered as a zipped dataset."
                )
            else:  # did not detect any of them...
                raise Exception(
                    'BABS did not detect any folder or zip file of `sub-*`'
                    " in input dataset '" + self.df.loc[i_ds, 'name'] + "'."
                )

        # Assign `path_data_rel`:
        for i_ds in range(0, self.num_ds):
            if self.df.loc[i_ds, 'is_zipped'] is True:  # zipped ds
                self.df.loc[i_ds, 'path_data_rel'] = op.join(
                    self.df.loc[i_ds, 'path_now_rel'], self.df.loc[i_ds, 'name']
                )
            else:  # unzipped ds:
                self.df.loc[i_ds, 'path_data_rel'] = self.df.loc[i_ds, 'path_now_rel']

    def check_validity_zipped_input_dataset(self, type_session):
        """
        This is to perform two sanity checks on each zipped input dataset:
        1) sanity check on the zip filename:
            if multi-ses: sub-*_ses-*_<input_ds_name>*.zip
            if single-ses: sub-*_<input_ds_name>*.zip
        2) sanity check to make sure the 1st level folder in zipfile
            is consistent to this input dataset's name;
            Only checks the first zipfile.

        Parameters
        ----------
        type_session: str
            "multi-ses" or "single-ses"
        container_name: str
            Name of the container
        """

        if True in list(self.df['is_zipped']):  # there is at least one dataset is zipped
            print(
                'Performing sanity check for any zipped input dataset...'
                ' Getting example zip file(s) to check...'
            )
        for i_ds in range(0, self.num_ds):
            if self.df.loc[i_ds, 'is_zipped'] is True:  # zipped ds
                # Sanity check #1: zip filename: ----------------------------------
                if type_session == 'multi-ses':
                    # check if matches the pattern of `sub-*_ses-*_<input_ds_name>*.zip`:
                    temp_list = glob.glob(
                        self.df.loc[i_ds, 'path_now_abs']
                        + '/sub-*_ses-*_'
                        + self.df.loc[i_ds, 'name']
                        + '*.zip'
                    )
                    temp_list = sorted(temp_list)  # sort by name
                    if len(temp_list) == 0:  # did not find any matched
                        raise Exception(
                            'In zipped input dataset #'
                            + str(i_ds + 1)
                            + " (named '"
                            + self.df.loc[i_ds, 'name']
                            + "'),"
                            + ' no zip filename matches the pattern of'
                            + " 'sub-*_ses-*_"
                            + self.df.loc[i_ds, 'name']
                            + "*.zip'"
                        )
                elif type_session == 'single-ses':
                    temp_list = glob.glob(
                        self.df.loc[i_ds, 'path_now_abs']
                        + '/sub-*_'
                        + self.df.loc[i_ds, 'name']
                        + '*.zip'
                    )
                    temp_list = sorted(temp_list)  # sort by name
                    if len(temp_list) == 0:  # did not find any matched
                        raise Exception(
                            'In zipped input dataset #'
                            + str(i_ds + 1)
                            + " (named '"
                            + self.df.loc[i_ds, 'name']
                            + "'),"
                            + ' no zip filename matches the pattern of'
                            + " 'sub-*_"
                            + self.df.loc[i_ds, 'name']
                            + "*.zip'"
                        )
                    # not to check below stuff anymore:
                    # # also check there should not be `_ses-*_`
                    # temp_list_2 = glob.glob(self.df["path_now_abs"][i_ds]
                    #                         + "/*_ses-*_*.zip")
                    # if len(temp_list_2) > 0:   # exists:
                    #     raise Exception("In zipped input dataset #" + str(i_ds + 1)
                    #                     + " (named '" + self.df["name"][i_ds] + "'),"
                    #                     + " as it's a single-ses dataset,"
                    #                     + " zip filename should not contain"
                    #                     + " '_ses-*_'")

                # Sanity check #2: foldername within zipped file: -------------------
                temp_zipfile = temp_list[0]  # try out the first zipfile
                temp_zipfilename = op.basename(temp_zipfile)
                dlapi.get(path=temp_zipfile, dataset=self.df.loc[i_ds, 'path_now_abs'])
                # unzip to a temporary folder and get the foldername
                temp_unzip_to = tempfile.mkdtemp()
                shutil.unpack_archive(temp_zipfile, temp_unzip_to)
                list_unzip_foldernames = get_immediate_subdirectories(temp_unzip_to)
                # remove the temporary folder:
                shutil.rmtree(temp_unzip_to)
                # `datalad drop` the zipfile:
                dlapi.drop(path=temp_zipfile, dataset=self.df.loc[i_ds, 'path_now_abs'])

                # check if there is folder named as ds's name:
                if self.df.loc[i_ds, 'name'] not in list_unzip_foldernames:
                    warnings.warn(
                        'In input dataset #'
                        + str(i_ds + 1)
                        + " (named '"
                        + self.df.loc[i_ds, 'name']
                        + "'), there is no folder called '"
                        + self.df.loc[i_ds, 'name']
                        + "' in zipped input file '"
                        + temp_zipfilename
                        + "'. This may cause error"
                        + ' when running BIDS App for this subject/session',
                        stacklevel=2,
                    )


class System:
    """This class is for cluster management system"""

    def __init__(self, system_type):
        """
        This is to initialize System class.

        Parameters
        ----------
        system_type: str
            Type of the cluster management system.
            Options are: "sge" and "slurm"

        Attributes
        ----------
        type: str
            Type of the cluster management system.
            Options are: "sge" and "slurm"
        dict: dict
            Guidance dict (loaded from `dict_cluster_systems.yaml`)
            for how to run this type of cluster.
        """
        # validate and assign to attribute `type`:
        self.type = validate_type_system(system_type)

        # get attribute `dict` - the guidance dict for how to run this type of cluster:
        self.get_dict()

    def get_dict(self):
        # location of current python script:
        #   `op.abspath()` is to make sure always returns abs path, regardless of python version
        #   ref: https://note.nkmk.me/en/python-script-file-path/
        __location__ = op.realpath(op.dirname(op.abspath(__file__)))

        fn_dict_cluster_systems_yaml = op.join(__location__, 'dict_cluster_systems.yaml')
        with open(fn_dict_cluster_systems_yaml) as f:
            dict = yaml.safe_load(f)
            # ^^ dict is a dict; elements can be accessed by `dict["key"]["sub-key"]`

        # sanity check:
        if self.type not in dict:
            raise Exception(
                "There is no key called '"
                + self.type
                + "' in"
                + ' file `dict_cluster_systems.yaml`!'
            )

        self.dict = dict[self.type]
        f.close()


class Container:
    """This class is for the BIDS App Container"""

    def __init__(self, container_ds, container_name, config_yaml_file):
        """
        This is to initialize Container class.

        Parameters
        ----------
        container_ds: str
            The path to the container datalad dataset as the input of `babs init`.
            This container datalad ds is prepared by the user.
        container_name: str
            The name of the container when adding to datalad dataset(e.g., `NAME` in
            `datalad containers-add NAME`),
             e.g., fmriprep-0-0-0
        config_yaml_file: str
            The YAML file that contains the configurations of how to run the container

        Attributes
        ----------
        container_ds: str
            The path to the container datalad dataset as the input of `babs init`.
            This container datalad ds is prepared by the user, not the cloned one.
        container_name: str
            The name of the container when adding to datalad dataset(e.g., `NAME` in
            `datalad containers-add NAME`),
             e.g., fmriprep-0-0-0
        config_yaml_file: str
            The YAML file that contains the configurations of how to run the container
            This is optional argument (of the CLI `babs init`)
        config: dict
            The configurations regarding running the BIDS App on a cluster
            read from `config_yaml_file`.
        container_path_relToAnalysis: str
            The path to the container image saved in BABS project;
            this path is relative to `analysis` folder.
            e.g., `containers/.datalad/environments/fmriprep-0-0-0/image`
            This `image` could be a symlink (`op.islink()`, more likely for singularity container)
            or a folder (`op.isdir()`, more likely for docker container)
        """

        self.container_ds = container_ds
        self.container_name = container_name
        self.config_yaml_file = config_yaml_file

        # sanity check if `config_yaml_file` exists:
        if op.exists(self.config_yaml_file) is False:
            raise Exception(
                "The yaml file of the container's configurations '"
                + self.config_yaml_file
                + "' does not exist!"
            )

        # read the container's config yaml file and get the `config`:
        self.read_container_config_yaml()

        self.container_path_relToAnalysis = op.join(
            'containers', '.datalad', 'environments', self.container_name, 'image'
        )

    def sanity_check(self, analysis_path):
        """
        This is a sanity check to validate the cloned container ds.

        Parameters
        ----------
        analysis_path: str
            Absolute path to the `analysis` folder in a BABS project.
        """
        # path to the symlink/folder `image`:
        container_path_abs = op.join(analysis_path, self.container_path_relToAnalysis)
        # e.g.:
        #   '/path/to/BABS_project/analysis/containers/.datalad/environments/container_name/image'

        # Sanity check: the path to `container_name` should exist in the cloned `container_ds`:
        # e.g., '/path/to/BABS_project/analysis/containers/.datalad/environments/container_name'
        assert op.exists(op.dirname(container_path_abs)), (
            "There is no valid image named '"
            + self.container_name
            + "' in the provided container DataLad dataset!"
        )

        # the 'image' symlink or folder should exist:
        assert op.exists(container_path_abs) or op.islink(container_path_abs), (
            "the folder 'image' of container DataLad dataset does not exist,"
            " and there is no symlink called 'image' either;"
            " Path to 'image' in cloned container DataLad dataset should be: '"
            + container_path_abs
            + "'."
        )

    def read_container_config_yaml(self):
        """
        This is to get the config dict from `config_yaml_file`
        """
        with open(self.config_yaml_file) as f:
            self.config = yaml.safe_load(f)
            # ^^ config is a dict; elements can be accessed by `config["key"]["sub-key"]`
        f.close()

    def generate_bash_run_bidsapp(self, bash_path, input_ds, type_session):
        """
        This is to generate a bash script that runs the BIDS App singularity image.

        Parameters
        ----------
        bash_path: str
            The path to the bash file to be generated. It should be in the `analysis/code` folder.
        input_ds: class `InputDatasets`
            input dataset(s) information
        type_session: str
            multi-ses or single-ses.
        """
        from jinja2 import Environment

        from .constants import OUTPUT_MAIN_FOLDERNAME, PATH_FS_LICENSE_IN_CONTAINER

        type_session = validate_type_session(type_session)

        # Check if the folder exist; if not, create it:
        bash_dir = op.dirname(bash_path)
        if not op.exists(bash_dir):
            os.makedirs(bash_dir)

        # check if `self.config` from the YAML file contains information we need:
        # 1. check `bids_app_args` section:
        if 'bids_app_args' not in self.config:
            # sanity check: there should be only one input ds
            #   otherwise need to specify in this section:
            assert input_ds.num_ds == 1, (
<<<<<<< HEAD
                "Section 'singularity_run' is missing in the provided"
                ' `container_config`. As there are more than one'
=======
                "Section 'bids_app_args' is missing in the provided"
                ' `container_config_yaml_file`. As there are more than one'
>>>>>>> 1fb85a1f
                ' input dataset, you must include this section to specify'
                ' to which argument that each input dataset will go.'
            )
            # if there is only one input ds, fine:
<<<<<<< HEAD
            print("Section 'singularity_run' was not included in the `container_config`. ")
=======
            print("Section 'bids_app_args' was not included in the `container_config_yaml_file`. ")
>>>>>>> 1fb85a1f
            cmd_singularity_flags = ''  # should be empty
            # Make sure other returned variables from `generate_cmd_singularityRun_from_config`
            #   also have values:
            # as "--fs-license-file" was not one of the value in `bids_app_args` section:
            flag_fs_license = False
            path_fs_license = None
            # copied from `generate_cmd_singularityRun_from_config`:
            singuRun_input_dir = input_ds.df.loc[0, 'path_data_rel']
        else:
            # read config from the yaml file:
            (
                cmd_singularity_flags,
                subject_selection_flag,
                flag_fs_license,
                path_fs_license,
                singuRun_input_dir,
            ) = generate_cmd_singularityRun_from_config(self.config, input_ds)

        # 2. check `zip_foldernames` section:
        dict_zip_foldernames, if_mk_output_folder, path_output_folder = get_info_zip_foldernames(
            self.config
        )

        # 3. check `singularity_args` section:
        singularity_args = self.config.get('singularity_args', [])

        # Check if the bash file already exist:
        if op.exists(bash_path):
            os.remove(bash_path)  # remove it

        # Check if `--bids-filter-file "${filterfile}"` is needed:
        flag_filterfile = False
        if type_session == 'multi-ses':
            if any(ele in self.container_name.lower() for ele in ['fmriprep', 'qsiprep']):
                flag_filterfile = True

        # Check if any dataset is zipped; if so, add commands of unzipping:
        cmd_unzip_inputds = generate_cmd_unzip_inputds(input_ds, type_session)

        # Environment variables in container:
        # get environment variables to be injected into container and whose value to be bound:
        templateflow_home_on_disk, templateflow_in_container = generate_cmd_set_envvar(
            'TEMPLATEFLOW_HOME'
        )

        # Generate zip command
        cmd_zip = generate_cmd_zipping_from_config(dict_zip_foldernames, type_session)

        # Render the template
        env = Environment(
            loader=PackageLoader('babs', 'templates'),
            trim_blocks=True,
            lstrip_blocks=True,
            autoescape=False,
        )
        template = env.get_template('bidsapp_run.sh.jinja2')

        rendered_script = template.render(
            type_session=type_session,
            input_ds=input_ds,
            container_name=self.container_name,
            flag_filterfile=flag_filterfile,
            cmd_unzip_inputds=cmd_unzip_inputds,
            templateflow_home_on_disk=templateflow_home_on_disk,
            templateflow_in_container=templateflow_in_container,
            flag_fs_license=flag_fs_license,
            path_fs_license=path_fs_license,
            PATH_FS_LICENSE_IN_CONTAINER=PATH_FS_LICENSE_IN_CONTAINER,
            container_path_relToAnalysis=self.container_path_relToAnalysis,
            singuRun_input_dir=singuRun_input_dir,
            path_output_folder=path_output_folder,
            cmd_singularity_flags=cmd_singularity_flags,
            cmd_zip=cmd_zip,
            OUTPUT_MAIN_FOLDERNAME=OUTPUT_MAIN_FOLDERNAME,
            singularity_args=singularity_args,
        )
        with open(bash_path, 'w') as f:
            f.write(rendered_script)

        # Execute necessary commands:
        # change the permission of this bash file:
        proc_chmod_bashfile = subprocess.run(
            ['chmod', '+x', bash_path],  # e.g., chmod +x code/fmriprep_zip.sh
            stdout=subprocess.PIPE,
        )
        proc_chmod_bashfile.check_returncode()

        print('Below is the generated BIDS App run script:')
        print(rendered_script)

    def generate_bash_participant_job(self, bash_path, input_ds, type_session, system):
        """Generate bash script for participant job.

        Parameters
        ----------
        bash_path: str
            The path to the bash file to be generated. It should be in the `analysis/code` folder.
        input_ds: class `InputDatasets`
            input dataset(s) information
        type_session: str
            "multi-ses" or "single-ses".
        system: class `System`
            information on cluster management system
        """

        env = Environment(
            loader=PackageLoader('babs', 'templates'),
            trim_blocks=True,
            lstrip_blocks=True,
            autoescape=False,
        )
        template = env.get_template('participant_job.sh.jinja2')

        # Cluster resources requesting:
        cmd_bashhead_resources = generate_bashhead_resources(system, self.config)

        # Script preambles:
        cmd_script_preamble = generate_cmd_script_preamble(self.config)

        # Change path to a temporary job compute workspace:
        cmd_job_compute_space = generate_cmd_job_compute_space(self.config)

        # Determine zip filename:
        cmd_determine_zipfilename = generate_cmd_determine_zipfilename(input_ds, type_session)

        # Generate datalad run command:
        cmd_datalad_run = generate_cmd_datalad_run(self, input_ds, type_session)

        with open(bash_path, 'w') as f:
            f.write(
                template.render(
                    cmd_bashhead_resources=cmd_bashhead_resources,
                    cmd_script_preamble=cmd_script_preamble,
                    cmd_job_compute_space=cmd_job_compute_space,
                    cmd_determine_zipfilename=cmd_determine_zipfilename,
                    cmd_datalad_run=cmd_datalad_run,
                    system=system,
                    type_session=type_session,
                    input_ds=input_ds,
                )
            )

        # change the permission of this bash file:
        proc_chmod_bashfile = subprocess.run(
            ['chmod', '+x', bash_path],  # e.g., chmod +x code/participant_job.sh
            stdout=subprocess.PIPE,
        )
        proc_chmod_bashfile.check_returncode()

    def generate_bash_test_job(self, folder_check_setup, system):
        """Generate bash script for test job.

        Parameters
        ----------
        folder_check_setup : str
            Path to the check_setup folder
        system : System
            System object containing system-specific information
        # Render the template
        env = Environment(loader=PackageLoader('babs', 'templates'), autoescape=True)
        template = env.get_template('test_job.sh.jinja2')
        folder_check_setup : str
            Path to the check_setup folder
        system : System
            System object containing system-specific information
        """
        # Render the template
        env = Environment(loader=PackageLoader('babs', 'templates'), autoescape=True)
        template = env.get_template('test_job.sh.jinja2')

        fn_call_test_job = op.join(folder_check_setup, 'call_test_job.sh')
        fn_test_job = op.join(folder_check_setup, 'test_job.py')

        # ==============================================================
        # Generate `call_test_job.sh`, similar to `participant_job.sh`
        # ==============================================================
        # Check if the bash file already exist:
        if op.exists(fn_call_test_job):
            os.remove(fn_call_test_job)  # remove it

        # Cluster resources requesting:
        cmd_bashhead_resources = generate_bashhead_resources(system, self.config)

        # Script preambles:
        cmd_script_preamble = generate_cmd_script_preamble(self.config)

        # Change path to a temporary job compute workspace:
        cmd_job_compute_space = generate_cmd_job_compute_space(self.config)

        with open(fn_call_test_job, 'w') as f:
            f.write(
                template.render(
                    cmd_bashhead_resources=cmd_bashhead_resources,
                    cmd_script_preamble=cmd_script_preamble,
                    cmd_job_compute_space=cmd_job_compute_space,
                    folder_check_setup=folder_check_setup,
                    fn_test_job=fn_test_job,
                )
            )

        # change the permission of this bash file:
        proc_chmod_bashfile = subprocess.run(
            ['chmod', '+x', fn_call_test_job],  # e.g., chmod +x code/participant_job.sh
            stdout=subprocess.PIPE,
        )
        proc_chmod_bashfile.check_returncode()

        # ==============================================================
        # Generate `test_job.py`, similar to `container_zip.sh`
        # ==============================================================
        # Check if the bash file already exist:
        if op.exists(fn_test_job):
            os.remove(fn_test_job)  # remove it

        # Copy the existing python script to this BABS project:
        # location of current python script:
        #   `op.abspath()` is to make sure always returns abs path, regardless of python version
        #   ref: https://note.nkmk.me/en/python-script-file-path/
        __location__ = op.realpath(op.dirname(op.abspath(__file__)))
        fn_from = op.join(__location__, 'template_test_job.py')
        # copy:
        shutil.copy(fn_from, fn_test_job)

        # change the permission of this bash file:
        proc_chmod_pyfile = subprocess.run(
            ['chmod', '+x', fn_test_job],  # e.g., chmod +x code/participant_job.sh
            stdout=subprocess.PIPE,
        )
        proc_chmod_pyfile.check_returncode()

    def generate_job_submit_template(self, yaml_path, babs, system, test=False):
        """
        This is to generate a YAML file that serves as a template
        of job submission of one participant (or session),
        or test job submission in `babs check-setup`.

        Parameters
        ----------
        yaml_path: str
            The path to the yaml file to be generated. It should be in the `analysis/code` folder.
            It has several fields: 1) cmd_template; 2) job_name_template
        babs: class `BABS`
            information about the BABS project
        system: class `System`
            information on cluster management system
        test: bool
            flag to set to True if generating the test job submit template
            for `babs check-setup`.
        """
        from jinja2 import Environment

        # Section 1: Command for submitting the job: ---------------------------
        # Flags when submitting the job:
        if system.type == 'slurm':
            submit_head = 'sbatch'
            env_flags = '--export=DSLOCKFILE=' + babs.analysis_path + '/.SLURM_datalad_lock'
        else:
            warnings.warn('not supporting systems other than slurm...', stacklevel=2)

        # Check if the bash file already exist:
        if op.exists(yaml_path):
            os.remove(yaml_path)  # remove it

        # Variables to use:
        if not test:
            # `dssource`: Input RIA:
            dssource = babs.input_ria_url + '#' + babs.analysis_dataset_id
            # `pushgitremote`: Output RIA:
            pushgitremote = babs.output_ria_data_dir

        # Generate the command:
        if system.type == 'slurm':
            name_flag_str = ' --job-name '

        # Section 2: Job name: ---------------------------
        # Job name:
        if test:
            job_name = self.container_name[0:3] + '_' + 'test_job'
        else:
            job_name = self.container_name[0:3]

        # Now, we can define stdout and stderr file names/paths:
        if system.type == 'slurm':
            # slurm clusters also need exact filenames:
            eo_args = (
                '-e '
                + babs.analysis_path
                + f'/logs/{job_name}.e%A_%a '
                + '-o '
                + babs.analysis_path
                + f'/logs/{job_name}.o%A_%a'
            )
            # array task id starts from 0 so that max_array == count
            if test:  # no max_array for `submit_test_job_template.yaml`
                array_args = '--array=1'
            else:  # need max_array for for `submit_job_template.yaml`
                array_args = '--array=1-${max_array}'

        # Render the template
        env = Environment(loader=PackageLoader('babs', 'templates'), autoescape=True)
        env = Environment(loader=PackageLoader('babs', 'templates'), autoescape=True)
        template = env.get_template('job_submit.yaml.jinja2')

        with open(yaml_path, 'w') as f:
            f.write(
                template.render(
                    test=test,
                    submit_head=submit_head,
                    env_flags=env_flags,
                    name_flag_str=name_flag_str,
                    job_name=job_name,
                    eo_args=eo_args,
                    array_args=array_args,
                    babs=babs,
                    dssource=dssource if not test else '',
                    pushgitremote=pushgitremote if not test else '',
                )
            )<|MERGE_RESOLUTION|>--- conflicted
+++ resolved
@@ -2542,22 +2542,13 @@
             # sanity check: there should be only one input ds
             #   otherwise need to specify in this section:
             assert input_ds.num_ds == 1, (
-<<<<<<< HEAD
-                "Section 'singularity_run' is missing in the provided"
+                "Section 'bids_app_args' is missing in the provided"
                 ' `container_config`. As there are more than one'
-=======
-                "Section 'bids_app_args' is missing in the provided"
-                ' `container_config_yaml_file`. As there are more than one'
->>>>>>> 1fb85a1f
                 ' input dataset, you must include this section to specify'
                 ' to which argument that each input dataset will go.'
             )
             # if there is only one input ds, fine:
-<<<<<<< HEAD
-            print("Section 'singularity_run' was not included in the `container_config`. ")
-=======
-            print("Section 'bids_app_args' was not included in the `container_config_yaml_file`. ")
->>>>>>> 1fb85a1f
+            print("Section 'bids_app_args' was not included in the `container_config`. ")
             cmd_singularity_flags = ''  # should be empty
             # Make sure other returned variables from `generate_cmd_singularityRun_from_config`
             #   also have values:
