--- conflicted
+++ resolved
@@ -2544,12 +2544,6 @@
             # copied from `generate_cmd_singularityRun_from_config`:
             singuRun_input_dir = input_ds.df.loc[0, 'path_data_rel']
         else:
-<<<<<<< HEAD
-            # print("Generate singularity run command from `container_config`")
-            # # contain \ for each key-value
-
-=======
->>>>>>> bdb646c1
             # read config from the yaml file:
             (
                 cmd_singularity_flags,
