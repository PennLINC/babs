# This is the main module.

import os
import os.path as op
import subprocess
import warnings
import pandas as pd
import numpy as np
import glob
import shutil
import tempfile
import yaml
from filelock import Timeout, FileLock
from datetime import datetime
import time
import re   # regular expression operations

import datalad.api as dlapi
import datalad.support as dlsupport   # for exception name etc
from datalad_container.find_container import find_container_
# from datalad.interface.base import build_doc

from babs.utils import (get_immediate_subdirectories,
                        check_validity_unzipped_input_dataset,
                        generate_cmd_set_envvar,
                        generate_cmd_filterfile,
                        generate_cmd_singularityRun_from_config, generate_cmd_unzip_inputds,
                        generate_cmd_zipping_from_config,
                        validate_type_session,
                        validate_type_system,
                        read_yaml,
                        write_yaml,
                        generate_bashhead_resources,
                        generate_cmd_script_preamble,
                        generate_cmd_job_compute_space,
                        generate_cmd_datalad_run,
                        generate_cmd_determine_zipfilename,
                        get_list_sub_ses,
                        submit_one_job,
                        df_update_one_job,
                        prepare_job_ind_list,
                        submit_one_test_job,
                        read_job_status_csv,
                        report_job_status,
                        request_all_job_status,
                        calcu_runtime,
                        get_last_line,
                        get_config_msg_alert,
                        get_alert_message_in_log_files,
                        get_username,
                        check_job_account,
                        print_versions_from_yaml,
                        get_git_show_ref_shasum,
                        ceildiv)


# @build_doc
class BABS():
    """The BABS class is for babs projects of BIDS Apps"""

    def __init__(self, project_root, type_session, type_system):
        '''
        Parameters:
        ------------
        project_root: str
            absolute path to the root of this babs project
        type_session: str
            whether the input dataset is "multi-ses" or "single-ses"
        type_system: str
            the type of job scheduling system, "sge" or "slurm"

        Attributes:
        ---------------
        project_root: str
            absolute path to the root of this babs project
        type_session: str
            whether the input dataset is "multi-ses" or "single-ses"
        type_system: str
            the type of job scheduling system, "sge" or "slurm"
        config_path: str
            path to the config yaml file
        analysis_path: str
            path to the `analysis` folder.
        analysis_datalad_handle: datalad dataset
            the `analysis` datalad dataset
        input_ria_path: str
            Path to the input RIA store, the sibling of `analysis`.
            The computation of each job will start with a clone from this input RIA store.
        output_ria_path: str
            Path to the output RIA store, the sibling of `analysis`.
            The results of jobs will be pushed to this output RIA store.
        input_ria_url: str
            URL of input RIA store, starting with "ria+file://".
        output_ria_url: str
            URL of output RIA store, starting with "ria+file://".
        output_ria_data_dir: str
            Path to the output RIA's data directory.
            Example: /full/path/to/project_root/output_ria/238/da2f2-2fc4-4b88-a2c5-aa6e754b5d0b
        analysis_dataset_id: str
            The ID of DataLad dataset `analysis`.
            This will be used to get the full path to the dataset in input RIA.
            Example: '238da2f2-2fc4-4b88-a2c5-aa6e754b5d0b'
        list_sub_path_rel: str
            Path to the list of final included subjects (and sessions) CSV file.
            This is relative to `analysis` folder.
        list_sub_path_abs: str
            Absolute path of `list_sub_path_rel`.
            Example: '/path/to/analysis/code/sub_final_inclu.csv' for singl-ses dataset;
                '/path/to/analysis/code/sub_ses_final_inclu.csv' for multi-ses dataset.
        job_status_path_rel: str
            Path to the `job_status.csv` file.
            This is relative to `analysis` folder.
        job_status_path_abs: str
            Absolute path of `job_status_path_abs`.
            Example: '/path/to/analysis/code/job_status.csv'
        '''

        # validation:
        type_session = validate_type_session(type_session)
        type_system = validate_type_system(type_system)

        # attributes:
        self.project_root = project_root
        self.type_session = type_session
        self.type_system = type_system

        self.analysis_path = op.join(project_root, "analysis")
        self.analysis_datalad_handle = None

        self.config_path = op.join(self.analysis_path,
                                   "code/babs_proj_config.yaml")

        self.input_ria_path = op.join(project_root, "input_ria")
        self.output_ria_path = op.join(project_root, "output_ria")

        self.input_ria_url = "ria+file://" + self.input_ria_path
        self.output_ria_url = "ria+file://" + self.output_ria_path

        self.output_ria_data_dir = None     # not known yet before output_ria is created
        self.analysis_dataset_id = None    # to update later

        # attribute `list_sub_path_*`:
        if self.type_session == "single-ses":
            self.list_sub_path_rel = 'code/sub_final_inclu.csv'
        elif self.type_session == "multi-ses":
            self.list_sub_path_rel = 'code/sub_ses_final_inclu.csv'
        self.list_sub_path_abs = op.join(self.analysis_path,
                                         self.list_sub_path_rel)

        self.job_status_path_rel = 'code/job_status.csv'
        self.job_status_path_abs = op.join(self.analysis_path,
                                           self.job_status_path_rel)

    def datalad_save(self, path, message=None):
        """
        Save the current status of datalad dataset `analysis`
        Also checks that all the statuses returned are "ok" (or "notneeded")

        Parameters:
        ------------
        path: str or list of str
            the path to the file(s) or folder(s) to save
        message: str or None
            commit message in `datalad save`

        Notes:
        ------------
        If the path does not exist, the status will be "notneeded", and won't be error message
            And there won't be a commit with that message
        """

        statuses = self.analysis_datalad_handle.save(path=path, message=message)
        # ^^ number of dicts in list `statuses` = len(path)
        # check that all statuses returned are "okay":
        # below is from cubids
        saved_status = set([status['status'] for status in statuses])
        if saved_status.issubset(set(["ok", "notneeded"])) is False:
            # exists element in `saved_status` that is not "ok" or "notneeded"
            # ^^ "notneeded": nothing to save
            raise Exception("`datalad save` failed!")

    def wtf_key_info(self, flag_output_ria_only=False):
        """
        This is to get some key information on DataLad dataset `analysis`,
        and assign to `output_ria_data_dir` and `analysis_dataset_id`.
        This function relies on `git` and `datalad wtf`
        This needs to be done after the output RIA is created.

        Parameters:
        ------------
        flag_output_ria_only: bool
            if only to get information on output RIA.
            This may expedite the process as other information requires
            calling `datalad` in terminal, which would takes several seconds.
        """

        # Get the `self.output_ria_data_dir`:
        # e.g., /full/path/output_ria/238/da2f2-2fc4-4b88-a2c5-aa6e754b5d0b
        analysis_git_path = op.join(self.analysis_path, ".git")
        proc_output_ria_data_dir = subprocess.run(
            ["git", "--git-dir", analysis_git_path, "remote", "get-url", "--push", "output"],
            stdout=subprocess.PIPE)
        # ^^: for `analysis`: git remote get-url --push output
        # ^^ another way to change the wd temporarily: add `cwd=self.xxx` in `subprocess.run()`
        # if success: no output; if failed: will raise CalledProcessError
        proc_output_ria_data_dir.check_returncode()
        self.output_ria_data_dir = proc_output_ria_data_dir.stdout.decode('utf-8')
        if self.output_ria_data_dir[-1:] == "\n":
            # remove the last 2 characters
            self.output_ria_data_dir = self.output_ria_data_dir[:-1]

        if not flag_output_ria_only:   # also want other information:
            # Get the dataset ID of `analysis`, i.e., `analysis_dataset_id`:

            # way #1: using datalad api; however, it always prints out the full, lengthy wtf report....
            # # full dict from `datalad wtf`:
            # blockPrint()
            # full_wtf_list = dlapi.wtf(dataset=self.analysis_path)
            # enablePrint()
            # # ^^ this is a list
            # if len(full_wtf_list) > 1:
            #     warnings.warn("There are more than one dictionary for input RIA's `datalad wtf`."
            #                   + " We'll only use the first one.")
            # full_wtf = full_wtf_list[0]
            # # ^^ only take the first dict (element) from the full list
            # self.analysis_dataset_id = full_wtf["infos"]["dataset"]["id"]
            # # ^^: $ datalad -f '{infos[dataset][id]}' wtf -S dataset

            # way #2: command line of datalad:
            proc_analysis_dataset_id = subprocess.run(
                ["datalad", "-f", "'{infos[dataset][id]}'", "wtf", "-S", "dataset"],
                cwd=self.analysis_path,
                stdout=subprocess.PIPE)
            # datalad -f '{infos[dataset][id]}' wtf -S dataset
            proc_analysis_dataset_id.check_returncode()
            self.analysis_dataset_id = proc_analysis_dataset_id.stdout.decode('utf-8')
            # remove the `\n`:
            if self.analysis_dataset_id[-1:] == "\n":
                # remove the last 2 characters
                self.analysis_dataset_id = self.analysis_dataset_id[:-1]
            # remove the double quotes:
            if (self.analysis_dataset_id[0] == "'") & (self.analysis_dataset_id[-1] == "'"):
                # if first and the last characters are quotes: remove them
                self.analysis_dataset_id = self.analysis_dataset_id[1:-1]

    def babs_bootstrap(self, input_ds,
                       container_ds, container_name, container_config_yaml_file,
                       system):
        """
        Bootstrap a babs project: initialize datalad-tracked RIAs, generate scripts to be used, etc

        Parameters:
        -------------
        input_ds: class `Input_ds`
            Input dataset(s).
        container_name: str
            name of the container, best to include version number.
            e.g., 'fmriprep-0-0-0'
        container_ds: str
            path to the container datalad dataset which the user provides
        container_config_yaml_file: str
            Path to a YAML file that contains the configurations
            of how to run the BIDS App container
        system: class `System`
            information about the cluster management system
        """

        # ==============================================================
        # Initialize:
        # ==============================================================

        # Make a directory of project_root:
        os.makedirs(self.project_root)   # we don't allow creation if folder exists

        # Create `analysis` folder: -----------------------------
        print("\nCreating `analysis` folder (also a datalad dataset)...")
        self.analysis_datalad_handle = dlapi.create(self.analysis_path,
                                                    cfg_proc='yoda',
                                                    annex=True)

        # Prepare `.gitignore` ------------------------------
        # write into .gitignore so won't be tracked by git:
        gitignore_path = op.join(self.analysis_path, ".gitignore")
        # if exists already, remove it:
        if op.exists(gitignore_path):
            os.remove(gitignore_path)
        gitignore_file = open(gitignore_path, "a")   # open in append mode

        # not to track `logs` folder:
        gitignore_file.write("\nlogs")
        # not to track `.*_datalad_lock`:
        if system.type == "sge":
            gitignore_file.write("\n.SGE_datalad_lock")
        elif system.type == "slurm":
            gitignore_file.write("\n.SLURM_datalad_lock")
        else:
            warnings.warn("Not supporting systems other than SGE or Slurm"
                          + " for '.gitignore'.")
        # not to track lock file:
        gitignore_file.write("\n" + "code/babs_proj_config.yaml.lock")
        # not to track `job_status.csv`:
        gitignore_file.write("\n" + "code/job_status.csv")
        gitignore_file.write("\n" + "code/job_status.csv.lock")
        # not to track files generated by `babs-check-setup`:
        gitignore_file.write("\n" + "code/check_setup/test_job_info.yaml")
        gitignore_file.write("\n" + "code/check_setup/check_env.yaml")
        gitignore_file.write("\n")

        gitignore_file.close()
        self.datalad_save(path=".gitignore",
                          message="Save .gitignore file")

        # Create `babs_proj_config.yaml` file: ----------------------
        print("Save configurations of BABS project in a yaml file ...")
        print("Path to this yaml file will be: 'analysis/code/babs_proj_config.yaml'")
        babs_proj_config_file = open(self.config_path, "w")
        babs_proj_config_file.write("type_session: '"
                                    + self.type_session + "'\n")
        babs_proj_config_file.write("type_system: '"
                                    + self.type_system + "'\n")
        # input_ds:
        babs_proj_config_file.write("input_ds:\n")   # input dataset's name(s)
        for i_ds in range(0, input_ds.num_ds):
            babs_proj_config_file.write("  $INPUT_DATASET_#" + str(i_ds+1) + ":\n")
            babs_proj_config_file.write("    name: '" + input_ds.df["name"][i_ds] + "'\n")
            babs_proj_config_file.write("    path_in: '" + input_ds.df["path_in"][i_ds] + "'\n")
            babs_proj_config_file.write("    path_data_rel: 'TO_BE_FILLED'\n")
            babs_proj_config_file.write("    is_zipped: 'TO_BE_FILLED'\n")
        # container ds:
        babs_proj_config_file.write("container:\n")
        babs_proj_config_file.write("  name: '" + container_name + "'\n")
        babs_proj_config_file.write("  path_in: '" + container_ds + "'\n")

        babs_proj_config_file.close()
        self.datalad_save(path="code/babs_proj_config.yaml",
                          message="Save configurations of this BABS project")

        # Create output RIA sibling: -----------------------------
        print("\nCreating output and input RIA...")
        self.analysis_datalad_handle.create_sibling_ria(name="output",
                                                        url=self.output_ria_url,
                                                        new_store_ok=True)
        # ^ ref: in python environment:
        #   import datalad; help(datalad.distributed.create_sibling_ria)
        #   sometimes, have to first `temp = dlapi.Dataset("/path/to/analysis/folder")`,
        #   then `help(temp.create_sibling_ria)`, you can stop here,
        #   or now you can help(datalad.distributed.create_sibling_ria)
        #   seems there is no docs online?
        # source code:
        # https://github.com/datalad/datalad/blob/master/datalad/distributed/create_sibling_ria.py

        # Get some key information re: DataLad dataset `analysis`,
        # after creating output RIA:
        self.wtf_key_info()

        # Create input RIA sibling:
        self.analysis_datalad_handle.create_sibling_ria(
            name="input",
            url=self.input_ria_url,
            storage_sibling=False,   # False is `off` in CLI of datalad
            new_store_ok=True)

        # Register the input dataset(s): -----------------------------
        print("\nRegistering the input dataset(s)...")
        for i_ds in range(0, input_ds.num_ds):
            # path to cloned dataset:
            i_ds_path = op.join(self.analysis_path,
                                input_ds.df["path_now_rel"][i_ds])
            print("Cloning input dataset #" + str(i_ds+1) + ": '"
                  + input_ds.df["name"][i_ds] + "'")
            # clone input dataset(s) as sub-dataset into `analysis` dataset:
            dlapi.clone(dataset=self.analysis_path,
                        source=input_ds.df["path_in"][i_ds],    # input dataset(s)
                        path=i_ds_path)  # path to clone into

            # amend the previous commit with a nicer commit message:
            proc_git_commit_amend = subprocess.run(
                ["git", "commit", "--amend", "-m",
                    "Register input data dataset '" + input_ds.df["name"][i_ds]
                    + "' as a subdataset"],
                cwd=self.analysis_path,
                stdout=subprocess.PIPE
            )
            proc_git_commit_amend.check_returncode()

        # get the current absolute path to the input dataset:
        input_ds.assign_path_now_abs(self.analysis_path)

        # Check the type of each input dataset: (zipped? unzipped?)
        #   this also gets `is_zipped`
        print("\nChecking whether each input dataset is a zipped or unzipped dataset...")
        input_ds.check_if_zipped()
        # sanity checks:
        input_ds.check_validity_zipped_input_dataset(self.type_session)

        # Check validity of unzipped ds:
        #   if multi-ses, has `ses-*` in each `sub-*`; if single-ses, has a `sub-*`
        check_validity_unzipped_input_dataset(input_ds, self.type_session)

        # Update input ds information in `babs_proj_config.yaml`:
        babs_proj_config = read_yaml(self.config_path, if_filelock=True)
        for i_ds in range(0, input_ds.num_ds):
            ds_index_str = "$INPUT_DATASET_#" + str(i_ds+1)
            # update `path_data_rel`:
            babs_proj_config["input_ds"][ds_index_str]["path_data_rel"] = \
                input_ds.df["path_data_rel"][i_ds]
            # update `is_zipped`:
            babs_proj_config["input_ds"][ds_index_str]["is_zipped"] = \
                input_ds.df["is_zipped"][i_ds]
        # dump:
        write_yaml(babs_proj_config, self.config_path, if_filelock=True)
        # datalad save: update:
        self.datalad_save(path="code/babs_proj_config.yaml",
                          message="Update configurations of input dataset of this BABS project")

        # Add container as sub-dataset of `analysis`: -----------------------------
        # # TO ASK: WHY WE NEED TO CLONE IT FIRST INTO `project_root`???
        # dlapi.clone(source = container_ds,    # container datalad dataset
        #             path = op.join(self.project_root, "containers"))   # path to clone into

        # directly add container as sub-dataset of `analysis`:
        print("\nAdding the container as a sub-dataset of `analysis` dataset...")
        dlapi.install(dataset=self.analysis_path,
                      source=container_ds,    # container datalad dataset
                      path=op.join(self.analysis_path, "containers"))
        # into `analysis/containers` folder

        # original bash command, if directly going into as sub-dataset:
        # datalad install -d . --source ../../toybidsapp-container-docker/ containers

        # from our the way:
        # cd ${PROJECTROOT}/analysis
        # datalad install -d . --source ${PROJECTROOT}/pennlinc-containers

        container = Container(container_ds, container_name, container_config_yaml_file)

        # sanity check of container ds:
        container.sanity_check(self.analysis_path)

        # ==============================================================
        # Bootstrap scripts:
        # ==============================================================

        # Generate `<containerName>_zip.sh`: ----------------------------------
        # which is a bash script of singularity run + zip
        # in folder: `analysis/code`
        print("\nGenerating a bash script for running container and zipping the outputs...")
        print("This bash script will be named as `" + container_name + "_zip.sh`")
        bash_path = op.join(self.analysis_path, "code", container_name + "_zip.sh")
        container.generate_bash_run_bidsapp(bash_path, input_ds, self.type_session)
        self.datalad_save(path="code/" + container_name + "_zip.sh",
                          message="Generate script of running container")

        # make another folder within `code` for test jobs:
        os.makedirs(op.join(self.analysis_path, "code/check_setup"), exist_ok=True)

        # Generate `participant_job.sh`: --------------------------------------
        print("\nGenerating a bash script for running jobs at participant (or session) level...")
        print("This bash script will be named as `participant_job.sh`")
        bash_path = op.join(self.analysis_path, "code", "participant_job.sh")
        container.generate_bash_participant_job(bash_path, input_ds, self.type_session,
                                                system)

        # also, generate a bash script of a test job used by `babs-check-setup`:
        path_check_setup = op.join(self.analysis_path, "code/check_setup")
        container.generate_bash_test_job(path_check_setup, system)

        self.datalad_save(path=["code/participant_job.sh",
                                "code/check_setup/call_test_job.sh",
                                "code/check_setup/test_job.py"],
                          message="Participant compute job implementation")
        # NOTE: `dlapi.save()` does not work...
        # e.g., datalad save -m "Participant compute job implementation"

        # Determine the list of subjects to analyze: -----------------------------
        print("\nDetermining the list of subjects (and sessions) to analyze...")
        _ = get_list_sub_ses(input_ds, container.config, self)
        self.datalad_save(path="code/*.csv",
                          message="Record of inclusion/exclusion of participants")

        # Generate the template of job submission: --------------------------------
        print("\nGenerating a template for job submission calls...")
        print("The template text file will be named as `submit_job_template.yaml`.")
        yaml_path = op.join(self.analysis_path, "code", "submit_job_template.yaml")
        container.generate_job_submit_template(yaml_path, self, system)

        # also, generate template for testing job used by `babs-check-setup`:
        yaml_test_path = op.join(self.analysis_path, "code/check_setup", "submit_test_job_template.yaml")
        container.generate_job_submit_template(yaml_test_path, self, system, test=True)

        # datalad save:
        self.datalad_save(path=["code/submit_job_template.yaml",
                                "code/check_setup/submit_test_job_template.yaml"],
                          message="Template for job submission")

        # Finish up and get ready for clusters running: -----------------------
        # create folder `logs` in `analysis`; future log files go here
        #   this won't be tracked by git (as already added to `.gitignore`)
        log_path = op.join(self.analysis_path, "logs")
        if not op.exists(log_path):
            os.makedirs(log_path)

        # in case anything in `code/` was not saved:
        #   If there is anything not saved yet, probably should be added to `.gitignore`
        #   at the beginning of `babs-init`.
        self.datalad_save(path="code/",
                          message="Save anything in folder code/ that hasn't been saved")

        # ==============================================================
        # Final steps in bootstrapping:
        # ==============================================================

        print("\nFinal steps...")
        # No need to keep the input dataset(s):
        #   old version: datalad uninstall -r --nocheck inputs/data
        print("DataLad dropping input dataset's contents...")
        for i_ds in range(0, input_ds.num_ds):
            _ = self.analysis_datalad_handle.drop(
                path=input_ds.df["path_now_rel"][i_ds],
                recursive=True,   # and potential subdataset
                reckless='availability')
            # not to check availability
            # seems have to specify the dataset (by above `handle`);
            # otherwise, dl thinks the dataset is where current python is running

        # Update input and output RIA:
        print("Updating input and output RIA...")
        #   datalad push --to input
        #   datalad push --to output
        self.analysis_datalad_handle.push(to="input")
        self.analysis_datalad_handle.push(to="output")

        # Add an alias to the data in output RIA store:
        print("Adding an alias 'data' to output RIA store...")
        """
        RIA_DIR=$(find $PROJECTROOT/output_ria/???/ -maxdepth 1 -type d | sort | tail -n 1)
        mkdir -p ${PROJECTROOT}/output_ria/alias
        ln -s ${RIA_DIR} ${PROJECTROOT}/output_ria/alias/data
        """
        if not op.exists(op.join(self.output_ria_path,
                                 "alias")):
            os.makedirs(op.join(self.output_ria_path,
                                "alias"))
        # create a symbolic link:
        the_symlink = op.join(self.output_ria_path,
                              "alias", "data")
        if op.exists(the_symlink) & op.islink(the_symlink):
            # exists and is a symlink: remove first
            os.remove(the_symlink)
        os.symlink(self.output_ria_data_dir,
                   the_symlink)
        # to check this symbolic link, just: $ ls -l <output_ria/alias/data>
        #   it should point to /full/path/output_ria/xxx/xxx-xxx-xxx-xxx

        # SUCCESS!
        print("\n`babs-init` was successful!")

    def clean_up(self, input_ds):
        """
        If `babs-init` failed, this function cleans up the BABS project `babs-init` creates.

        Parameters:
        --------------
        input_ds: class `Input_ds`
            information of input dataset(s)

        Notes:
        --------
        Steps in `babs-init`:
        * create `analysis` datalad dataset
        * create input and output RIA
        * clone input dataset(s)
        * generate bootstrapped scripts
        * finish up
        """
        if op.exists(self.project_root):   # if BABS project root folder has been created:
            if op.exists(self.analysis_path):   # analysis folder is created by datalad 
                self.analysis_datalad_handle = dlapi.Dataset(self.analysis_path)
                # Remove each input dataset:
                print("Removing input dataset(s) if cloned...")
                for i_ds in range(0, input_ds.num_ds):
                    # check if it exists yet:
                    path_now_abs = op.join(self.analysis_path, input_ds.df["path_now_rel"][i_ds])
                    if op.exists(path_now_abs):   # this input dataset has been cloned:
                        # use `datalad remove` to remove:
                        _ = self.analysis_datalad_handle.remove(
                            path=path_now_abs,
                            reckless="modification")

                # `git annex dead here`:
                print("\nRunning `git annex dead here`...")
                proc_git_annex_dead = subprocess.run(
                    ["git", "annex", "dead", "here"],
                    cwd=self.analysis_path,
                    stdout=subprocess.PIPE)
                proc_git_annex_dead.check_returncode()

                # Update input and output RIA:
                print("\nUpdating input and output RIA if created...")
                #   datalad push --to input
                #   datalad push --to output
                if op.exists(self.input_ria_path):
                    self.analysis_datalad_handle.push(to="input")
                if op.exists(self.output_ria_path):
                    self.analysis_datalad_handle.push(to="output")

            # Now we can delete this project folder:
            print("\nDeleting created BABS project folder...")
            proc_rm_project_folder = subprocess.run(
                ["rm", "-rf", self.project_root],
                stdout=subprocess.PIPE)
            proc_rm_project_folder.check_returncode()

        # confirm the BABS project has been removed:
        assert (not op.exists(self.project_root)), \
            "Created BABS project was not completely deleted!" \
            + " Path to created BABS project: '" + self.project_root + "'"

        print("\nCreated BABS project has been cleaned up.")

    def babs_check_setup(self, input_ds, flag_job_test):
        """
        This function validates the setups by babs-init.

        Parameters:
        --------------
        input_ds: class `Input_ds`
            information of input dataset(s)
        flag_job_test: bool
            Whether to submit and run a test job.
        """
        from .constants import CHECK_MARK

        babs_proj_config = read_yaml(self.config_path, if_filelock=True)

        print("Will check setups of BABS project located at: " + self.project_root)
        if flag_job_test:
            print("Will submit a test job for testing; will take longer time.")
        else:
            print("Did not request `--job-test`; will not submit a test job.")

        # Print out the saved configuration info: ----------------
        print("Below is the configuration information saved during `babs-init`"
              + " in file 'analysis/code/babs_proj_config.yaml':\n")
        f = open(op.join(self.analysis_path, "code/babs_proj_config.yaml"), 'r')
        file_contents = f.read()
        print(file_contents)
        f.close()

        # Check the project itself: ---------------------------
        print("Checking the BABS project itself...")
        # check if `analysis_path` exists
        #   (^^ though should be checked in `get_existing_babs_proj()` in cli.py)
        assert op.exists(self.analysis_path), \
            "Folder 'analysis' does not exist in this BABS project!" \
            + " Current path to analysis folder: " + self.analysis_path
        # if there is `analysis`:
        # update `analysis_datalad_handle`:
        if self.analysis_datalad_handle is None:
            self.analysis_datalad_handle = dlapi.Dataset(self.analysis_path)
        print(CHECK_MARK + " All good!")

        # Check `analysis` datalad dataset: ----------------------
        print("\nCheck status of 'analysis' DataLad dataset...")
        # Are there anything unsaved? ref: CuBIDS function
        analysis_statuses = set([status['state'] for status in
                                self.analysis_datalad_handle.status(
                                    eval_subdataset_state='commit'
                                    # not to fully eval subdataset (e.g. input ds) status
                                    # otherwise, would take too long..
            )])
        # statuses should be all "clean", without anything else e.g., "modified":
        assert analysis_statuses == set(["clean"]), \
            "Analysis DataLad dataset's status is not clean." \
            + " There might be untracked or modified files in folder 'analysis'." \
            + " Please go to this directory: '" + self.analysis_path + "'\n" \
            + " and run `datalad status` to check what were changed," \
            + " then run `datalad save -m 'your message'`," \
            + " then run `datalad push --to input`;" \
            + " Finally, if you're sure there is no successful jobs finished, you can" \
            + " run `datalad push --to output`."
        print(CHECK_MARK + " All good!")

        # Check input dataset(s): ---------------------------
        print("\nChecking input dataset(s)...")
        # check if there is at least one folder in the `inputs/data` dir:
        temp_list = get_immediate_subdirectories(op.join(self.analysis_path, "inputs/data"))
        assert len(temp_list) > 0, \
            "There is no sub-directory (i.e., no input dataset) in 'inputs/data'!" \
            + " Full path to folder 'inputs/data': " + op.join(self.analysis_path, "inputs/data")

        # check each input ds:
        for i_ds in range(0, input_ds.num_ds):
            path_now_abs = input_ds.df["path_now_abs"][i_ds]

            # check if the dir of this input ds exists:
            assert op.exists(path_now_abs), \
                "The path to the cloned input dataset #" + str(i_ds + 1) \
                + " '" + input_ds.df["name"][i_ds] + "' does not exist: " \
                + path_now_abs

            # check if dir of input ds is a datalad dataset:
            assert op.exists(op.join(path_now_abs, ".datalad/config")), \
                "The input dataset #" + str(i_ds + 1) \
                + " '" + input_ds.df["name"][i_ds] + "' is not a valid DataLad dataset:" \
                + " There is no file '.datalad/config' in its directory: " + path_now_abs

            # ROADMAP: check if input dataset ID saved in YAML file
            #           (not saved yet, also need to add to Input_ds class too)
            #           = that in `.gitmodules` in cloned ds
            #   However, It's pretty unlikely that someone changes inputs/data on their own
            #       if they're using BABS

        print(CHECK_MARK + " All good!")

        # Check container datalad dataset: ---------------------------
        print("\nChecking container datalad dataset...")
        folder_container = op.join(self.analysis_path, "containers")
        container_name = babs_proj_config["container"]["name"]
        # assert it's a datalad ds in `containers` folder:
        assert op.exists(op.join(folder_container, ".datalad/config")), \
            "There is no containers DataLad dataset in folder: " + folder_container

        # ROADMAP: check if container dataset ID saved in YAML file (not saved yet)
        #           (not saved yet, probably better to add to Container class?)
        #           = that in `.gitmodules` in cloned ds
        #   However, It's pretty unlikely that someone changes it on their own
        #       if they're using BABS

        # no action now; when `babs-init`, has done `Container.sanity_check()`
        #               to make sure the container named `container_name` exists.
        print(CHECK_MARK + " All good!")

        # Check `analysis/code`: ---------------------------------
        print("\nChecking `analysis/code/` folder...")
        # folder `analysis/code` should exist:
        assert op.exists(op.join(self.analysis_path, "code")), \
            "Folder 'code' does not exist in 'analysis' folder!"

        # assert the list of files in the `code` folder,
        #   and bash files should be executable:
        list_files_code = [
            "babs_proj_config.yaml",
            container_name + "_zip.sh",
            "participant_job.sh",
            "submit_job_template.yaml"
            ]
        if self.type_session == "single-ses":
            list_files_code.append("sub_final_inclu.csv")
        else:
            list_files_code.append("sub_ses_final_inclu.csv")

        for temp_filename in list_files_code:
            temp_fn = op.join(self.analysis_path, "code", temp_filename)
            # the file should exist:
            assert op.isfile(temp_fn), \
                "Required file '" + temp_filename + "' does not exist" \
                + " in 'analysis/code' folder in this BABS project!"
            # check if bash files are executable:
            if op.splitext(temp_fn)[1] == ".sh":   # extension is '.sh':
                assert os.access(temp_fn, os.X_OK), \
                    "This code file should be executable: " + temp_fn
        print(CHECK_MARK + " All good!")

        # Check input and output RIA: ----------------------
        print("\nChecking input and output RIA...")

        # check if they are siblings of `analysis`:
        print("\tDatalad dataset `analysis`'s siblings:")
        analysis_siblings = self.analysis_datalad_handle.siblings(action='query')
        # get the actual `output_ria_data_dir`;
        #   the one in `self` attr is directly got from `analysis` remote,
        #   so should not use that here.
        # output_ria:
        actual_output_ria_data_dir = os.readlink(
            op.join(self.output_ria_path, "alias/data"))   # get the symlink of `alias/data`
        assert op.exists(actual_output_ria_data_dir)    # make sure this exists
        # get '000/0000-0000-0000-0000':
        data_foldername = op.join(
            op.basename(op.dirname(actual_output_ria_data_dir)),
            op.basename(actual_output_ria_data_dir))
        # input_ria:
        actual_input_ria_data_dir = op.join(self.input_ria_path, data_foldername)
        assert op.exists(actual_input_ria_data_dir)    # make sure this exists

        if_found_sibling_input = False
        if_found_sibling_output = False
        for i_sibling in range(0, len(analysis_siblings)):
            the_sibling = analysis_siblings[i_sibling]
            if the_sibling["name"] == "output":   # output ria:
                if_found_sibling_output = True
                assert the_sibling["url"] == actual_output_ria_data_dir, \
                    "The `analysis` datalad dataset's sibling 'output' url does not match" \
                    + " the path to the output RIA." \
                    + " Former = " + the_sibling["url"] + ";" \
                    + " Latter = " + actual_output_ria_data_dir
            if the_sibling["name"] == "input":   # input ria:
                if_found_sibling_input = True
                assert the_sibling["url"] == actual_input_ria_data_dir, \
                    "The `analysis` datalad dataset's sibling 'input' url does not match" \
                    + " the path to the input RIA." \
                    + " Former = " + the_sibling["url"] + ";" \
                    + " Latter = " + actual_input_ria_data_dir
        if not if_found_sibling_input:
            raise Exception("Did not find a sibling of 'analysis' DataLad dataset"
                            + " that's called 'input'. There may be something wrong when"
                            + " setting up input RIA!")
        if not if_found_sibling_output:
            raise Exception("Did not find a sibling of 'analysis' DataLad dataset"
                            + " that's called 'output'. There may be something wrong when"
                            + " setting up output RIA!")

        # output_ria_datalad_handle = dlapi.Dataset(self.output_ria_data_dir)

        # check if the current commit in `analysis` has been pushed to RIA:
        #   i.e., if commit hash are matched:
        # analysis' commit hash:
        proc_hash_analysis = subprocess.run(
            ["git", "rev-parse", "HEAD"],
            cwd=self.analysis_path,
            stdout=subprocess.PIPE)
        proc_hash_analysis.check_returncode()
        hash_analysis = proc_hash_analysis.stdout.decode('utf-8').replace("\n", "")

        # input ria's commit hash:
        proc_hash_input_ria = subprocess.run(
            ["git", "rev-parse", "HEAD"],
            cwd=actual_input_ria_data_dir,   # using the actual one we just got
            stdout=subprocess.PIPE)
        proc_hash_input_ria.check_returncode()
        hash_input_ria = proc_hash_input_ria.stdout.decode('utf-8').replace("\n", "")
        assert hash_analysis == hash_input_ria, \
            "The hash of current commit of `analysis` datalad dataset does not match" \
            + " with that of input RIA." \
            + " Former = " + hash_analysis + ";" \
            + " Latter = " + hash_input_ria + "." + "\n" \
            + "It might be because that latest commits in" \
            + " `analysis` were not pushed to input RIA." \
            + " Try running this command at directory '" + self.analysis_path + "': \n" \
            + "$ datalad push --to input"

        # output ria's commit hash:
        proc_hash_output_ria = subprocess.run(
            ["git", "rev-parse", "HEAD"],
            cwd=actual_output_ria_data_dir,   # using the actual one we just got
            stdout=subprocess.PIPE)
        proc_hash_output_ria.check_returncode()
        hash_output_ria = proc_hash_output_ria.stdout.decode('utf-8').replace("\n", "")
        # only throw out a warning if not matched, as after there is branch in output RIA,
        #   not recommend to push updates from analysis to output RIA:
        if hash_analysis != hash_output_ria:
            flag_warning_output_ria = True
            warnings.warn(
                "The hash of current commit of `analysis` datalad dataset does not match"
                + " with that of output RIA."
                + " Former = " + hash_analysis + ";"
                + " Latter = " + hash_output_ria + ".\n"
                + "It might be because that latest commits in"
                + " `analysis` were not pushed to output RIA.\n"
                + "If there are already successful job(s) finished, please do NOT push updates"
                + " from `analysis` to output RIA.\n"
                + "If you're sure there is no successful job finished, you may try running"
                + " this command at directory '" + self.analysis_path + "': \n"
                + "$ datalad push --to output"
                )
        else:
            flag_warning_output_ria = False

        if flag_warning_output_ria:
            print("There is warning for output RIA - Please check it out!"
                  " Else in input and output RIA is good.")
        else:
            print(CHECK_MARK + " All good!")

        # Submit a test job (if requested) --------------------------------
        if not flag_job_test:
            print("\nNot to submit a test job as it's not requested."
                  + " We recommend running a test job with `--job-test` if you haven't done so;"
                  + " It will gather setup information in the designated environment"
                  + " and will make sure jobs can finish successfully on current cluster.")
            print("\n`babs-check-setup` was successful! ")
        else:
            print("\nSubmitting a test job, will take a while to finish...")
            print("Although the script will be submitted to the cluster to run,"
                  " this job will not run the BIDS App;"
                  " instead, this test job will gather setup information"
                  " in the designated environment"
                  " and will make sure jobs can finish successfully on current cluster.")

            _, job_id_str, log_filename = submit_one_test_job(self.analysis_path, self.type_system)
            log_fn = op.join(self.analysis_path, "logs", log_filename)  # abs path
            o_fn = log_fn.replace(".*", ".o")
            # write this information in a YAML file:
            fn_test_job_info = op.join(self.analysis_path, "code/check_setup",
                                       "test_job_info.yaml")
            if op.exists(fn_test_job_info):
                os.remove(fn_test_job_info)  # remove it

            test_job_info_file = open(fn_test_job_info, "w")
            test_job_info_file.write("# Information of submitted test job:\n")
            test_job_info_file.write("job_id: '" + job_id_str + "'\n")
            test_job_info_file.write("log_filename: '" + log_filename + "'\n")

            test_job_info_file.close()

            # check job status every 1 min:
            flag_done = False   # whether job is out of queue (True)
            flag_success_test_job = False  # whether job was successfully finished (True)
            print("Will check the test job's status every 1 min...")
            while not flag_done:
                # wait for 1 min:
                time.sleep(60)   # Sleep for 60 seconds

                # check the job status
                df_all_job_status = request_all_job_status(self.type_system)
                d_now_str = str(datetime.now())
                to_print = d_now_str + ": "
                if job_id_str in df_all_job_status.index.to_list():
                    # ^^ if `df` is empty, `.index.to_list()` will return []
                    # if the job is still in the queue:
                    # state_category = df_all_job_status.at[job_id_str, '@state']
                    state_code = df_all_job_status.at[job_id_str, 'state']
                    # ^^ column `@state`: 'running' or 'pending'

                    # print some information:
                    if state_code == "r":
                        to_print += "Test job is running (`r`)..."
                    elif state_code == "qw":
                        to_print += "Test job is pending (`qw`)..."
                    elif state_code == "eqw":
                        to_print += "Test job is stalled (`eqw`)..."

                else:   # the job is not in queue:
                    flag_done = True
                    # get the last line of the log file:
                    last_line = get_last_line(o_fn).replace("\n", "")
                    # check if it's "SUCCESS":
                    if last_line == "SUCCESS":
                        flag_success_test_job = True
                        to_print += "Test job is successfully finished!"
                    else:   # failed:
                        flag_success_test_job = False
                        to_print += "Test job was not successfully finished"
                        to_print += " and is currently out of queue."
                        to_print += " Last line of stdout log file: '" + last_line + "'."
                        to_print += " Path to the log file: " + log_fn
                print(to_print)

            if not flag_success_test_job:   # failed
                raise Exception(
                    "\nThere is something wrong probably in the setups."
                    + " Please check the log files"
                    + " and the `--container_config_yaml_file`"
                    + " provided in `babs-init`!"
                )
            else:   # flag_success_test_job == True:
                # go thru `code/check_setup/check_env.yaml`: check if anything wrong:
                fn_check_env_yaml = op.join(self.analysis_path, "code/check_setup",
                                            "check_env.yaml")
                flag_writable, flag_all_installed = print_versions_from_yaml(fn_check_env_yaml)
                if not flag_writable:
                    raise Exception(
                        "The designated workspace is not writable!"
                        + " Please change it in the YAML file"
                        + " used in `babs-init --container-config-yaml-file`,"
                        + " then rerun `babs-init` with updated YAML file.")
                    # NOTE: ^^ currently this is not aligned with YAML file sections;
                    # this will make more sense after adding section of workspace path in YAML file
                if not flag_all_installed:
                    raise Exception(
                        "Some required package(s) were not installed"
                        + " in the designated environment!"
                        + " Please install them in the designated environment,"
                        + " or change the designated environment you hope to use"
                        + " in `--container-config-yaml-file` and rerun `babs-init`!")

                print("Please check if above versions are the ones you hope to use!"
                      + " If not, please change the version in the designated environment,"
                      + " or change the designated environment you hope to use"
                      + " in `--container-config-yaml-file` and rerun `babs-init`.")
                print(CHECK_MARK + " All good in test job!")
                print("\n`babs-check-setup` was successful! ")

        if flag_warning_output_ria:
            print("\nPlease check out the warning for output RIA!")

    def babs_submit(self, count=1, df_job_specified=None):
        """
        This function submits jobs and prints out job status.

        Parameters:
        -------------------
        count: int
            number of jobs to be submitted
            default: 1
            negative value: to submit all jobs
        df_job_specified: pd.DataFrame or None
            list of specified job(s) to submit.
            columns: 'sub_id' (and 'ses_id', if multi-ses)
            If `--job` was not specified in `babs-submit`, it will be None.
        """

        count_report_progress = 10
        # ^^ if `j_count` is several times of `count_report_progress`, report progress

        # update `analysis_datalad_handle`:
        if self.analysis_datalad_handle is None:
            self.analysis_datalad_handle = dlapi.Dataset(self.analysis_path)

        # `create_job_status_csv(self)` has been called in `babs_status()`
        #   in `cli.py`

        # Load the csv file
        lock_path = self.job_status_path_abs + ".lock"
        lock = FileLock(lock_path)

        try:
            with lock.acquire(timeout=5):  # lock the file, i.e., lock job status df
                df_job = read_job_status_csv(self.job_status_path_abs)
                # getting list of jobs indices to submit (based either on df_job_specified or count):
                job_ind_list = prepare_job_ind_list(df_job, df_job_specified, count, self.type_session)
                df_job_updated = df_job.copy()
                for i_progress, i_job in enumerate(job_ind_list):
                    # Submit a job:
                    if self.type_session == "single-ses":
                        sub = df_job.at[i_job, "sub_id"]
                        ses = None
                    else:  # multi-ses
                        sub = df_job.at[i_job, "sub_id"]
                        ses = df_job.at[i_job, "ses_id"]

                    job_id, _, log_filename = \
                        submit_one_job(self.analysis_path,
                                       self.type_session,
                                       self.type_system,
                                       sub, ses)
                    df_job_updated = df_update_one_job(df_job_updated, i_job, job_id,
                                                       log_filename, submitted=True)

                    # if it's several times of `count_report_progress`:
                    if (i_progress + 1) % count_report_progress == 0:
                        print('So far ' + str(i_progress + 1) + ' jobs have been submitted.')

                with pd.option_context('display.max_rows', None,
                                       'display.max_columns', None,
                                       'display.width', 120):   # default is 80 characters...
                    # ^^ print all the columns and rows (with returns)
                    print(df_job_updated.head(6))   # only first several rows

                # save updated df:
                df_job_updated.to_csv(self.job_status_path_abs, index=False)

                # here, the job status was not checked, so message from `report_job_status()`
                #   based on current df is not trustable:
                # # Report the job status:
                # report_job_status(df_job_updated)

        except Timeout:   # after waiting for time defined in `timeout`:
            # if another instance also uses locks, and is currently running,
            #   there will be a timeout error
            print("Another instance of this application currently holds the lock.")

    def babs_status(self, flags_resubmit,
                    df_resubmit_job_specific=None, reckless=False,
                    container_config_yaml_file=None,
                    job_account=False):
        """
        This function checks job status and resubmit jobs if requested.

        Parameters:
        -------------
        flags_resubmit: list
            Under what condition to perform job resubmit.
            Element choices are: 'failed', 'pending', 'stalled'.
        df_resubmit_job_specific: pd.DataFrame or None
            list of specified job(s) to resubmit, requested by `--resubmit-job`
            columns: 'sub_id' (and 'ses_id', if multi-ses)
            if `--resubmit-job` was not specified in `babs-status`, it will be None.
        reckless: bool
            Whether to resubmit jobs listed in `df_resubmit_job_specific`,
            even they're done or running.
            This is used when `--resubmit-job`
        container_config_yaml_file: str or None
            Path to a YAML file that contains the configurations
            of how to run the BIDS App container.
            It may include 'alert_log_messages' section
            to be used by babs-status.
        job_account: bool
            Whether to account failed jobs (e.g., using `qacct` for SGE),
            which may take some time.
            This step will be skipped if `--resubmit failed` was requested.
        """

        # `create_job_status_csv(self)` has been called in `babs_status()`
        #   in `cli.py`

        from .constants import MSG_NO_ALERT_IN_LOGS

        # Load the csv file
        lock_path = self.job_status_path_abs + ".lock"
        lock = FileLock(lock_path)

        # Prepare for checking alert messages in log files:
        #   get the pre-defined alert messages:
        config_msg_alert = get_config_msg_alert(container_config_yaml_file)

        # Get username, if `--job-account` is requested:
        username_lowercase = get_username()

        # Get the list of branches in output RIA:
        proc_git_branch_all = subprocess.run(
            ["git", "branch", "-a"],
            cwd=self.output_ria_data_dir,
            stdout=subprocess.PIPE
        )
        proc_git_branch_all.check_returncode()
        msg = proc_git_branch_all.stdout.decode('utf-8')
        list_branches = msg.split()

        try:
            with lock.acquire(timeout=5):  # lock the file, i.e., lock job status df
                df_job = read_job_status_csv(self.job_status_path_abs)
                df_job_updated = df_job.copy()

                # Get all jobs' status:
                df_all_job_status = request_all_job_status(self.type_system)

                # For jobs that have been submitted but not successful yet:
                # Update job status, and resubmit if requested:
                # get the list of jobs submitted, but `is_done` is not True:
                temp = (df_job['has_submitted']) & (~df_job['is_done'])
                list_index_job_tocheck = df_job.index[temp].tolist()
                for i_job in list_index_job_tocheck:
                    # Get basic information for this job:
                    job_id = df_job.at[i_job, "job_id"]
                    job_id_str = str(job_id)
                    log_filename = df_job.at[i_job, "log_filename"]  # with "*"
                    log_fn = op.join(self.analysis_path, "logs", log_filename)  # abs path
                    o_fn = log_fn.replace(".*", ".o")

                    # did_resubmit = False   # reset: did not resubmit this job

                    if self.type_session == "single-ses":
                        sub = df_job.at[i_job, "sub_id"]
                        ses = None
                        branchname = "job-" + job_id_str + "-" + sub
                        # e.g., job-00000-sub-01
                    elif self.type_session == "multi-ses":
                        sub = df_job.at[i_job, "sub_id"]
                        ses = df_job.at[i_job, "ses_id"]
                        branchname = "job-" + job_id_str + "-" + sub + "-" + ses
                        # e.g., job-00000-sub-01-ses-B

                    # Check if resubmission of this job is requested:
                    if_request_resubmit_this_job = False
                    if df_resubmit_job_specific is not None:
                        if self.type_session == "single-ses":
                            temp = df_resubmit_job_specific['sub_id'] == sub
                        elif self.type_session == "multi-ses":
                            temp = (df_resubmit_job_specific['sub_id'] == sub) & \
                                (df_resubmit_job_specific['ses_id'] == ses)

                        if any(temp):   # any matched; `temp` is pd.Series of True or False
                            if_request_resubmit_this_job = True
                            # print("debugging purpose: request to resubmit job: " + sub + ", " + ses)
                            # ^^ only for multi-ses!

                    # Update the "last_line_stdout_file":
                    df_job_updated.at[i_job, "last_line_stdout_file"] = \
                        get_last_line(o_fn)

                    # Check if any alert message in log files for this job:
                    # NOTE: in theory can skip failed jobs in previous round,
                    #       but making assigning variables hard; so not to skip
                    #       if df_job.at[i_job, "is_failed"] is not True:    # np.nan or False
                    alert_message_in_log_files, if_no_alert_in_log, if_found_log_files = \
                        get_alert_message_in_log_files(config_msg_alert, log_fn)
                    # ^^ the function will handle even if `config_msg_alert=None`
                    df_job_updated.at[i_job, "alert_message"] = \
                        alert_message_in_log_files

                    # Check if there is a branch in output RIA:
                    #   check if branch name of current job is in the list of all branches:
                    if branchname in list_branches:
                        # found the branch:
                        df_job_updated.at[i_job, "is_done"] = True
                        # reset/update:
                        df_job_updated.at[i_job, "job_state_category"] = np.nan
                        df_job_updated.at[i_job, "job_state_code"] = np.nan
                        df_job_updated.at[i_job, "duration"] = np.nan
                        #   ROADMAP: ^^ get duration via `qacct`
                        #       (though qacct may not be accurate)
                        df_job_updated.at[i_job, "is_failed"] = False

                        # check if echoed "SUCCESS":
                        # TODO ^^

                    else:   # did not find the branch
                        # Check the job status:
                        if job_id_str in df_all_job_status.index.to_list():
                            # ^^ if `df` is empty, `.index.to_list()` will return []
                            state_category = df_all_job_status.at[job_id_str, '@state']
                            state_code = df_all_job_status.at[job_id_str, 'state']
                            # ^^ column `@state`: 'running' or 'pending'

                            if state_code == "r":
                                # Check if resubmit is requested:
                                if if_request_resubmit_this_job & (not reckless):
                                    # requested resubmit, but without `reckless`: print msg
                                    to_print = "Although resubmit for job: " + sub
                                    if self.type_session == "multi-ses":
                                        to_print += ", " + ses
                                    to_print += " was requested, as this job is running," \
                                        + " and `--reckless` was not specified, BABS won't" \
                                        + " resubmit this job."
                                    warnings.warn(to_print)

                                if if_request_resubmit_this_job & reckless:  # force to resubmit:
                                    # Resubmit:
                                    # did_resubmit = True
                                    # print a message:
                                    to_print = "Resubmit job for " + sub
                                    if self.type_session == "multi-ses":
                                        to_print += ", " + ses
                                    to_print += ", although it was running," \
                                        + " resubmit for this job was requested" \
                                        + " and `--reckless` was specified."
                                    print(to_print)

                                    # kill original one
                                    proc_kill = subprocess.run(
                                        ["qdel", job_id_str],
                                        stdout=subprocess.PIPE
                                    )
                                    proc_kill.check_returncode()
                                    # submit new one:
                                    job_id_updated, _, log_filename = \
                                        submit_one_job(self.analysis_path,
                                                       self.type_session,
                                                       self.type_system,
                                                       sub, ses)
                                    # update fields:
                                    df_job_updated = df_update_one_job(df_job_updated, i_job, job_id_updated,
                                                                       log_filename, debug=True)
                                else:   # just let it run:
                                    df_job_updated.at[i_job, "job_state_category"] = state_category
                                    df_job_updated.at[i_job, "job_state_code"] = state_code
                                    # get the duration:
                                    if "duration" in df_all_job_status:
                                        # e.g., slurm `squeue` automatically returns the duration,
                                        #   so no need to calcu again.
                                        duration = df_all_job_status.at[job_id_str, "duration"]
                                    else:
                                        # This duration time may be slightly longer than actual
                                        # time, as this is using current time, instead of
                                        # the time when `qstat`/requesting job queue.
                                        duration = calcu_runtime(
                                            df_all_job_status.at[job_id_str, "JAT_start_time"])
                                    df_job_updated.at[i_job, "duration"] = duration

                                    # do nothing else, just wait

                            elif state_code == "qw":
                                if ('pending' in flags_resubmit) or (if_request_resubmit_this_job):
                                    # Resubmit:
                                    # did_resubmit = True
                                    # print a message:
                                    to_print = "Resubmit job for " + sub
                                    if self.type_session == "multi-ses":
                                        to_print += ", " + ses
                                    to_print += ", as it was pending and resubmit was requested."
                                    print(to_print)

                                    # kill original one
                                    proc_kill = subprocess.run(
                                        ["qdel", job_id_str],
                                        stdout=subprocess.PIPE
                                    )
                                    proc_kill.check_returncode()
                                    # submit new one:
                                    job_id_updated, _, log_filename = \
                                        submit_one_job(self.analysis_path,
                                                       self.type_session,
                                                       self.type_system,
                                                       sub, ses)
                                    # update fields:
                                    df_job_updated = df_update_one_job(df_job_updated, i_job, job_id_updated,
                                                                       log_filename, debug=True)
                                else:   # not to resubmit:
                                    # update fields:
                                    df_job_updated.at[i_job, "job_state_category"] = state_category
                                    df_job_updated.at[i_job, "job_state_code"] = state_code

                            elif state_code == "eqw":
                                if ('stalled' in flags_resubmit) or (if_request_resubmit_this_job):
                                    # Resubmit:
                                    # did_resubmit = True
                                    # print a message:
                                    to_print = "Resubmit job for " + sub
                                    if self.type_session == "multi-ses":
                                        to_print += ", " + ses
                                    to_print += ", as it was stalled and resubmit was requested."
                                    print(to_print)

                                    # kill original one
                                    proc_kill = subprocess.run(
                                        ["qdel", job_id_str],
                                        stdout=subprocess.PIPE
                                    )
                                    proc_kill.check_returncode()
                                    # submit new one:
                                    job_id_updated, _, log_filename = \
                                        submit_one_job(self.analysis_path,
                                                       self.type_session,
                                                       self.type_system,
                                                       sub, ses)
                                    # update fields:
                                    df_job_updated = df_update_one_job(df_job_updated, i_job, job_id_updated,
                                                                       log_filename, debug=True)
                                else:   # not to resubmit:
                                    # update fields:
                                    df_job_updated.at[i_job, "job_state_category"] = state_category
                                    df_job_updated.at[i_job, "job_state_code"] = state_code

                        else:   # did not find in `df_all_job_status`, i.e., job queue
                            # probably error
                            df_job_updated.at[i_job, "is_failed"] = True
<<<<<<< HEAD
=======
                            # reset:
                            df_job_updated.at[i_job, "job_state_category"] = np.nan
                            df_job_updated.at[i_job, "job_state_code"] = np.nan
                            df_job_updated.at[i_job, "duration"] = np.nan
                            # ROADMAP: ^^ get duration via `qacct`
                            if if_found_log_files == False:   # bool or np.nan
                                # If there is no log files, the alert message would be 'np.nan';
                                # however this is a failed job, so it should have log files,
                                #   unless it was killed by the user when pending.
                                # change the 'alert_message' to no alert in logs,
                                #   so that when reporting job status,
                                #   info from job accounting will be reported
                                df_job_updated.at[i_job, "alert_message"] = \
                                    MSG_NO_ALERT_IN_LOGS
>>>>>>> 6e70a6ea

                            # check the log file:
                            # TODO ^^
                            # TODO: assign error category in df; also print it out

                            # resubmit if requested:
                            if ("failed" in flags_resubmit) or (if_request_resubmit_this_job):
                                # Resubmit:
                                # did_resubmit = True
                                # print a message:
                                to_print = "Resubmit job for " + sub
                                if self.type_session == "multi-ses":
                                    to_print += ", " + ses
                                to_print += ", as it is failed and resubmit was requested."
                                print(to_print)

                                # no need to kill original one!
                                #   As it already failed and out of job queue...

                                # submit new one:
                                job_id_updated, _, log_filename = \
                                    submit_one_job(self.analysis_path,
                                                   self.type_session,
                                                   self.type_system,
                                                   sub, ses)

                                # update fields:
                                df_job_updated = df_update_one_job(df_job_updated, i_job, job_id_updated,
                                                                   log_filename, debug=True)
                            else:  # resubmit 'error' was not requested:
                                # reset:
                                df_job_updated.at[i_job, "job_state_category"] = np.nan
                                df_job_updated.at[i_job, "job_state_code"] = np.nan
                                df_job_updated.at[i_job, "duration"] = np.nan
                                # ROADMAP: ^^ get duration via `qacct`

                                # If `--job-account` is requested:
                                if job_account & if_no_alert_in_log:
                                    # if `--job-account` is requested, and there is no alert
                                    #   message found in log files:
                                    job_name = log_filename.split(".*")[0]
                                    msg_job_account = \
                                        check_job_account(job_id_str, job_name,
                                                          username_lowercase, self.type_system)
                                    df_job_updated.at[i_job, "job_account"] = msg_job_account
                # Done: submitted jobs that not 'is_done'

                # For 'is_done' jobs in previous round:
                temp = (df_job['has_submitted']) & (df_job['is_done'])
                list_index_job_is_done = df_job.index[temp].tolist()
                for i_job in list_index_job_is_done:
                    # Get basic information for this job:
                    job_id = df_job.at[i_job, "job_id"]
                    job_id_str = str(job_id)
                    log_filename = df_job.at[i_job, "log_filename"]  # with "*"
                    log_fn = op.join(self.analysis_path, "logs", log_filename)  # abs path
                    o_fn = log_fn.replace(".*", ".o")

                    if self.type_session == "single-ses":
                        sub = df_job.at[i_job, "sub_id"]
                        ses = None
                        branchname = "job-" + job_id_str + "-" + sub
                        # e.g., job-00000-sub-01
                    elif self.type_session == "multi-ses":
                        sub = df_job.at[i_job, "sub_id"]
                        ses = df_job.at[i_job, "ses_id"]
                        branchname = "job-" + job_id_str + "-" + sub + "-" + ses
                        # e.g., job-00000-sub-01-ses-B

                    # Check if resubmission of this job is requested:
                    if_request_resubmit_this_job = False
                    if df_resubmit_job_specific is not None:
                        if self.type_session == "single-ses":
                            temp = df_resubmit_job_specific['sub_id'] == sub
                        elif self.type_session == "multi-ses":
                            temp = (df_resubmit_job_specific['sub_id'] == sub) & \
                                (df_resubmit_job_specific['ses_id'] == ses)

                        if any(temp):   # any matched; `temp` is pd.Series of True or False
                            if_request_resubmit_this_job = True
                            # print("debugging purpose: request to resubmit job:" + sub + ", " + ses)
                            # ^^ only for multi-ses

                    # if want to resubmit, but `--reckless` is NOT specified: print msg:
                    if if_request_resubmit_this_job & (not reckless):
                        to_print = "Although resubmit for job: " + sub
                        if self.type_session == "multi-ses":
                            to_print += ", " + ses
                        to_print += " was requested, as this job is done," \
                            + " and `--reckless` was not specified, BABS won't" \
                            + " resubmit this job."
                        warnings.warn(to_print)

                    # if resubmit is requested, and `--reckless` is specified:
                    if if_request_resubmit_this_job & reckless:
                        # Resubmit:
                        # did_resubmit = True
                        # print a message:
                        to_print = "Resubmit job for " + sub
                        if self.type_session == "multi-ses":
                            to_print += ", " + ses
                        to_print += ", although it is done," \
                            + " resubmit for this job was requested" \
                            + " and `--reckless` was specified."
                        print(to_print)

                        # TODO: delete the original branch?

                        # kill original one
                        proc_kill = subprocess.run(
                            ["qdel", job_id_str],
                            stdout=subprocess.PIPE
                        )
                        proc_kill.check_returncode()
                        # submit new one:
                        job_id_updated, _, log_filename = \
                            submit_one_job(self.analysis_path,
                                           self.type_session,
                                           self.type_system,
                                           sub, ses)
                        # update fields:
                        df_job_updated = df_update_one_job(df_job_updated, i_job, job_id_updated,
                                                           log_filename, done=False, debug=True)
                    else:    # did not request resubmit, or `--reckless` is None:
                        # just perform normal stuff for a successful job:
                        # Update the "last_line_stdout_file":
                        df_job_updated.at[i_job, "last_line_stdout_file"] = \
                            get_last_line(o_fn)
                        # Check if any alert message in log files for this job:
                        #   this is to update `alert_message` in case user changes configs in yaml
                        alert_message_in_log_files, if_no_alert_in_log, _ = \
                            get_alert_message_in_log_files(config_msg_alert, log_fn)
                        # ^^ the function will handle even if `config_msg_alert=None`
                        df_job_updated.at[i_job, "alert_message"] = \
                            alert_message_in_log_files
                # Done: 'is_done' jobs.

                # For jobs that haven't been submitted yet:
                #   just to throw out warnings if `--resubmit-job` was requested...
                if df_resubmit_job_specific is not None:
                    # only keep those not submitted:
                    df_job_not_submitted = df_job[~df_job["has_submitted"]]
                    # only keep columns of `sub_id` and `ses_id`:
                    if self.type_session == "single-ses":
                        df_job_not_submitted_slim = df_job_not_submitted[["sub_id"]]
                    elif self.type_session == "multi-ses":
                        df_job_not_submitted_slim = df_job_not_submitted[["sub_id", "ses_id"]]

                    # check if `--resubmit-job` was requested for any these jobs:
                    df_intersection = df_resubmit_job_specific.merge(df_job_not_submitted_slim)
                    if len(df_intersection) > 0:
                        warnings.warn("Jobs for some of the subjects (and sessions) requested in"
                                      + " `--resubmit-job` haven't been submitted yet."
                                      + " Please use `babs-submit` first.")
                # Done: jobs that haven't submitted yet

                # Finish up `babs-status`:
                # # print updated df:
                # print("")
                # with pd.option_context('display.max_rows', None,
                #                        'display.max_columns', None,
                #                        'display.width', 120):   # default is 80 characters...
                #     # ^^ print all columns and rows (with returns)
                #     print(df_job_updated.head(6))

                # save updated df:
                df_job_updated.to_csv(self.job_status_path_abs, index=False)

                # Report the job status:
                report_job_status(df_job_updated, self.analysis_path, config_msg_alert)

        except Timeout:   # after waiting for time defined in `timeout`:
            # if another instance also uses locks, and is currently running,
            #   there will be a timeout error
            print("Another instance of this application currently holds the lock.")

    def babs_merge(self, chunk_size, trial_run):
        """
        This function merges results and provenance from all successfully finished jobs.

        Parameters:
        ---------------
        chunk_size: int
            Number of branches in a chunk when merging at a time.
        trial_run: bool
            Whether to run as a trial run which won't push the merging actions back to output RIA.
            This option should only be used by developers for testing purpose.
        """
        if_any_warning = False
        self.wtf_key_info()   # get `self.analysis_dataset_id`
        # path to `merge_ds`:
        merge_ds_path = op.join(self.project_root, "merge_ds")

        if op.exists(merge_ds_path):
            raise Exception("Folder 'merge_ds' already exists. `babs-merge` won't proceed."
                            " If you're sure you want to rerun `babs-merge`,"
                            " please remove this folder before you rerun `babs-merge`."
                            " Path to 'merge_ds': '" + merge_ds_path + "'. ")

        # Define (potential) text files:
        #   in 'merge_ds/code' folder
        #   as `merge_ds` should not exist at the moment,
        #   no need to check existence/remove these files.
        # define path to text file of invalid job list exists:
        fn_list_invalid_jobs = op.join(merge_ds_path, "code",
                                       "list_invalid_job_when_merging.txt")
        # define path to text file of files with missing content:
        fn_list_content_missing = op.join(merge_ds_path, "code",
                                          "list_content_missing.txt")
        # define path to printed messages from `git annex fsck`:
        # ^^ this will be absolutely used if `babs-merge` does not fail:
        fn_msg_fsck = op.join(merge_ds_path, "code",
                              "log_git_annex_fsck.txt")

        # Clone output RIA to `merge_ds`:
        print("Cloning output RIA to 'merge_ds'...")
        # get the path to output RIA:
        #   'ria+file:///path/to/BABS_project/output_ria#0000000-000-xxx-xxxxxxxx'
        output_ria_source = self.output_ria_url \
            + "#" + self.analysis_dataset_id
        # clone: `datalad clone ${outputsource} merge_ds`
        dlapi.clone(source=output_ria_source,
                    path=merge_ds_path)

        # List all branches in output RIA:
        print("\nListing all branches in output RIA...")
        # get all branches:
        proc_git_branch_all = subprocess.run(
            ["git", "branch", "-a"],
            cwd=merge_ds_path,
            stdout=subprocess.PIPE
        )
        proc_git_branch_all.check_returncode()
        msg = proc_git_branch_all.stdout.decode('utf-8')
        list_branches_all = msg.split()

        # only keep those having pattern `job-`:
        list_branches_jobs = [ele for ele in list_branches_all if "job-" in ele]
        # ^^ ["remotes/origin/job-xxx", "remotes/origin/job-xxx", ...]
        #   it's normal and necessary to have `remotes/origin`. See notes below.
        # NOTE: our original bash script for merging: `merge_outputs_postscript.sh`:
        #   run `git branch -a | grep job- | sort` in `merge_ds`
        #   --> should get all branches whose names contain `*job-*`
        #   e.g., `remotes/origin/job-xxx`   # as run in `merge_ds`
        # Should not run in output RIA data dir, as you'll get branches without `remotes/origin`
        #   --> raise error of "merge: job-xxxx - not something we can merge"
        #   i.e., cannot find the branch to merge.

        if len(list_branches_jobs) == 0:
            raise Exception("There is no successfully finished job yet."
                            " Please run `babs-submit` first.")

        # Find all valid branches (i.e., those with results --> have different SHASUM):
        print("\nFinding all valid job branches to merge...")
        # get default branch's name: master or main:
        #   `git remote show origin | sed -n '/HEAD branch/s/.*: //p'`
        proc_git_remote_show_origin = subprocess.run(
            ["git", "remote", "show", 'origin'],
            cwd=merge_ds_path,
            stdout=subprocess.PIPE)
        proc_git_remote_show_origin.check_returncode()
        msg = proc_git_remote_show_origin.stdout.decode('utf-8')
        # e.g., '... HEAD branch: master\n....': search between 'HEAD branch: ' and '\n':
        temp = re.search('HEAD branch: '+'(.+?)'+'\n', msg)
        if temp:   # not empty:
            default_branch_name = temp.group(1)   # what's between those two keywords
            # another way: `default_branch_name = msg.split("HEAD branch: ")[1].split("\n")[0]`
        else:
            raise Exception("There is no HEAD branch in output RIA!")
        print("Git default branch's name of output RIA is: '" + default_branch_name + "'")

        # get current git commit SHASUM before merging as a reference:
        git_ref, _ = get_git_show_ref_shasum(default_branch_name, merge_ds_path)

        # check if each job branch has a new commit
        #   that's different from current git commit SHASUM (`git_ref`):
        list_branches_no_results = []
        list_branches_with_results = []
        for branch_job in list_branches_jobs:
            # get the job's `git show-ref`:
            git_ref_branch_job, _ = \
                get_git_show_ref_shasum(branch_job, merge_ds_path)
            if git_ref_branch_job == git_ref:   # no new commit --> no results in this branch
                list_branches_no_results.append(branch_job)
            else:   # has results:
                list_branches_with_results.append(branch_job)

        # check if there is any valid job (with results):
        if len(list_branches_with_results) == 0:   # empty:
            raise Exception("There is no job branch in output RIA that has results yet,"
                            + " i.e., there is no successfully finished job yet."
                            + " Please run `babs-submit` first.")

        # check if there is invalid job (without results):
        if len(list_branches_no_results) > 0:   # not empty
            # save to a text file:
            #   note: this file has been removed at the beginning of babs_merge() if it existed)
            if_any_warning = True
            warnings.warn("There are invalid job branch(es) in output RIA,"
                          + " and these job(s) do not have results."
                          + " The list of such invalid jobs will be saved to"
                          + " the following text file: '" + fn_list_invalid_jobs + "'."
                          + " Please review it.")
            with open(fn_list_invalid_jobs, "w") as f:
                f.write('\n'.join(list_branches_no_results))
                f.write("\n")   # add a new line at the end
        # NOTE to developers: when testing ^^:
        #   You can `git branch job-test` in `output_ria/000/000-000` to make a fake branch
        #       that has the same SHASUM as master branch's
        #       then you should see above warning.
        #   However, if you finish running `babs-merge`, this branch `job-test` will have
        #       a *different* SHASUM from master's, making it a "valid" job now.
        #   To continue testing above warning, you need to delete this branch:
        #       `git branch --delete job-test` in `output_ria/000/000-000`
        #       then re-create a new one: `git branch job-test`

        # Merge valid branches chunk by chunk:
        print("\nMerging valid job branches chunk by chunk...")
        print("Total number of job branches to merge = " + str(len(list_branches_with_results)))
        print("Chunk size (number of job branches per chunk) = " + str(chunk_size))
        # turn the list into numpy array:
        arr = np.asarray(list_branches_with_results)
        # ^^ e.g., array([1, 7, 0, 6, 2, 5, 6])   # but with `dtype='<U24'`
        # split into several chunks:
        num_chunks = ceildiv(len(arr), chunk_size)
        print("--> Number of chunks = " + str(num_chunks))
        all_chunks = np.array_split(arr, num_chunks)
        # ^^ e.g., [array([1, 7, 0]), array([6, 2]), array([5, 6])]

        # iterate across chunks:
        for i_chunk in range(0, num_chunks):
            print("Merging chunk #" + str(i_chunk+1)
                  + " (total of " + str(num_chunks) + " chunk[s] to merge)...")
            the_chunk = all_chunks[i_chunk]  # e.g., array(['a', 'b', 'c'])
            # join all branches in this chunk:
            joined_by_space = " ".join(the_chunk)   # e.g., 'a b c'
            # command to run:
            commit_msg = "merge results chunk " \
                + str(i_chunk+1) + "/" + str(num_chunks)
            # ^^ okay to not to be quoted,
            #   as in `subprocess.run` this is a separate element in the `cmd` list
            cmd = ["git", "merge", "-m", commit_msg] \
                + joined_by_space.split(" ")   # split by space
            proc_git_merge = subprocess.run(
                cmd,
                cwd=merge_ds_path,
                stdout=subprocess.PIPE)
            proc_git_merge.check_returncode()
            print(proc_git_merge.stdout.decode('utf-8'))

        # Push merging actions back to output RIA:
        if not trial_run:
            print("\nPushing merging actions to output RIA...")
            # `git push`:
            proc_git_push = subprocess.run(
                ["git", "push"],
                cwd=merge_ds_path, stdout=subprocess.PIPE)
            proc_git_push.check_returncode()
            print(proc_git_push.stdout.decode('utf-8'))

            # Get file availability information: which is very important!
            # `git annex fsck --fast -f output-storage`:
            #   `git annex fsck` = file system check
            #   We've done the git merge of the symlinks of the files,
            #   now we need to match the symlinks with the data content in `output-storage`.
            #   `--fast`: just use the existing MD5, not to re-create a new one
            proc_git_annex_fsck = subprocess.run(
                ["git", "annex", "fsck", "--fast", "-f", "output-storage"],
                cwd=merge_ds_path, stdout=subprocess.PIPE)
            proc_git_annex_fsck.check_returncode()
            # if printing the returned msg,
            #   will be a long list of "fsck xxx.zip (fixing location log) ok"
            #   or "fsck xxx.zip ok"
            # instead, save it into a text file:
            with open(fn_msg_fsck, "w") as f:
                f.write("# Below are printed messages from"
                        " `git annex fsck --fast -f output-storage`:\n\n")
                f.write(proc_git_annex_fsck.stdout.decode('utf-8'))
                f.write("\n")
            # now we can delete `proc_git_annex_fsck` to save memory:
            del proc_git_annex_fsck

            # Double check: there should not be file content that's not in `output-storage`:
            #   This should not print anything - we never has this error before
            # `git annex find --not --in output-storage`
            proc_git_annex_find_missing = subprocess.run(
                ["git", "annex", "find", "--not", "--in", "output-storage"],
                cwd=merge_ds_path, stdout=subprocess.PIPE)
            proc_git_annex_find_missing.check_returncode()
            msg = proc_git_annex_find_missing.stdout.decode('utf-8')
            # `msg` should be empty:
            if msg != '':   # if not empty:
                # save into a file:
                with open(fn_list_content_missing, "w") as f:
                    f.write(msg)
                    f.write("\n")
                raise Exception("Unable to find file content for some file(s)."
                                + " The information has been saved to this text file: '"
                                + fn_list_content_missing + "'.")

            # `git annex dead here`:
            #   stop tracking clone `merge_ds`,
            #   i.e., not to get data from this `merge_ds` sibling:
            proc_git_annex_dead_here = subprocess.run(
                ["git", "annex", "dead", "here"],
                cwd=merge_ds_path, stdout=subprocess.PIPE)
            proc_git_annex_dead_here.check_returncode()
            print(proc_git_annex_dead_here.stdout.decode('utf-8'))

            # Final `datalad push` to output RIA:
            # `datalad push --data nothing`:
            #   pushing to `git` branch in output RIA: has done with `git push`;
            #   pushing to `git-annex` branch in output RIA: hasn't done after `git annex fsck`
            #   `--data nothing`: don't transfer data from this local annex `merge_ds`
            proc_datalad_push = subprocess.run(
                ["datalad", "push", "--data", "nothing"],
                cwd=merge_ds_path, stdout=subprocess.PIPE)
            proc_datalad_push.check_returncode()
            print(proc_datalad_push.stdout.decode('utf-8'))

            # Done:
            if if_any_warning:
                print("\n`babs-merge` has finished but had warning(s)!"
                      " Please check out the warning message(s) above!")
            else:
                print("\n`babs-merge` was successful!")

        else:    # `--trial-run` is on:
            print("")    # new empty line
            warnings.warn("`--trial-run` was requested,"
                          + " not to push merging actions to output RIA.")
            print("\n`babs-merge` did not fully finish yet!")

    def babs_unzip(container_config_yaml_file):
        """
        This function unzips results and extract desired files.
        This is done in 3 steps:
        1. Generate scripts used by `babs-unzip`
        2. Run scripts to unzip data
        3. Merge all branches of unzipping

        Parameters:
        --------------
        config: dict
            loaded container config yaml file
        """

        # ====================================================
        # Generate scripts used by `babs-unzip`
        # ====================================================

        # Prepare input_ds_unzip:
        # Call `babs_bootstrap()`:
        #   !!!! using babs_proj_unzip, instead current `self`!!!

        print("TODO")

        # ====================================================
        # Run scripts to unzip data
        # ====================================================

        # ====================================================
        # Merge all branches of unzipping
        # ====================================================


class Input_ds():
    """This class is for input dataset(s)"""

    def __init__(self, input_cli):
        """
        This is to initialize `Input_ds` class.

        Parameters:
        --------------
        input_cli: nested list of strings
            see CLI `babs-init --input` for more

        Attributes:
        --------------
        df: pandas DataFrame
            includes necessary information:
            - name: str: a name the user gives
            - path_in: str: the path to the input ds
            - path_now_rel: the path to where the input ds is cloned, relative to `analysis` folder
            - path_now_abs: the absolute path to the input ds
            - path_data_rel: the path to where the input data (for a sub or a ses) is,
                relative to `analysis` folder.
                If it's zipped ds, `path_data_rel` = `path_now_rel`/`name`,
                i.e., extra layer of folder got from unzipping
                If it's an unzipped ds, `path_data_rel` = `path_now_rel`
            - is_zipped: True or False, is the input data zipped or not
        num_ds: int
            number of input dataset(s)
        initial_inclu_df: pandas DataFrame or None
            got by method `get_initial_inclu_df()`, based on `list_sub_file`
            Assign `None` for now, before calling that method
            See that method for more.
        """

        # About input dataset(s): ------------------------
        # create an empty pandas DataFrame:
        self.df = pd.DataFrame(None,
                               index=list(range(0, len(input_cli))),
                               columns=['name', 'path_in', 'path_now_rel',
                                        'path_now_abs', 'path_data_rel',
                                        'is_zipped'])

        # number of dataset(s):
        self.num_ds = self.df.shape[0]   # number of rows in `df`

        # change the `input_cli` from nested list to a pandas dataframe:
        for i in range(0, self.num_ds):
            self.df["name"][i] = input_cli[i][0]
            self.df["path_in"][i] = input_cli[i][1]
            self.df["path_now_rel"][i] = op.join("inputs/data", self.df["name"][i])

        # sanity check: input ds names should not be identical:
        if len(set(self.df["name"].tolist())) != self.num_ds:  # length of the set = number of ds
            raise Exception("There are identical names in input datasets' names!")

        # Initialize other attributes: ------------------------------
        self.initial_inclu_df = None

    def get_initial_inclu_df(self, list_sub_file, type_session):
        """
        Define attribute `initial_inclu_df`, a pandas DataFrame or None
            based on `list_sub_file`
            single-session data: column of 'sub_id';
            multi-session data: columns of 'sub_id' and 'ses_id'

        Parameters:
        ----------------
        list_sub_file: str or None
            Path to the CSV file that lists the subject (and sessions) to analyze;
            or `None` if that CLI flag was not specified.
            single-ses data: column of 'sub_id';
            multi-ses data: columns of 'sub_id' and 'ses_id'
        type_session: str
            "multi-ses" or "single-ses"
        """
        # Get the initial included sub/ses list from `list_sub_file` CSV:
        if list_sub_file is None:  # if not to specify that flag in CLI, it'll be `None`
            self.initial_inclu_df = None
        else:
            if op.exists(list_sub_file) is False:    # does not exist:
                raise Exception("`list_sub_file` does not exists! Please check: "
                                + list_sub_file)
            else:   # exists:
                self.initial_inclu_df = pd.read_csv(list_sub_file)
                self.validate_initial_inclu_df(type_session)

    def validate_initial_inclu_df(self, type_session):
        # Sanity check: there are expected column(s):
        if "sub_id" not in list(self.initial_inclu_df.columns):
            raise Exception("There is no 'sub_id' column in `list_sub_file`!")
        if type_session == "multi-ses":
            if "ses_id" not in list(self.initial_inclu_df.columns):
                raise Exception("There is no 'ses_id' column in `list_sub_file`!"
                                + " It is expected as this is a multi-session dataset.")

        # Sanity check: no repeated sub (or sessions):
        if type_session == "single-ses":
            # there should only be one occurrence per sub:
            if len(set(self.initial_inclu_df["sub_id"])) != \
                    len(self.initial_inclu_df["sub_id"]):
                raise Exception("There are repeated 'sub_id' in"
                                + "`list_sub_file`!")
        elif type_session == "multi-ses":
            # there should not be repeated combinations of `sub_id` and `ses_id`:
            after_dropping = \
                self.initial_inclu_df.drop_duplicates(
                    subset=['sub_id', 'ses_id'], keep='first')
            # ^^ remove duplications in specific cols, and keep the first occurrence
            if after_dropping.shape[0] < self.initial_inclu_df.shape[0]:
                print("Combinations of 'sub_id' and 'ses_id' in some rows are duplicated."
                      + " Will only keep the first occurrence...")
                self.initial_inclu_df = after_dropping

        # Sort:
        if type_session == "single-ses":
            # sort:
            self.initial_inclu_df = \
                self.initial_inclu_df.sort_values(by=['sub_id'])
            # reset the index, and remove the additional colume:
            self.initial_inclu_df = \
                self.initial_inclu_df.reset_index().drop(columns=['index'])
        elif type_session == "multi-ses":
            self.initial_inclu_df = \
                self.initial_inclu_df.sort_values(by=['sub_id', 'ses_id'])
            self.initial_inclu_df = \
                self.initial_inclu_df.reset_index().drop(columns=['index'])

    def assign_path_now_abs(self, analysis_path):
        """
        This is the assign the absolute path to input dataset

        Parameters:
        --------------
        analysis_path: str
            absolute path to the `analysis` folder.
        """

        for i in range(0, self.num_ds):
            self.df["path_now_abs"][i] = op.join(analysis_path,
                                                 self.df["path_now_rel"][i])

    def check_if_zipped(self):
        """
        This is to check if each input dataset is zipped, and assign `path_data_rel`.
        If it's a zipped ds: `path_data_rel` = `path_now_rel`/`name`,
                i.e., extra layer of folder got from unzipping
        If it's an unzipped ds, `path_data_rel` = `path_now_rel`
        """

        # Determine if it's a zipped dataset, for each input ds:
        for i_ds in range(0, self.num_ds):
            temp_list = glob.glob(self.df["path_now_abs"][i_ds] + "/sub-*")
            count_zip = 0
            count_dir = 0
            for i_temp in range(0, len(temp_list)):
                if op.isdir(temp_list[i_temp]):
                    count_dir += 1
                elif temp_list[i_temp][-4:] == ".zip":
                    count_zip += 1

            if (count_zip > 0) & (count_dir == 0):   # all are zip files:
                self.df["is_zipped"][i_ds] = True
                print("input dataset '" + self.df["name"][i_ds] + "'"
                      + " is considered as a zipped dataset.")
            elif (count_dir > 0) & (count_zip == 0):   # all are directories:
                self.df["is_zipped"][i_ds] = False
                print("input dataset '" + self.df["name"][i_ds] + "'"
                      + " is considered as an unzipped dataset.")
            elif (count_zip > 0) & (count_dir > 0):  # detect both:
                self.df["is_zipped"][i_ds] = True   # consider as zipped
                print("input dataset '" + self.df["name"][i_ds] + "'"
                      + " has both zipped files and unzipped folders;"
                      + " thus it's considered as a zipped dataset.")
            else:   # did not detect any of them...
                raise Exception("BABS did not detect any folder or zip file of `sub-*`"
                                + " in input dataset '" + self.df["name"][i_ds] + "'.")

        # Assign `path_data_rel`:
        for i_ds in range(0, self.num_ds):
            if self.df["is_zipped"][i_ds] is True:   # zipped ds
                self.df["path_data_rel"][i_ds] = op.join(self.df["path_now_rel"][i_ds],
                                                         self.df["name"][i_ds])
            else:   # unzipped ds:
                self.df["path_data_rel"][i_ds] = self.df["path_now_rel"][i_ds]

    def check_validity_zipped_input_dataset(self, type_session):
        """
        This is to perform two sanity checks on each zipped input dataset:
        1) sanity check on the zip filename:
            if multi-ses: sub-*_ses-*_<input_ds_name>*.zip
            if single-ses: sub-*_<input_ds_name>*.zip
        2) sanity check to make sure the 1st level folder in zipfile
            is consistent to this input dataset's name;
            Only checks the first zipfile.

        Parameters:
        ------------
        type_session: str
            "multi-ses" or "single-ses"
        container_name: str
            Name of the container
        """

        if True in list(self.df["is_zipped"]):  # there is at least one dataset is zipped
            print("Performing sanity check for any zipped input dataset..."
                  " Getting example zip file(s) to check...")
        for i_ds in range(0, self.num_ds):
            if self.df["is_zipped"][i_ds] is True:   # zipped ds
                # Sanity check #1: zip filename: ----------------------------------
                if type_session == "multi-ses":
                    # check if matches the pattern of `sub-*_ses-*_<input_ds_name>*.zip`:
                    temp_list = glob.glob(self.df["path_now_abs"][i_ds]
                                          + "/sub-*_ses-*_" + self.df["name"][i_ds] + "*.zip")
                    temp_list = sorted(temp_list)   # sort by name
                    if len(temp_list) == 0:    # did not find any matched
                        raise Exception("In zipped input dataset #" + str(i_ds + 1)
                                        + " (named '" + self.df["name"][i_ds] + "'),"
                                        + " no zip filename matches the pattern of"
                                        + " 'sub-*_ses-*_"
                                        + self.df["name"][i_ds] + "*.zip'")
                elif type_session == "single-ses":
                    temp_list = glob.glob(self.df["path_now_abs"][i_ds]
                                          + "/sub-*_" + self.df["name"][i_ds] + "*.zip")
                    temp_list = sorted(temp_list)   # sort by name
                    if len(temp_list) == 0:    # did not find any matched
                        raise Exception("In zipped input dataset #" + str(i_ds + 1)
                                        + " (named '" + self.df["name"][i_ds] + "'),"
                                        + " no zip filename matches the pattern of"
                                        + " 'sub-*_"
                                        + self.df["name"][i_ds] + "*.zip'")
                    # not to check below stuff anymore:
                    # # also check there should not be `_ses-*_`
                    # temp_list_2 = glob.glob(self.df["path_now_abs"][i_ds]
                    #                         + "/*_ses-*_*.zip")
                    # if len(temp_list_2) > 0:   # exists:
                    #     raise Exception("In zipped input dataset #" + str(i_ds + 1)
                    #                     + " (named '" + self.df["name"][i_ds] + "'),"
                    #                     + " as it's a single-ses dataset,"
                    #                     + " zip filename should not contain"
                    #                     + " '_ses-*_'")

                # Sanity check #2: foldername within zipped file: -------------------
                temp_zipfile = temp_list[0]   # try out the first zipfile
                temp_zipfilename = op.basename(temp_zipfile)
                dlapi.get(path=temp_zipfile, dataset=self.df["path_now_abs"][i_ds])
                # unzip to a temporary folder and get the foldername
                temp_unzip_to = tempfile.mkdtemp()
                shutil.unpack_archive(temp_zipfile, temp_unzip_to)
                list_unzip_foldernames = get_immediate_subdirectories(temp_unzip_to)
                # remove the temporary folder:
                shutil.rmtree(temp_unzip_to)
                # `datalad drop` the zipfile:
                dlapi.drop(path=temp_zipfile, dataset=self.df["path_now_abs"][i_ds])

                # check if there is folder named as ds's name:
                if self.df["name"][i_ds] not in list_unzip_foldernames:
                    warnings.warn("In input dataset #" + str(i_ds + 1)
                                  + " (named '" + self.df["name"][i_ds]
                                  + "'), there is no folder called '"
                                  + self.df["name"][i_ds] + "' in zipped input file '"
                                  + temp_zipfilename + "'. This may cause error"
                                  + " when running BIDS App for this subject/session")


class System():
    """This class is for cluster management system"""

    def __init__(self, system_type):
        """
        This is to initialize System class.

        Parameters:
        -------------
        system_type: str
            Type of the cluster management system.
            Options are: "sge" and "slurm"

        Attributes:
        -------------
        type: str
            Type of the cluster management system.
            Options are: "sge" and "slurm"
        dict: dict
            Guidance dict (loaded from `dict_cluster_systems.yaml`)
            for how to run this type of cluster.
        """
        # validate and assign to attribute `type`:
        self.type = validate_type_system(system_type)

        # get attribute `dict` - the guidance dict for how to run this type of cluster:
        self.get_dict()

    def get_dict(self):
        # location of current python script:
        #   `op.abspath()` is to make sure always returns abs path, regardless of python version
        #   ref: https://note.nkmk.me/en/python-script-file-path/
        __location__ = op.realpath(op.dirname(op.abspath(__file__)))

        fn_dict_cluster_systems_yaml = op.join(__location__, "dict_cluster_systems.yaml")
        with open(fn_dict_cluster_systems_yaml) as f:
            dict = yaml.load(f, Loader=yaml.FullLoader)
            # ^^ dict is a dict; elements can be accessed by `dict["key"]["sub-key"]`

        # sanity check:
        if self.type not in dict:
            raise Exception("There is no key called '" + self.type + "' in"
                            + " file `dict_cluster_systems.yaml`!")

        self.dict = dict[self.type]
        f.close()


class Container():
    """This class is for the BIDS App Container"""

    def __init__(self, container_ds, container_name, config_yaml_file):
        """
        This is to initialize Container class.

        Parameters:
        --------------
        container_ds: str
            The path to the container datalad dataset as the input of `babs-init`.
            This container datalad ds is prepared by the user.
        container_name: str
            The name of the container when adding to datalad dataset(e.g., `NAME` in
            `datalad containers-add NAME`),
             e.g., fmriprep-0-0-0
        config_yaml_file: str
            The YAML file that contains the configurations of how to run the container

        Attributes:
        --------------
        container_ds: str
            The path to the container datalad dataset as the input of `babs-init`.
            This container datalad ds is prepared by the user, not the cloned one.
        container_name: str
            The name of the container when adding to datalad dataset(e.g., `NAME` in
            `datalad containers-add NAME`),
             e.g., fmriprep-0-0-0
        config_yaml_file: str
            The YAML file that contains the configurations of how to run the container
            This is optional argument (of the CLI `babs-init`)
        config: dict
            The configurations regarding running the BIDS App on a cluster
            read from `config_yaml_file`.
        container_path_relToAnalysis: str
            The path to the container image saved in BABS project;
            this path is relative to `analysis` folder.
            e.g., `containers/.datalad/environments/fmriprep-0-0-0/image`
            This `image` could be a symlink (`op.islink()`, more likely for singularity container)
            or a folder (`op.isdir()`, more likely for docker container)
        """

        self.container_ds = container_ds
        self.container_name = container_name
        self.config_yaml_file = config_yaml_file

        # sanity check if `config_yaml_file` exists:
        if op.exists(self.config_yaml_file) is False:
            raise Exception("The yaml file of the container's configurations '"
                            + self.config_yaml_file + "' does not exist!")

        # read the container's config yaml file and get the `config`:
        self.read_container_config_yaml()

        self.container_path_relToAnalysis = op.join("containers", ".datalad", "environments",
                                                    self.container_name, "image")

    def sanity_check(self, analysis_path):
        """
        This is a sanity check to validate the cloned container ds.

        Parameters:
        ------------
        analysis_path: str
            Absolute path to the `analysis` folder in a BABS project.
        """
        # path to the symlink/folder `image`:
        container_path_abs = op.join(analysis_path, self.container_path_relToAnalysis)
        # e.g.:
        #   '/path/to/BABS_project/analysis/containers/.datalad/environments/container_name/image'

        # Sanity check: the path to `container_name` should exist in the cloned `container_ds`:
        # e.g., '/path/to/BABS_project/analysis/containers/.datalad/environments/container_name'
        assert op.exists(op.dirname(container_path_abs)), \
            "There is no valid image named '" + self.container_name \
            + "' in the provided container DataLad dataset!"

        # the 'image' symlink or folder should exist:
        assert op.exists(container_path_abs) or op.islink(container_path_abs), \
            "the folder 'image' of container DataLad dataset does not exist," \
            + " and there is no symlink called 'image' either;" \
            + " Path to 'image' in cloned container DataLad dataset should be: '" \
            + container_path_abs + "'."

    def read_container_config_yaml(self):
        """
        This is to get the config dict from `config_yaml_file`
        """
        with open(self.config_yaml_file) as f:
            self.config = yaml.load(f, Loader=yaml.FullLoader)
            # ^^ config is a dict; elements can be accessed by `config["key"]["sub-key"]`
        f.close()

    def generate_bash_run_bidsapp(self, bash_path, input_ds, type_session):
        """
        This is to generate a bash script that runs the BIDS App singularity image.

        Parameters:
        -------------
        bash_path: str
            The path to the bash file to be generated. It should be in the `analysis/code` folder.
        input_ds: class `Input_ds`
            input dataset(s) information
        type_session: str
            multi-ses or single-ses.

        Notes:
        --------------
        When writing `singularity run` part, each chunk to write should start with " \\" + "\n\t",
        meaning, starting with space, a backward slash, a return, and a tab.
        """
        from .constants import PATH_FS_LICENSE_IN_CONTAINER

        type_session = validate_type_session(type_session)
        output_foldername = "outputs"    # folername of BIDS App outputs

        # Check if the folder exist; if not, create it:
        bash_dir = op.dirname(bash_path)
        if not op.exists(bash_dir):
            os.makedirs(bash_dir)

        # check if `self.config` from the YAML file contains information we need:
        if "singularity_run" not in self.config:
            # sanity check: there should be only one input ds
            #   otherwise need to specify in this section:
            assert input_ds.num_ds == 1, \
                "Section 'singularity_run' is missing in the provided" \
                + " `container_config_yaml_file`. As there are more than one" \
                + " input dataset, you must include this section to specify" \
                + " to which argument that each input dataset will go."
            # if there is only one input ds, fine:
            print("Section 'singularity_run' was not included "
                  "in the `container_config_yaml_file`. ")
            cmd_singularity_flags = ""   # should be empty
            # Make sure other returned variables from `generate_cmd_singularityRun_from_config`
            #   also have values:
            # as "--fs-license-file" was not one of the value in `singularity_run` section:
            flag_fs_license = False
            path_fs_license = None
            # copied from `generate_cmd_singularityRun_from_config`:
            singuRun_input_dir = input_ds.df["path_data_rel"][0]
        else:
            # print("Generate singularity run command from `container_config_yaml_file`")
            # # contain \ for each key-value

            # read config from the yaml file:
            cmd_singularity_flags, flag_fs_license, path_fs_license, singuRun_input_dir = \
                generate_cmd_singularityRun_from_config(self.config, input_ds)

        print()

        # TODO: also corporate the `call-fmt` in `datalad containers-add`

        # Check if the bash file already exist:
        if op.exists(bash_path):
            os.remove(bash_path)  # remove it

        # Write into the bash file:
        bash_file = open(bash_path, "a")   # open in append mode

        bash_file.write("#!/bin/bash\n")
        bash_file.write("set -e -u -x\n")

        count_inputs_bash = 0
        bash_file.write('\nsubid="$1"\n')
        count_inputs_bash += 1

        if type_session == "multi-ses":
            # also have the input of `sesid`:
            bash_file.write('sesid="$2"\n')
            count_inputs_bash += 1

        # zip filename as input of bash file:
        for i_ds in range(0, input_ds.num_ds):
            if input_ds.df["is_zipped"][i_ds] is True:  # is zipped:
                count_inputs_bash += 1
                bash_file.write(input_ds.df["name"][i_ds].upper()
                                + '_ZIP="$' + str(count_inputs_bash) + '"\n')

        bash_file.write("\n")

        # Check if `--bids-filter-file "${filterfile}"` is needed:
        flag_filterfile = False
        if type_session == "multi-ses":
            if any(ele in self.container_name.lower() for ele in ["fmriprep", "qsiprep"]):
                # ^^ if the container_name contains `fmriprep` or `qsiprep`:
                # ^^ case insensitive (as have changed to lower case), accept "fMRIPrep-0-0-0"
                flag_filterfile = True

                # generate the command of generating the `$filterfile`,
                # i.e., `${sesid}_filter.json`:
                cmd_filterfile = generate_cmd_filterfile(self.container_name)
                bash_file.write(cmd_filterfile)

        # Check if any dataset is zipped; if so, add commands of unzipping:
        cmd_unzip_inputds = generate_cmd_unzip_inputds(input_ds, type_session)
        if len(cmd_unzip_inputds) > 0:   # not "":
            bash_file.write(cmd_unzip_inputds)

        # Other necessary commands for preparation:
        bash_file.write("\n")

        # Environment variables in container:
        # get environment variables to be injected into container and whose value to be bound:
        cmd_env_templateflow, templateflow_home, templateflow_in_container = \
            generate_cmd_set_envvar("TEMPLATEFLOW_HOME")

        # Write the head of the command `singularity run`:
        bash_file.write("mkdir -p ${PWD}/.git/tmp/wkdir\n")
        cmd_head_singularityRun = "singularity run --cleanenv"
        # binding:
        cmd_head_singularityRun += " \\" + "\n\t" + "-B ${PWD}"

        # check if `templateflow_home` needs to be bound:
        if templateflow_home is not None:
            # add `-B /path/to/templateflow_home:/TEMPLATEFLOW_HOME`:
            # for multiple bindings: multiple `-B` or separate path with comma (too long)
            cmd_head_singularityRun += " \\" + "\n\t" + "-B "
            cmd_head_singularityRun += templateflow_home + ":"
            cmd_head_singularityRun += templateflow_in_container
            # ^^ bind to dir in container

        # check if `freesurfer_home` needs to be bound:
        if flag_fs_license is True:
            # add `-B /path/to/license.txt:/SGLR/FREESURFER_HOME/license.txt`:
            cmd_head_singularityRun += " \\" + "\n\t" + "-B "
            cmd_head_singularityRun += path_fs_license + ":"
            cmd_head_singularityRun += PATH_FS_LICENSE_IN_CONTAINER

        # inject env variable into container:
        if templateflow_home is not None:
            # add `--env TEMPLATEFLOW_HOME=/TEMPLATEFLOW_HOME`:
            cmd_head_singularityRun += " \\" + "\n\t"
            cmd_head_singularityRun += cmd_env_templateflow

        cmd_head_singularityRun += " \\" + "\n\t"
        cmd_head_singularityRun += self.container_path_relToAnalysis
        cmd_head_singularityRun += " \\" + "\n\t"
        cmd_head_singularityRun += singuRun_input_dir  # inputs/data/<name>
        cmd_head_singularityRun += " \\" + "\n\t"
        cmd_head_singularityRun += output_foldername   # output folder

        # currently all BIDS App support `participant` positional argu:
        cmd_head_singularityRun += " \\" + "\n\t"
        cmd_head_singularityRun += "participant"  # at participant-level

        bash_file.write(cmd_head_singularityRun)

        # Write the named arguments + values:
        # add more arguments that are covered by BABS (instead of users):
        if flag_filterfile is True:
            # also needs a $filterfile flag:
            cmd_singularity_flags += " \\" + "\n\t"
            cmd_singularity_flags += '--bids-filter-file "${filterfile}"'  # <- TODO: test out!!

        cmd_singularity_flags += " \\" + "\n\t"
        cmd_singularity_flags += '--participant-label "${subid}"'   # standard argument in BIDS App

        bash_file.write(cmd_singularity_flags)
        bash_file.write("\n\n")

        print("Below is the generated `singularity run` command:")
        print(cmd_head_singularityRun + cmd_singularity_flags)

        # Zip:
        cmd_zip = generate_cmd_zipping_from_config(self.config, type_session, output_foldername)
        bash_file.write(cmd_zip)

        # Delete folders and files:
        """
        rm -rf prep .git/tmp/wkdir
        rm ${filterfile}
        """
        cmd_clean = "rm -rf " + output_foldername + " " + ".git/tmp/wkdir" + "\n"
        if flag_filterfile is True:
            cmd_clean += "rm ${filterfile}" + " \n"

        bash_file.write(cmd_clean)

        # Done generating `<containerName>_zip.sh`:
        bash_file.write("\n")
        bash_file.close()

        # Execute necessary commands:
        # change the permission of this bash file:
        proc_chmod_bashfile = subprocess.run(
            ["chmod", "+x", bash_path],  # e.g., chmod +x code/fmriprep_zip.sh
            stdout=subprocess.PIPE
            )
        proc_chmod_bashfile.check_returncode()

    def generate_bash_participant_job(self, bash_path, input_ds, type_session,
                                      system):
        """
        This is to generate a bash script that runs jobs for each participant (or session).

        Parameters:
        -------------
        bash_path: str
            The path to the bash file to be generated. It should be in the `analysis/code` folder.
        input_ds: class `Input_ds`
            input dataset(s) information
        type_session: str
            "multi-ses" or "single-ses".
        system: class `System`
            information on cluster management system
        """

        # Sanity check:
        if type_session not in ["multi-ses", "single-ses"]:
            raise Exception("Invalid `type_session`: " + type_session)

        # Check if the bash file already exist:
        if op.exists(bash_path):
            os.remove(bash_path)  # remove it

        # Write into the bash file:
        bash_file = open(bash_path, "a")   # open in append mode

        # NOTE: not to automatically generate the interpreting shell;
        #   instead, let users specify it in the container config yaml file
        #   using `interpreting_shell`

        # Cluster resources requesting:
        cmd_bashhead_resources = generate_bashhead_resources(system, self.config)
        bash_file.write(cmd_bashhead_resources)

        # Script preambles:
        cmd_script_preamble = generate_cmd_script_preamble(self.config)
        bash_file.write(cmd_script_preamble)

        # Change how this bash file is run:
        bash_file.write("\n# Fail whenever something is fishy,"
                        + " use -x to get verbose logfiles:\n")
        bash_file.write("set -e -u -x\n")

        # Inputs of the bash script:
        bash_file.write("\n")
        bash_file.write('dssource="$1"\t# i.e., `input_ria`\n')
        bash_file.write('pushgitremote="$2"\t# i.e., `output_ria`\n')
        bash_file.write('subid="$3"\n')

        if type_session == "multi-ses":
            # also have the input of `sesid`:
            bash_file.write('sesid="$4"\n')

        # Change path to a temporary job compute workspace:
        #   the path is based on what users provide in section 'job_compute_space' in YAML file:
        cmd_job_compute_space = generate_cmd_job_compute_space(self.config)
        bash_file.write(cmd_job_compute_space)

        # Setups: ---------------------------------------------------------------
        # set up the branch:
        bash_file.write("\n# Branch name (also used as temporary directory):\n")
        if system.type == "sge":
            varname_jobid = "JOB_ID"
        elif system.type == "slurm":
            varname_jobid = "SLURM_JOBID"

        if type_session == "multi-ses":
            bash_file.write('BRANCH="job-${' + varname_jobid + '}-${subid}-${sesid}"' + '\n')
        elif type_session == "single-ses":
            bash_file.write('BRANCH="job-${' + varname_jobid + '}-${subid}"' + '\n')

        bash_file.write('mkdir ${BRANCH}' + '\n')
        bash_file.write('cd ${BRANCH}' + '\n')

        # datalad clone the input ria:
        bash_file.write("\n# Clone the data from input RIA:\n")
        bash_file.write('datalad clone "${dssource}" ds' + "\n")
        bash_file.write("cd ds")

        # set up the result deposition:
        bash_file.write("\n# Register output RIA as remote for result deposition:\n")
        bash_file.write('git remote add outputstore "${pushgitremote}"' + "\n")
        # ^^ `git remote add <give a name> <folder where the remote is>`
        #   is to add a new remote to your git repo

        # set up a new branch:
        bash_file.write("\n# Create a new branch for this job's results:" + "\n")
        bash_file.write('git checkout -b "${BRANCH}"' + "\n")

        # Start of the application-specific code: ------------------------------

        # pull down input data (but don't retrieve the data content) and remove other sub's data:
        #   purpose of removing other sub's data: otherwise pybids would take
        #   extremely long time in large dataset due to lots of subjects
        bash_file.write(
            "\n# Pull down the input subject (or dataset) but don't retrieve data contents:\n")
        for i_ds in range(0, input_ds.num_ds):
            if input_ds.df["is_zipped"][i_ds] is False:   # unzipped ds:
                # seems regardless of multi-ses or not
                #   as for multi-ses, it might uses other ses's data e.g., anat?
                bash_file.write('datalad get -n "' + input_ds.df["path_now_rel"][i_ds]
                                + "/${subid}" + '"' + "\n")
                # ^^ `-n` means "Get (clone) a registered subdataset, but don’t retrieve data"
                #   here input ds is a sub-dataset of dataset `analysis`.
                # NOTE: not sure why `bootstrap-fmriprep-ingressed-fs.sh` uses:
                # `datalad get -n -r "inputs/data/BIDS/${subid}"`
                # that has `-r`? `-r` means "recursively" - is it for cases that each sub
                #   is a sub-dataset of `inputs/data/<name>`?
                # TODO: try out if adding `-r` still works?

                # remove other sub's data:
                bash_file.write("(cd " + input_ds.df["path_now_rel"][i_ds]
                                + " && rm -rf `find . -type d -name 'sub*'"
                                + " | grep -v $subid`" + ")" + "\n")
                """
                e.g.,:
                datalad get -n "inputs/data/<name>/${subid}"
                (cd inputs/data/<name> && rm -rf `find . -type d -name 'sub*' | grep -v $subid`)
                """
            else:    # zipped ds:
                bash_file.write('datalad get -n "'
                                + input_ds.df["path_now_rel"][i_ds]
                                + '"' + "\n")
                # e.g., `datalad get -n "inputs/data/freesurfer"`
                # ^^ should NOT only get specific zip file, as right now we need to
                #   get the list of all files, so that we can determine zipfilename later.

                # below is another version: using `*` instead of a specific file:
                # bash_file.write('datalad get -n "' + input_ds.df["path_now_rel"][i_ds]
                #                 + "/${subid}_*" + input_ds.df["name"][i_ds] + "*.zip"
                #                 + '"' + "\n")
                bash_file.write("(cd " + input_ds.df["path_now_rel"][i_ds]
                                + " && rm -f `ls sub-*.zip | grep -v ${subid}`"
                                + ")" + "\n")
                """
                e.g.,:
                datalad get -n "inputs/data/freesurfer/${subid}_*<name>*.zip"
                (cd inputs/data/<name> && rm -f `ls sub-*.zip | grep -v ${subid}`)
                """

        # determine the zip filename:
        cmd_determine_zipfilename = generate_cmd_determine_zipfilename(input_ds, type_session)
        bash_file.write(cmd_determine_zipfilename)

        # `datalad run`:
        bash_file.write("\n# datalad run:\n")
        cmd_datalad_run = generate_cmd_datalad_run(self, input_ds, type_session)
        bash_file.write(cmd_datalad_run)

        # Finish up:
        # push result file content to output RIA storage:
        bash_file.write("\n" + "# Push result file content to output RIA storage:\n")
        bash_file.write("datalad push --to output-storage" + "\n")
        # ^^: # `output-storage`: defined when start of bootstrap: `datalad create-sibling-ria`

        # push the output branch:
        bash_file.write("# Push the branch with provenance records:\n")
        bash_file.write("flock $DSLOCKFILE git push outputstore" + "\n")
        # ^^: `outputstore` was defined at the beginning of `participant_job.sh`
        # this push needs a global lock to prevent write conflicts - FAIRly big paper

        # Delete:
        bash_file.write("\necho 'Delete temporary directory:'" + "\n")
        bash_file.write("echo ${BRANCH}" + "\n")
        # each input dataset:
        for i_ds in range(0, input_ds.num_ds):
            bash_file.write("datalad drop -d " + input_ds.df["path_now_rel"][i_ds] + " -r"
                            + " --reckless availability"   # previous `--nocheck` (deprecated)
                            + " --reckless modification"
                            # ^^ previous `--if-dirty ignore` (deprecated)
                            + "\n")
            # e.g., datalad drop -d inputs/data/<name> -r
            # NOTE: our scripts sometimes also adds `--nocheck --if-dirty ignore`
            #   without it, `toybidsapp` with zipped ds as input was not okay (drop impossible)
            #   without it, `toybidsapp` with BIDS as input was fine

        # also `datalad drop` the current `ds` (clone of input RIA)?
        #   this includes dropping of images in `containers` dataset, and zipped output
        bash_file.write("datalad drop -r ."
                        + " --reckless availability"
                        + " --reckless modification"    # this is needed for zipped input ds
                        + "\n")
        # ^^ old scripts: datalad drop -r . --nocheck   # `--nocheck` is deprecated...

        bash_file.write("git annex dead here" + "\n")
        # ^^: as the data has been dropped, we don't want to be reminded of this

        # cd out of $BRANCH:
        bash_file.write("cd ../.." + "\n")
        bash_file.write("rm -rf $BRANCH" + "\n")

        # Done generating `participant_job.sh`:
        bash_file.write("\necho SUCCESS" + "\n")
        bash_file.close()

        # change the permission of this bash file:
        proc_chmod_bashfile = subprocess.run(
            ["chmod", "+x", bash_path],  # e.g., chmod +x code/participant_job.sh
            stdout=subprocess.PIPE
            )
        proc_chmod_bashfile.check_returncode()

    def generate_bash_test_job(self, folder_check_setup,
                               system):
        """
        This is to generate two scripts that run a *test* job,
        which will be used by `babs-check-setup`.
        Scripts to generate:
        * `call_test_job.sh`    # just like `participant_job.sh`
        * `test_job.py`    # just like `container_zip.sh`

        Parameters:
        -------------
        folder_check_setup: str
            The path to folder `check_setup`; generated scripts will locate in this folder
        system: class `System`
            information on cluster management system
        """

        fn_call_test_job = op.join(folder_check_setup, "call_test_job.sh")
        fn_test_job = op.join(folder_check_setup, "test_job.py")
        # ==============================================================
        # Generate `call_test_job.sh`, similar to `participant_job.sh`
        # ==============================================================
        # Check if the bash file already exist:
        if op.exists(fn_call_test_job):
            os.remove(fn_call_test_job)  # remove it

        # Write into the bash file:
        bash_file = open(fn_call_test_job, "a")   # open in append mode

        # NOTE: not to automatically generate the interpreting shell;
        #   instead, let users specify it in the container config yaml file
        #   using `interpreting_shell`

        # Cluster resources requesting:
        cmd_bashhead_resources = generate_bashhead_resources(system, self.config)
        bash_file.write(cmd_bashhead_resources)

        # Script preambles:
        cmd_script_preamble = generate_cmd_script_preamble(self.config)
        bash_file.write(cmd_script_preamble)

        # Where the analysis folder is:
        bash_file.write("path_check_setup=" + folder_check_setup + "\n")

        # Change how this bash file is run:
        bash_file.write("\n# Fail whenever something is fishy,"
                        + " use -x to get verbose logfiles:\n")
        bash_file.write("set -e -u -x\n")

        # NOTE: There is no input argument for this bash file.

        # Change path to a temporary job compute workspace:
        #   the path is based on what users provide in section 'job_compute_space' in YAML file:
        cmd_job_compute_space = generate_cmd_job_compute_space(self.config)
        bash_file.write(cmd_job_compute_space)

        # Call `test_job.py`:
        # get which python:
        bash_file.write("\n# Call `test_job.py`:\n")
        bash_file.write("which_python=`which python`\n")
        bash_file.write("current_pwd=${PWD}" + "\n")
        # call `test_job.py`:
        bash_file.write("echo 'Calling `test_job.py`...'\n")
        bash_file.write("${which_python} " + fn_test_job
                        + " --path-workspace ${current_pwd}"
                        + " --path-check-setup " + folder_check_setup + "\n")

        # Echo success:
        bash_file.write("\necho SUCCESS\n")

        proc_chmod_bashfile = subprocess.run(
            ["chmod", "+x", fn_call_test_job],  # e.g., chmod +x code/participant_job.sh
            stdout=subprocess.PIPE
            )
        proc_chmod_bashfile.check_returncode()

        # ==============================================================
        # Generate `test_job.py`, similar to `container_zip.sh`
        # ==============================================================
        # Check if the bash file already exist:
        if op.exists(fn_test_job):
            os.remove(fn_test_job)  # remove it

        # Copy the existing python script to this BABS project:
        # location of current python script:
        #   `op.abspath()` is to make sure always returns abs path, regardless of python version
        #   ref: https://note.nkmk.me/en/python-script-file-path/
        __location__ = op.realpath(op.dirname(op.abspath(__file__)))
        fn_from = op.join(__location__, "template_test_job.py")
        # copy:
        shutil.copy(fn_from, fn_test_job)

        # change the permission of this bash file:
        proc_chmod_pyfile = subprocess.run(
            ["chmod", "+x", fn_test_job],  # e.g., chmod +x code/participant_job.sh
            stdout=subprocess.PIPE
            )
        proc_chmod_pyfile.check_returncode()

    def generate_job_submit_template(self, yaml_path, babs, system, test=False):
        """
        This is to generate a YAML file that serves as a template
        of job submission of one participant (or session),
        or test job submission in `babs-check-setup`.

        Parameters:
        -------------
        yaml_path: str
            The path to the yaml file to be generated. It should be in the `analysis/code` folder.
            It has several fields: 1) cmd_template; 2) job_name_template
        babs: class `BABS`
            information about the BABS project
        system: class `System`
            information on cluster management system
        test: bool
            flag to set to True if generating the test job submit template
            for `babs-check-setup`.
        """

        # Section 1: Command for submitting the job: ---------------------------
        # Flags when submitting the job:
        if system.type == "sge":
            submit_head = "qsub -cwd"
            env_flags = "-v DSLOCKFILE=" + babs.analysis_path + "/.SGE_datalad_lock"
        elif system.type == "slurm":
            submit_head = "sbatch"
            env_flags = "--export=DSLOCKFILE=" + babs.analysis_path + "/.SLURM_datalad_lock"
        else:
            warnings.warn("not supporting systems other than sge...")

        # Check if the bash file already exist:
        if op.exists(yaml_path):
            os.remove(yaml_path)  # remove it

        # Write into the bash file:
        yaml_file = open(yaml_path, "a")   # open in append mode
        if not test:
            yaml_file.write("# '${sub_id}' and '${ses_id}' are placeholders." + "\n")
            # Variables to use:
            # `dssource`: Input RIA:
            dssource = babs.input_ria_url + "#" + babs.analysis_dataset_id
            # `pushgitremote`: Output RIA:
            pushgitremote = babs.output_ria_data_dir

        # Generate the command:
        # TODO: TBD: adding below to `dict_cluster_systems.yaml` or another YAML file?
        if system.type == "sge":
            name_flag_str = " -N "
        if system.type == "slurm":
            name_flag_str = " --job-name "

        # Section 2: Job name: ---------------------------
        # Job name:
        if test:
            job_name = self.container_name[0:3] + "_" + "test_job"
        else:
            job_name = self.container_name[0:3] + "_" + "${sub_id}"
            if babs.type_session == "multi-ses":
                job_name += "_${ses_id}"

        # Now, we can define stdout and stderr file names/paths:
        if system.type == "sge":
            # sge clusters only need logs folder path; filename is not needed:
            eo_args = "-e " + babs.analysis_path + "/logs " \
                + "-o " + babs.analysis_path + "/logs"
        elif system.type == "slurm":
            # slurm clusters also need exact filenames:
            eo_args = "-e " + babs.analysis_path + f"/logs/{job_name}.e%A " \
                + "-o " + babs.analysis_path + f"/logs/{job_name}.o%A"

        # Generate the job submission command, with sub ID and ses ID as placeholders:
        cmd = submit_head + " " + env_flags + name_flag_str + job_name + " " + eo_args + " "
        if test:
            cmd += babs.analysis_path + "/code/check_setup/call_test_job.sh"
        else:
            # if test is False, the type of session will be checked
            if babs.type_session == "single-ses":
                cmd += babs.analysis_path + "/code/participant_job.sh" + " " \
                    + dssource + " " \
                    + pushgitremote + " " + "${sub_id}"
            elif babs.type_session == "multi-ses":
                cmd += babs.analysis_path + "/code/participant_job.sh" + " " \
                    + dssource + " " \
                    + pushgitremote + " " + "${sub_id} ${ses_id}"

        yaml_file.write("cmd_template: '" + cmd + "'" + "\n")
        yaml_file.write("job_name_template: '" + job_name + "'\n")
        yaml_file.close()<|MERGE_RESOLUTION|>--- conflicted
+++ resolved
@@ -1325,8 +1325,6 @@
                         else:   # did not find in `df_all_job_status`, i.e., job queue
                             # probably error
                             df_job_updated.at[i_job, "is_failed"] = True
-<<<<<<< HEAD
-=======
                             # reset:
                             df_job_updated.at[i_job, "job_state_category"] = np.nan
                             df_job_updated.at[i_job, "job_state_code"] = np.nan
@@ -1341,7 +1339,6 @@
                                 #   info from job accounting will be reported
                                 df_job_updated.at[i_job, "alert_message"] = \
                                     MSG_NO_ALERT_IN_LOGS
->>>>>>> 6e70a6ea
 
                             # check the log file:
                             # TODO ^^
