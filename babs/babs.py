--- conflicted
+++ resolved
@@ -129,13 +129,8 @@
         type_system = validate_type_system(type_system)
 
         # attributes:
-<<<<<<< HEAD
-        self.project_root = project_root
+        self.project_root = str(project_root)
         self.processing_level = processing_level
-=======
-        self.project_root = str(project_root)
-        self.type_session = type_session
->>>>>>> c37a870d
         self.type_system = type_system
 
         self.analysis_path = op.join(self.project_root, 'analysis')
