"""Utils and helper functions"""

import copy
import glob
import os
import os.path as op
import re
import subprocess
import sys
import warnings  # built-in, no need to install
from argparse import Action
from datetime import datetime
from importlib.metadata import version
from pathlib import Path

import numpy as np
import pandas as pd
import yaml
from filelock import FileLock, Timeout
from jinja2 import Environment, PackageLoader
from qstat import qstat  # https://github.com/relleums/qstat


# Disable the behavior of printing messages:
def blockPrint():
    sys.stdout = open(os.devnull, 'w')


# Restore the behavior of printing messages:
def enablePrint():
    sys.stdout = sys.__stdout__


def get_datalad_version():
    return version('datalad')


def get_immediate_subdirectories(a_dir):
    return [name for name in os.listdir(a_dir) if os.path.isdir(os.path.join(a_dir, name))]


def check_validity_unzipped_input_dataset(input_ds, type_session):
    """
    Check if each of the unzipped input datasets is valid.
    Here we only check the "unzipped" datasets;
    the "zipped" dataset will be checked in `generate_cmd_unzip_inputds()`.

    * if it's multi-ses: subject + session should both appear
    * if it's single-ses: there should be sub folder, but no ses folder

    Parameters
    ----------
    input_ds: class `InputDatasets`
        info on input dataset(s)
    type_session: str
        multi-ses or single-ses

    Notes
    -----
    Tested with multi-ses and single-ses data;
        made sure that only single-ses data + type_session = "multi-ses" raise error.
    TODO: add above tests to pytests
    """

    if type_session not in ['multi-ses', 'single-ses']:
        raise Exception('invalid `type_session`!')

    if False in list(input_ds.df['is_zipped']):  # there is at least one dataset is unzipped
        print('Performing sanity check for any unzipped input dataset...')

    for i_ds in range(0, input_ds.num_ds):
        if input_ds.df['is_zipped'][i_ds] is False:  # unzipped ds:
            input_ds_path = input_ds.df['path_now_abs'][i_ds]
            # Check if there is sub-*:
            full_paths = sorted(
                glob.glob(input_ds_path + '/sub-*')  # `sorted()` is optional
            )
            # only get the sub's foldername, if it's a directory:
            list_subs = [op.basename(temp) for temp in full_paths if op.isdir(temp)]
            if len(list_subs) == 0:  # no folders with `sub-*`:
                raise Exception(
                    'There is no `sub-*` folder in input dataset #'
                    + str(i_ds + 1)
                    + " '"
                    + input_ds.df['name'][i_ds]
                    + "'!"
                )

            # For multi-ses: also check if there is session in each sub-*:
            if type_session == 'multi-ses':
                for sub_temp in list_subs:  # every sub- folder should contain a session folder
                    if sub_temp[0] == '.':  # hidden folder
                        continue  # skip it
                    is_valid_seslevel = False
                    list_sess = get_immediate_subdirectories(op.join(input_ds_path, sub_temp))
                    for ses_temp in list_sess:
                        if ses_temp[0:4] == 'ses-':
                            # if one of the folder starts with "ses-", then it's fine
                            is_valid_seslevel = True
                            break

                    if not is_valid_seslevel:
                        raise Exception(
                            'In input dataset #'
                            + str(i_ds + 1)
                            + " '"
                            + input_ds.df['name'][i_ds]
                            + "',"
                            + " there is no `ses-*` folder in subject folder '"
                            + sub_temp
                            + "'!"
                        )


def if_input_ds_from_osf(path_in):
    """
    This is to check if the input datalad dataset is from OSF.
    Checking is based on the pattern of the path's string. Might not be robust!

    Parameters:
    -----------
    path_in: str
        path to the input dataset

    Returns:
    --------
    if_osf: bool
        the input dataset is from OSF (True) or not (False)
    """

    if_osf = False
    if path_in[0:6] == 'osf://':
        if_osf = True
    if path_in[0:14] == 'https://osf.io':
        if_osf = True

    return if_osf


def validate_type_session(type_session):
    """
    This is to validate variable `type_session`'s value
    If it's one of supported string, change to the standard string
    if not, raise error message.
    """
    if type_session in ['single-ses', 'single_ses', 'single-session', 'single_session']:
        type_session = 'single-ses'
    elif type_session in [
        'multi-ses',
        'multi_ses',
        'multiple-ses',
        'multiple_ses',
        'multi-session',
        'multi_session',
        'multiple-session',
        'multiple_session',
    ]:
        type_session = 'multi-ses'
    else:
        raise Exception('`type_session = ' + type_session + '` is not allowed!')

    return type_session


def validate_type_system(type_system):
    """
    To validate if the type of the cluster system is valid.
    For valid ones, the type string will be changed to lower case.
    If not valid, raise error message.
    """
    list_supported = ['slurm']
    if type_system.lower() in list_supported:
        type_system = type_system.lower()  # change to lower case, if needed
    elif type_system.lower() == 'sge':
        raise Exception('We no longer support SGE. Use BABS 0.0.8 for SGE support.')
    else:
        raise Exception(
            "Invalid cluster system type: '"
            + type_system
            + "'!"
            + ' Currently BABS only support one of these: '
            + ', '.join(list_supported)
        )  # names separated by ', '
    return type_system


def read_yaml(fn, if_filelock=False):
    """
    This is to read yaml file.

    Parameters:
    ---------------
    fn: str
        path to the yaml file
    if_filelock: bool
        whether to use filelock

    Returns:
    ------------
    config: dict
        content of the yaml file
    """

    if if_filelock:
        lock_path = fn + '.lock'
        lock = FileLock(lock_path)

        try:
            with lock.acquire(timeout=5):  # lock the file, i.e., lock job status df
                with open(fn) as f:
                    config = yaml.safe_load(f)
                    # ^^ dict is a dict; elements can be accessed by `dict["key"]["sub-key"]`
                f.close()
        except Timeout:  # after waiting for time defined in `timeout`:
            # if another instance also uses locks, and is currently running,
            #   there will be a timeout error
            print('Another instance of this application currently holds the lock.')
    else:
        with open(fn) as f:
            config = yaml.safe_load(f)
            # ^^ dict is a dict; elements can be accessed by `dict["key"]["sub-key"]`
        f.close()

    return config


def write_yaml(config, fn, if_filelock=False):
    """
    This is to write contents into yaml file.

    Parameters:
    ---------------
    config: dict
        the content to write into yaml file
    fn: str
        path to the yaml file
    if_filelock: bool
        whether to use filelock
    """
    if if_filelock:
        lock_path = fn + '.lock'
        lock = FileLock(lock_path)

        try:
            with lock.acquire(timeout=5):  # lock the file, i.e., lock job status df
                with open(fn, 'w') as f:
                    _ = yaml.dump(
                        config,
                        f,
                        sort_keys=False,  # not to sort by keys
                        default_flow_style=False,
                    )  # keep the format of nested contents
                f.close()
        except Timeout:  # after waiting for time defined in `timeout`:
            # if another instance also uses locks, and is currently running,
            #   there will be a timeout error
            print('Another instance of this application currently holds the lock.')
    else:
        with open(fn, 'w') as f:
            _ = yaml.dump(
                config,
                f,
                sort_keys=False,  # not to sort by keys
                default_flow_style=False,
            )  # keep the format of nested contents
        f.close()


def replace_placeholder_from_config(value):
    """
    Replace the placeholder in values in container config yaml file

    Parameters:
    -------------
    value: str (or number)
        the value (v.s. key) in the input container config yaml file. Read in by babs.
        Okay to be a number; we will change it to str.

    """
    value = str(value)
    if value == '$BABS_TMPDIR':
        replaced = '${PWD}/.git/tmp/wkdir'

    return replaced


def generate_cmd_singularityRun_from_config(config, input_ds):
    """
    This is to generate command (in strings) of singularity run
    from config read from container config yaml file.

    Parameters:
    ------------
    config: dictionary
        attribute `config` in class Container;
        got from `read_container_config_yaml()`
    input_ds: class `InputDatasets`
        input dataset(s) information
    Returns:
    ---------
    cmd: str
        It's part of the singularity run command; it is generated
        based on section `singularity_run` in the yaml file.
    subject_selection_flag: str
        It's part of the singularity run command; it's the command-line flag
        used to specify the subject(s) to be processed by the BIDS app.
    flag_fs_license: True or False
        Whether FreeSurfer's license will be used.
        This is determined by checking if there is argument called `--fs-license-file`
        If so, the license file will be bound into and used by the container
    path_fs_license: None or str
        Path to the FreeSurfer license. This is provided by the user in `--fs-license-file`.
    singuRun_input_dir: None or str
        The positional argument of input dataset path in `singularity run`
    """
    # human readable: (just like appearance in a yaml file;
    # print(yaml.dump(config["singularity_run"], sort_keys=False))

    # not very human readable way, if nested structure:
    # for key, value in config.items():
    #     print(key + " : " + str(value))

    from .constants import PATH_FS_LICENSE_IN_CONTAINER

    cmd = ''
    # is_first_flag = True
    flag_fs_license = False
    path_fs_license = None
    singuRun_input_dir = None

    # re: positional argu `$INPUT_PATH`:
    if input_ds.num_ds > 1:  # more than 1 input dataset:
        # check if `$INPUT_PATH` is one of the keys (must):
        if '$INPUT_PATH' not in config['singularity_run']:
            raise Exception(
                "The key '$INPUT_PATH' is expected in section `singularity_run`"
                ' in `container_config`, because there are more than'
                ' one input dataset!'
            )
    else:  # only 1 input dataset:
        # check if the path is consistent with the name of the only input ds's name:
        if '$INPUT_PATH' in config['singularity_run']:
            expected_temp = 'inputs/data/' + input_ds.df['name'][0]
            if config['singularity_run']['$INPUT_PATH'] != expected_temp:
                raise Exception(
                    "As there is only one input dataset, the value of '$INPUT_PATH'"
                    ' in section `singularity_run`'
                    ' in `container_config` should be'
                    " '" + expected_temp + "'; You can also choose"
                    " not to specify '$INPUT_PATH'."
                )

    # example key: "-w", "--n_cpus"
    # example value: "", "xxx", Null (placeholder)
    subject_selection_flag = None
    for key, value in config['singularity_run'].items():
        # print(key + ": " + str(value))

        if key == '$INPUT_PATH':  # placeholder
            #   if not, warning....
            if value[-1] == '/':
                value = value[:-1]  # remove the unnecessary forward slash at the end

            # sanity check that `value` should match with one of input ds's `path_data_rel`
            if value not in list(input_ds.df['path_data_rel']):  # after unzip, if needed
                warnings.warn(
                    "'" + value + "' specified after $INPUT_PATH"
                    ' (in section `singularity_run`'
                    ' in `container_config`), does not'
                    " match with any dataset's current path."
                    ' This may cause error when running the BIDS App.',
                    stacklevel=2,
                )

            singuRun_input_dir = value
            # ^^ no matter one or more input dataset(s)
            # and not add to the flag cmd

        # Check if FreeSurfer license will be used:
        elif key == '--fs-license-file':
            flag_fs_license = True
            path_fs_license = value  # the provided value is the path to the FS license
            # sanity check: `path_fs_license` exists:
            if op.exists(path_fs_license) is False:
                # raise a warning, instead of an error
                #   so that pytest using example yaml files will always pass
                #   regardless of the path provided in the yaml file
                warnings.warn(
                    'Path to FreeSurfer license provided in `--fs-license-file`'
                    " in container's configuration YAML file"
                    " does NOT exist! The path provided: '" + path_fs_license + "'.",
                    stacklevel=2,
                )

            # if alright: Now use the path within the container:
            cmd += ' \\' + '\n\t' + str(key) + ' ' + PATH_FS_LICENSE_IN_CONTAINER
            # ^^ the 'license.txt' will be bound to above path.

        elif key == '$SUBJECT_SELECTION_FLAG':
            subject_selection_flag = value

        else:  # check on values:
            if value == '':  # a flag, without value
                cmd += ' \\' + '\n\t' + str(key)
            else:  # a flag with value
                # check if it is a placeholder which needs to be replaced:
                # e.g., `$BABS_TMPDIR`
                if str(value)[:6] == '$BABS_':
                    replaced = replace_placeholder_from_config(value)
                    cmd += ' \\' + '\n\t' + str(key) + ' ' + str(replaced)

                elif value is None:  # if entered `Null` or `NULL` without quotes
                    cmd += ' \\' + '\n\t' + str(key)
                elif value in [
                    'Null',
                    'NULL',
                ]:  # "Null" or "NULL" w/ quotes, i.e., as strings
                    cmd += ' \\' + '\n\t' + str(key)

                # there is no placeholder to deal with:
                else:
                    cmd += ' \\' + '\n\t' + str(key) + ' ' + str(value)

    # Ensure that subject_selection_flag is not None before returning
    if subject_selection_flag is None:
        subject_selection_flag = '--participant-label'
        print(
            "'$SUBJECT_SELECTION_FLAG' not found in `singularity_run` section of the YAML file. "
            'Using `--participant-label` as the default subject selection flag.'
        )

    # Finalize `singuRun_input_dir`:
    if singuRun_input_dir is None:
        # now, it must be only one input dataset, and user did not provide `$INPUT_PATH` key:
        assert input_ds.num_ds == 1
        singuRun_input_dir = input_ds.df['path_data_rel'][0]
        # ^^ path to data (if zipped ds: after unzipping)

    # example of access one slot:
    # config["singularity_run"]["n_cpus"]

    # print(cmd)
    return (
        cmd,
        subject_selection_flag,
        flag_fs_license,
        path_fs_license,
        singuRun_input_dir,
    )


# adding zip filename:
# if value != '':
#     raise Exception("Invalid element under `one_dash`: " + str(key) + ": " + str(value) +
#                     "\n" + "The value should be empty '', instead of " + str(value))
#     # tested: '' or "" is the same to pyyaml


def generate_cmd_set_envvar(env_var_name):
    """
    This is to generate argument `--env` in `singularity run`,
    and to get the env var value for later use: binding the path (env var value).
    Call this function for `TEMPLATEFLOW_HOME`.

    Parameters:
    ----------------
    env_var_name: str
        The name of the environment variable to be injected into the container
        e.g., "TEMPLATEFLOW_HOME"

    Returns:
    ------------
    cmd: str
        argument `--env` of `singularity run`
        e.g., `--env TEMPLATEFLOW_HOME=/TEMPLATEFLOW_HOME`
    value: str
        The value of the env variable `env_var_name`
    env_var_value_in_container: str
        The env var value used in container;
        e.g., "/SGLR/TEMPLATEFLOW_HOME"
    """

    # Generate argument `--env` in `singularity run`:
    env_var_value_in_container = '/SGLR/' + env_var_name

    # cmd should be: `--env TEMPLATEFLOW_HOME=/SGLR/TEMPLATEFLOW_HOME`
    cmd = '--env '
    cmd += env_var_name + '=' + env_var_value_in_container

    # Get env var's value, to be used for binding `-B` in `singularity run`:
    env_var_value = os.getenv(env_var_name)

    # If it's templateflow:
    if env_var_name == 'TEMPLATEFLOW_HOME':
        if env_var_value is None:
            warnings.warn(
                'Usually BIDS App depends on TemplateFlow,'
                ' but environment variable `TEMPLATEFLOW_HOME` was not set up.'
                ' Therefore, BABS will not bind its directory'
                ' or inject this environment variable into the container'
                ' when running the container. This may cause errors.',
                stacklevel=2,
            )

    return cmd, env_var_value, env_var_value_in_container


def get_info_zip_foldernames(config):
    """
    This is to get information from `zip_foldernames` section
    in the container configuration YAML file.
    Note that users have option to request creating a sub-folder in `outputs` folder,
    if the BIDS App does not do so (e.g., fMRIPrep new BIDS output layout).

    Information:
    1. foldernames to zip
    2. whether the user requests creating a sub-folder
    3. path to the output dir to be used in the `singularity run`

    Parameters:
    ------------
    config: dictionary
        attribute `config` in class Container;
        got from `read_container_config_yaml()`

    Returns:
    ---------
    dict_zip_foldernames: dict
        `config["zip_foldernames"]` w/ placeholder key/value pair removed.
    if_mk_folder: bool
        whether requested to create a sub-folder in `outputs`.
    path_output_folder: str
        output folder used in `singularity run` of the BIDS App.
        see examples below.

    Examples `path_output_folder` of BIDS App:
    -------------------------------------------------
    In `zip_foldernames` section:
    1. No placeholder:                  outputs
    2. placeholder = true & 1 folder:   outputs/<foldername>

    Notes:
    ----------
    In fact, we use `OUTPUT_MAIN_FOLDERNAME` to define the 'outputs' string.
    """

    from .constants import OUTPUT_MAIN_FOLDERNAME, PLACEHOLDER_MK_SUB_OUTPUT_FOLDER

    # Sanity check: this section should exist:
    if 'zip_foldernames' not in config:
        raise Exception(
            'The `container_config` does not contain'
            ' the section `zip_foldernames`. Please add this section!'
        )

    # Check if placeholder to make a sub-folder in `outputs` folder:
    if_mk_folder = False
    if PLACEHOLDER_MK_SUB_OUTPUT_FOLDER in config['zip_foldernames']:
        # check its value:
        #   there cannot be two placeholders (w/ same strings);
        #   otherwise error when loading yaml file
        value = config['zip_foldernames'][PLACEHOLDER_MK_SUB_OUTPUT_FOLDER]
        if value.lower() == 'true':  # lower case is "true"
            if_mk_folder = True

    # Get the dict of foldernames + version number:
    dict_zip_foldernames = config['zip_foldernames']
    if if_mk_folder:
        # remove key of placeholder if there is:
        _ = dict_zip_foldernames.pop(PLACEHOLDER_MK_SUB_OUTPUT_FOLDER)
        # ^^ the returned value is the value of this key

        # sanity check: if there was placeholder, we expect only one output folder to create:
        if len(dict_zip_foldernames) == 1:  # good
            pass
        elif len(dict_zip_foldernames) == 0:  # only placeholder was provided:
            raise Exception(
                "Only placeholder '"
                + PLACEHOLDER_MK_SUB_OUTPUT_FOLDER
                + "'"
                + " is provided in section 'zip_foldernames'."
                + ' You should also provide'
                + ' a name of output folder to create and zip.'
            )
        else:  # len(dict_zip_foldernames) > 1:   # more than one foldernames provided:
            raise Exception(
                'You ask BABS to create more than one output folder,'
                ' but BABS can only create one output folder.'
                " Please only keep one of them in 'zip_foldernames' section."
            )

    # Get the list of foldernames (w/o version number):
    list_foldernames = list(dict_zip_foldernames.keys())

    # Generate the output folder path:
    path_output_folder = OUTPUT_MAIN_FOLDERNAME
    if if_mk_folder:
        the_folder = list_foldernames[0]  # there is only one folder
        path_output_folder += '/' + the_folder

    return dict_zip_foldernames, if_mk_folder, path_output_folder


def generate_cmd_zipping_from_config(dict_zip_foldernames, type_session):
    """
    This is to generate bash command to zip BIDS App outputs.

    Parameters:
    ------------
    dict_zip_foldernames: dictionary
        `config["zip_foldernames"]` w/ placeholder key/value pair removed.
        got from `get_info_zip_foldernames()`.
    type_session: str
        "multi-ses" or "single-ses"

    Returns:
    ---------
    cmd: str
        It's part of the `<containerName_zip.sh>`; it is generated
        based on section `zip_foldernames` in the yaml file.
    """

    from .constants import OUTPUT_MAIN_FOLDERNAME

    # cd to output folder:
    cmd = 'cd ' + OUTPUT_MAIN_FOLDERNAME + '\n'

    # 7z:
    if type_session == 'multi-ses':
        str_sesid = '_${sesid}'
    else:
        str_sesid = ''

    # start to generate 7z commands:
    value_temp = ''
    temp = 0
    for key, value in dict_zip_foldernames.items():
        # each key is a foldername to be zipped;
        # each value is the version string;
        temp = temp + 1
        if (temp != 1) & (value_temp != value):  # not matching last value
            warnings.warn(
                'In section `zip_foldernames` in `container_config`: \n'
                "The version string of '" + key + "': '" + value + "'"
                ' does not match with the last version string; '
                'we suggest using the same version string across all foldernames.',
                stacklevel=2,
            )
        value_temp = value

        cmd += '7z a ../${subid}' + str_sesid + '_' + key + '-' + value + '.zip' + ' ' + key + '\n'
        # e.g., 7z a ../${subid}_${sesid}_fmriprep-0-0-0.zip fmriprep  # this is multi-ses

    # return to original dir:
    cmd += 'cd ..\n'

    return cmd


def generate_cmd_filterfile(container_name):
    """
    Generate the command to create a filter file for BIDS App.

    Parameters:
    ------------
    container_name: str
        Name of the container (e.g., 'fmriprep', 'qsiprep')

    Returns:
    ------------
    str
        Command to create the filter file
    """
    from jinja2 import Environment, PackageLoader

    # Create Jinja environment
    env = Environment(
        loader=PackageLoader('babs', 'templates'),
        trim_blocks=True,
        lstrip_blocks=True,
        autoescape=False,
    )

    # Load the template
    template = env.get_template('filter_file.sh.jinja2')

    # Render the template
    return template.render(container_name=container_name)


def generate_cmd_unzip_inputds(input_ds, type_session):
    """
    This is to generate command in `<containerName>_zip.sh` to unzip
    a specific input dataset if needed.

    Parameters
    ----------
    input_ds: class `InputDatasets`
        information about input dataset(s)
    type_session: str
        "multi-ses" or "single-ses"

    Returns:
    ---------
    cmd: str
        It's part of the `<containerName_zip.sh>`.
        Example of Way #1:
            wd=${PWD}
            cd inputs/data/freesurfer
            7z x `basename ${FREESURFER_ZIP}`
            cd $wd
        Examples of Way #2: (now commented out)
            wd=${PWD}
            cd inputs/data/fmriprep
            7z x ${subid}_${sesid}_fmriprep-20.2.3.zip
            cd $wd


    """

    cmd = ''

    if True in list(input_ds.df['is_zipped']):
        # print("there is zipped dataset to be unzipped.")
        cmd += '\nwd=${PWD}'

    for i_ds in range(0, input_ds.num_ds):
        if input_ds.df['is_zipped'][i_ds] is True:  # zipped ds
            cmd += '\ncd ' + input_ds.df['path_now_rel'][i_ds]

            # Way #1: directly use the argument in `<container>_zip.sh`, e.g., ${FREESURFER_ZIP}
            # -----------------------------------------------------------------------------------
            #   basically getting the zipfilename will be done in `participant_job.sh` by bash
            cmd += '\n7z x `basename ${' + input_ds.df['name'][i_ds].upper() + '_ZIP}`'
            #   ^^ ${FREESURFER_ZIP} includes `path_now_rel` of input_ds
            #   so needs to get the basename

            # Way #2: get the tag in the zipfilename ---------------------------------------------
            #   but need to assume it's consistent across all zipfilename...
            # # get the zip filename:
            # if type_session == "multi-ses":
            #     list_zipfiles = \
            #         glob.glob(op.join(input_ds.df["path_now_abs"][i_ds],
            #                           "sub-*_ses-*_" + input_ds.df["name"][i_ds] + "*.zip"))
            #     if len(list_zipfiles) == 0:
            #         raise Exception("In zipped input dataset '" + input_ds.df["name"][i_ds]
            #                         + "'," + " the zip file(s) does not follow the pattern of "
            #                         + "'sub-*_ses-*_'" + input_ds.df["name"][i_ds] + "*.zip")
            # elif type_session == "single-ses":
            #     list_zipfiles = \
            #         glob.glob(op.join(input_ds.df["path_now_abs"][i_ds],
            #                           "sub-*_" + input_ds.df["name"][i_ds] + "*.zip"))
            #     if len(list_zipfiles) == 0:
            #         raise Exception("In zipped input dataset '" + input_ds.df["name"][i_ds]
            #                          + "'," + " the zip file(s) does not follow the pattern of "
            #                         + "'sub-*_'" + input_ds.df["name"][i_ds] + "*.zip")
            # else:
            #     raise Exception("invalid `type_session`: " + type_session)

            # # assume all the zip filenames are regular, so only check out the first one:

            # temp_filename = op.basename(list_zipfiles[0])
            # temp_regex = regex.search(input_ds.df["name"][i_ds] + '(.*)' + '.zip',
            #                           temp_filename)
            # temp_pattern = temp_regex.group(0)   # e.g., "fmriprep-0.0.0.zip"
            # # ^^ .group(1) will be "-0.0.0"
            # if type_session == "multi-ses":
            #     cmd += "\n7z x ${subid}_${sesid}_" + \
            #         temp_pattern
            # elif type_session == "single-ses":
            #     cmd += "\n7z x ${subid}_" + temp_pattern

            cmd += '\ncd $wd\n'

    return cmd


def generate_one_bashhead_resources(system, key, value):
    """
    This is to generate one command in the head of the bash file
    for requesting cluster resources.

    Parameters:
    ------------
    system: class `System`
        information about cluster management system
    value: str or number
        value of a key in section `cluster_resources` container's config yaml
        if it's number, will be changed to a string.

    Returns:
    -----------
    cmd: str
        one command of requesting cluster resource.
        This does not include "\n" at the end.
        e.g., "#$ -S /bin/bash".

    Notes:
    ---------
    For interpreting shell, regardless of system type,
    it will be '#!' + the value user provided.
    """
    if key == 'interpreting_shell':
        cmd = ''  # directly use the format provided in the dict
    else:
        cmd = '#'
        if system.type == 'sge':
            cmd += '$ '  # e.g., `#$ -l h_vmem=xxx`
        elif system.type == 'slurm':
            cmd += 'SBATCH '  # e.g., `#SBATCH --xxx=yyy`

    # find the key in the `system.dict`:
    if key not in system.dict:
        raise Exception(
<<<<<<< HEAD
            "Invalid key '"
            + key
            + "' in section `cluster_resources`"
            + ' in `container_config`; This key has not been defined'
            + " in file 'dict_cluster_systems.yaml'."
=======
            f"Invalid key '{key}' in section `cluster_resources`"
            ' in `container_config_yaml_file`; This key has not been defined'
            " in file 'dict_cluster_systems.yaml'."
            f"Invalid key '{key}' in section `cluster_resources`"
            ' in `container_config_yaml_file`; This key has not been defined'
            " in file 'dict_cluster_systems.yaml'."
>>>>>>> bdb646c1
        )

    # get the format:
    the_format = system.dict[key]
    # replace the placeholder "$VALUE" in the format with the real value defined by user:
    cmd += the_format.replace('$VALUE', str(value))

    return cmd


def generate_bashhead_resources(system, config):
    """
    This is to generate the directives ("head of the bash file")
    for requesting cluster resources, specifying interpreting shell, etc.

    Parameters:
    ------------
    system: class `System`
        information about cluster management system
    config: dictionary
        attribute `config` in class Container;
        got from `read_container_config_yaml()`

    Returns:
    ------------
    cmd: str
        It's part of the `participant_job.sh`; it is generated
        based on config yaml file and the system's dict.
    """

    cmd = ''

    # sanity check: `cluster_resources` exists:
    if 'cluster_resources' not in config:
<<<<<<< HEAD
        raise Exception('There is no section `cluster_resources`' + ' in `container_config`!')
=======
        raise Exception('There is no section `cluster_resources` in `container_config_yaml_file`!')
        raise Exception('There is no section `cluster_resources` in `container_config_yaml_file`!')
>>>>>>> bdb646c1

    # generate the command for interpreting shell first:
    if 'interpreting_shell' not in config['cluster_resources']:
        warnings.warn(
            "The interpreting shell was not specified for 'participant_job.sh'."
            " This should be specified using 'interpreting_shell'"
            " under section 'cluster_resources' in container's"
            ' configuration YAML file.',
            stacklevel=2,
        )
    else:
        key = 'interpreting_shell'
        value = config['cluster_resources'][key]
        one_cmd = generate_one_bashhead_resources(system, key, value)
        cmd += one_cmd + '\n'

    # loop for other keys:
    #   for each key, call `generate_one_bashhead_resources()`:
    for key, value in config['cluster_resources'].items():
        if key == 'customized_text':
            pass  # handle this below
        elif key == 'interpreting_shell':
            pass  # has been handled - see above
        else:
            one_cmd = generate_one_bashhead_resources(system, key, value)
            cmd += one_cmd + '\n'

    if 'customized_text' in config['cluster_resources']:
        cmd += config['cluster_resources']['customized_text']
        cmd += '\n'

    return cmd


def generate_cmd_script_preamble(config):
    """
    This is to generate bash cmd based on `script_preamble`
    from the `container_config`

    Parameters:
    ------------
    config: dictionary
        attribute `config` in class Container;
        got from `read_container_config_yaml()`

    Returns:
    --------
    cmd: str
        It's part of the `participant_job.sh`; it is generated
        based on config yaml file.
    """

    cmd = ''

    if 'script_preamble' not in config:
        warnings.warn(
            "Did not find the section 'script_preamble'"
            ' in `container_config`.'
            ' Not to generate script preamble.',
            stacklevel=2,
        )
        # TODO: ^^ this should be changed to an error!
    else:  # there is `script_preamble`:
        # directly grab the commands in the section:
        cmd += config['script_preamble']

    return cmd


def generate_cmd_job_compute_space(config):
    """
    This is to generate bash cmd based on `job_compute_space`
    from the `container_config`

    Parameters
    ----------
    config: dictionary
        attribute `config` in class Container;
        got from `read_container_config_yaml()`

    Returns
    -------
    cmd: str
        It's part of the `participant_job.sh`; it is generated
        based on config yaml file.
    """

    cmd = ''
    # sanity check:
    if 'job_compute_space' not in config:
        raise Exception("Did not find the section 'job_compute_space'" + ' in `container_config`!')

    cmd += '\n# Change path to an ephemeral (temporary) job compute workspace:\n'
    cmd += (
        "# The path is specified according to 'job_compute_space'"
        " in container's configuration YAML file.\n"
    )
    cmd += 'cd ' + config['job_compute_space'] + '\n'

    return cmd


def generate_cmd_determine_zipfilename(input_ds, type_session):
    """
    This is to generate bash cmd that determines the path to the zipfile of a specific
    subject (or session). This command will be used in `participant_job.sh`.
    This command should be generated after `datalad get -n <input_ds>`,
    i.e., after there is list of data in <input_ds> folder

    Parameters
    ----------
    input_ds: class InputDatasets
        information about input dataset(s)
    type_session: str
        "multi-ses" or "single-ses"

    Returns:
    --------
    cmd: str
        the bash command used in `participant_job.sh`

    Notes:
    ------
    ref: `bootstrap-fmriprep-ingressed-fs.sh`
    """

    cmd = ''

    if True in list(input_ds.df['is_zipped']):  # there is at least one dataset is zipped
        cmd += '\n# Get the zip filename of current subject (or session):\n'

    for i_ds in range(0, input_ds.num_ds):
        if input_ds.df['is_zipped'][i_ds] is True:  # is zipped:
            variable_name_zip = input_ds.df['name'][i_ds] + '_ZIP'
            variable_name_zip = variable_name_zip.upper()  # change to upper case
            cmd += f'{variable_name_zip}=$(ls ' + input_ds.df['path_now_rel'][i_ds] + '/${subid}_'
            cmd += f'{variable_name_zip}=$(ls ' + input_ds.df['path_now_rel'][i_ds] + '/${subid}_'

            if type_session == 'multi-ses':
                cmd += '${sesid}_'

            cmd += '*' + input_ds.df['name'][i_ds] + '*.zip' + " | cut -d '@' -f 1 || true)" + '\n'
            # `cut -d '@' -f 1` means:
            #   field separator (or delimiter) is @ (`-d '@'`), and get the 1st field (`-f 1`)
            # `<command> || true` means:
            #   the bash script won't abort even if <command> fails
            #   useful when `set -e` (where any error would cause the shell to exit)

            cmd += "echo 'found " + input_ds.df['name'][i_ds] + " zipfile:'" + '\n'
            cmd += 'echo ${' + variable_name_zip + '}' + '\n'

            # check if it exists:
            cmd += 'if [ -z "${' + variable_name_zip + '}" ]; then' + '\n'
            cmd += (
                "\techo 'No input zipfile of " + input_ds.df['name'][i_ds] + ' found for ${subid}'
            )
            if type_session == 'multi-ses':
                cmd += ' ${sesid}'
            cmd += "'" + '\n'
            cmd += '\t' + 'exit 99' + '\n'
            cmd += 'fi' + '\n'

            # sanity check: there should be only 1 matched file:
            # change into array: e.g., array=($FREESURFER_ZIP)
            cmd += 'array=($' + variable_name_zip + ')' + '\n'
            # if [ "$a" -gt "$b" ]; then
            cmd += 'if [ "${#array[@]}" -gt "1" ]; then' + '\n'
            cmd += (
                "\techo 'There is more than one input zipfile of "
                + input_ds.df['name'][i_ds]
                + ' found for ${subid}'
            )
            if type_session == 'multi-ses':
                cmd += ' ${sesid}'
            cmd += "'" + '\n'
            cmd += '\t' + 'exit 98' + '\n'
            cmd += 'fi' + '\n'

    """
    example:
    FREESURFER_ZIP=$(ls inputs/data/freesurfer/${subid}_free*.zip | cut -d '@' -f 1 || true)

    echo Freesurfer Zipfile
    echo ${FREESURFER_ZIP}

    if [ -z "${FREESURFER_ZIP}" ]; then
        echo "No freesurfer results found for ${subid}"
        exit 99
    fi
    """

    return cmd


def generate_cmd_datalad_run(container, input_ds, type_session):
    """
    This is to generate the command of `datalad run`
    included in `participant_job.sh`.

    Parameters
    ----------
    container: class `Container`
        Information about the container
    input_ds: class `InputDatasets`
        Information about input dataset(s)
    type_session: str
        "multi-ses" or "single-ses"

    Returns
    -------
    cmd: str
        `datalad run`, part of the `participant_job.sh`.

    Notes:
    ----------
    Needs to quote any globs (`*`) in `-i` (or `-o`)!!
        Otherwise, after expansion by DataLad, some values might miss `-i` (or `-o`)!
    """

    # Create Jinja environment
    env = Environment(
        loader=PackageLoader('babs', 'templates'),
        trim_blocks=True,
        lstrip_blocks=True,
        autoescape=False,
    )

    # Load the template
    template = env.get_template('datalad_run.sh.jinja2')

    # Determine if we need to expand inputs
    flag_expand_inputs = any(not input_ds.df['is_zipped'][i_ds] for i_ds in range(input_ds.num_ds))

    # Render the template
    cmd = template.render(
        container=container,
        input_ds=input_ds,
        type_session=type_session,
        flag_expand_inputs=flag_expand_inputs,
    )

    return cmd


def get_list_sub_ses(input_ds, config, babs):
    """
    This is to get the list of subjects (and sessions) to analyze.

    Parameters
    ----------
    input_ds: class `InputDatasets`
        information about input dataset(s)
    config: config from class `Container`
        container's yaml file that's read into python
    babs: class `BABS`
        information about the BABS project.

    Returns:
    -----------
    single-ses project: a list of subjects
    multi-ses project: a dict of subjects and their sessions
    """

    # Get the initial list of subjects (and sessions): -------------------------------
    #   This depends on flag `list_sub_file`
    #       If it is None: get the initial list from input dataset
    #       If it's a csv file, use it as initial list
    if input_ds.initial_inclu_df is not None:  # there is initial including list
        # no need to sort (as already done when validating)
        print(
            'Using the subjects (sessions) list provided in `list_sub_file`'
            ' as the initial inclusion list.'
        )
        if babs.type_session == 'single-ses':
            subs = list(input_ds.initial_inclu_df['sub_id'])
            # ^^ turn into a list
        elif babs.type_session == 'multi-ses':
            dict_sub_ses = (
                input_ds.initial_inclu_df.groupby('sub_id')['ses_id'].apply(list).to_dict()
            )
            # ^^ group based on 'sub_id', apply list to every group,
            #   then turn into a dict.
            #   above won't change `input_ds.initial_inclu_df`

    else:  # no initial list:
        # TODO: ROADMAP: for each input dataset, get a list, then get the overlapped list
        # for now, only check the first dataset
        print(
            'Did not provide `list_sub_file`.'
            ' Will look into the first input dataset'
            ' to get the initial inclusion list.'
        )
        i_ds = 0
        if input_ds.df['is_zipped'][i_ds] is False:  # not zipped:
            full_paths = sorted(glob.glob(input_ds.df['path_now_abs'][i_ds] + '/sub-*'))
            # no need to check if there is `sub-*` in this dataset
            #   have been checked in `check_validity_unzipped_input_dataset()`
            # only get the sub's foldername, if it's a directory:
            subs = [op.basename(temp) for temp in full_paths if op.isdir(temp)]
        else:  # zipped:
            # full paths to the zip files:
            if babs.type_session == 'single-ses':
                full_paths = glob.glob(
                    input_ds.df['path_now_abs'][i_ds]
                    + '/sub-*_'
                    + input_ds.df['name'][i_ds]
                    + '*.zip'
                )
            elif babs.type_session == 'multi-ses':
                full_paths = glob.glob(
                    input_ds.df['path_now_abs'][i_ds]
                    + '/sub-*_ses-*'
                    + input_ds.df['name'][i_ds]
                    + '*.zip'
                )
                # ^^ above pattern makes sure only gets subs who have more than one ses
            full_paths = sorted(full_paths)
            zipfilenames = [op.basename(temp) for temp in full_paths]
            subs = [temp.split('_', 3)[0] for temp in zipfilenames]
            # ^^ str.split("delimiter", <maxsplit>)[i-th_field]
            # <maxsplit> means max number of "cuts"; # of total fields = <maxsplit> + 1
            subs = sorted(set(subs))  # `list(set())`: acts like "unique"

        # if it's multi-ses, get list of sessions for each subject:
        if babs.type_session == 'multi-ses':
            # a nested list of sub and ses:
            #   first level is sub; second level is sess of a sub
            list_sub_ses = [None] * len(subs)  # predefine a list
            if input_ds.df['is_zipped'][i_ds] is False:  # not zipped:
                for i_sub, sub in enumerate(subs):
                    # get the list of sess:
                    full_paths = glob.glob(
                        op.join(input_ds.df['path_now_abs'][i_ds], sub, 'ses-*')
                    )
                    full_paths = sorted(full_paths)
                    sess = [op.basename(temp) for temp in full_paths if op.isdir(temp)]
                    # no need to validate again that session exists
                    # -  have been done in `check_validity_unzipped_input_dataset()`

                    list_sub_ses[i_sub] = sess

            else:  # zipped:
                for i_sub, sub in enumerate(subs):
                    # get the list of sess:
                    full_paths = glob.glob(
                        op.join(
                            input_ds.df['path_now_abs'][i_ds],
                            sub + '_ses-*_' + input_ds.df['name'][i_ds] + '*.zip',
                        )
                    )
                    full_paths = sorted(full_paths)
                    zipfilenames = [op.basename(temp) for temp in full_paths]
                    sess = [temp.split('_', 3)[1] for temp in zipfilenames]
                    # ^^ field #1, i.e., 2nd field which is `ses-*`
                    # no need to validate if sess exists; as it's done when getting `subs`

                    list_sub_ses[i_sub] = sess

            # then turn `subs` and `list_sub_ses` into a dict:
            dict_sub_ses = dict(zip(subs, list_sub_ses, strict=False))

    # Remove the subjects (or sessions) which does not have the required files:
    #   ------------------------------------------------------------------------
    # remove existing csv files first:
    temp_files = glob.glob(op.join(babs.analysis_path, 'code/sub_*missing_required_file.csv'))
    # ^^ single-ses: `sub_missing*`; multi-ses: `sub_ses_missing*`
    if len(temp_files) > 0:
        for temp_file in temp_files:
            os.remove(temp_file)
    temp_files = []  # clear
    # for multi-ses:
    fn_csv_sub_delete = op.join(babs.analysis_path, 'code/sub_missing_any_ses_required_file.csv')
    if op.exists(fn_csv_sub_delete):
        os.remove(fn_csv_sub_delete)

    # read `required_files` section from yaml file, if there is:
    if 'required_files' in config:
        print(
            'Filtering out subjects (and sessions) based on `required files`'
            ' designated in `container_config`...'
        )

        # sanity check on the target input dataset(s):
        if len(config['required_files']) > input_ds.num_ds:
            raise Exception(
                'Number of input datasets designated in `required_files`'
                ' in `container_config`'
                ' is more than actual number of input datasets!'
            )
        for i in range(0, len(config['required_files'])):
            i_ds_str = list(config['required_files'].keys())[i]  # $INPUT_DATASET_#?
            i_ds = int(i_ds_str.split('#', 1)[1]) - 1
            # ^^ split the str, get the 2nd field, i.e., '?'; then `-1` to start with 0
            if (i_ds + 1) > input_ds.num_ds:  # if '?' > actual # of input ds:
                raise Exception(
                    "'"
                    + i_ds_str
                    + "' does not exist!"
                    + ' There is only '
                    + str(input_ds.num_ds)
                    + ' input dataset(s)!'
                )

        # for the designated ds, iterate all subjects (or sessions),
        #   remove if does not have the required files, and save to a list -> a csv
        if babs.type_session == 'single-ses':
            subs_missing = []
            which_dataset_missing = []
            which_file_missing = []
            # iter across designated input ds in `required_files`:
            for i in range(0, len(config['required_files'])):
                i_ds_str = list(config['required_files'].keys())[i]  # $INPUT_DATASET_#?
                i_ds = int(i_ds_str.split('#', 1)[1]) - 1
                # ^^ split the str, get the 2nd field, i.e., '?'; then `-1` to start with 0
                if input_ds.df['is_zipped'][i_ds] is True:
                    print(
                        i_ds_str
                        + ": '"
                        + input_ds.df['name'][i_ds]
                        + "'"
                        + ' is a zipped input dataset; Currently BABS does not support'
                        + ' checking if there is missing file in a zipped dataset.'
                        + ' Skip checking this input dataset...'
                    )
                    continue  # skip
                list_required_files = config['required_files'][i_ds_str]

                # iter across subs:
                updated_subs = copy.copy(subs)  # not to reference `subs`, but copy!
                # ^^ only update this list, not `subs` (as it's used in for loop)
                for sub in subs:
                    # iter of list of required files:
                    for required_file in list_required_files:
                        temp_files = glob.glob(
                            op.join(input_ds.df['path_now_abs'][i_ds], sub, required_file)
                        )
                        temp_files_2 = glob.glob(
                            op.join(
                                input_ds.df['path_now_abs'][i_ds],
                                sub,
                                '**',  # consider potential `ses-*` folder
                                required_file,
                            )
                        )
                        #  ^^ "**" means checking "all folders" in a subject
                        #  ^^ "**" does not work if there is no `ses-*` folder,
                        #       so also needs to check `temp_files`
                        if (len(temp_files) == 0) & (len(temp_files_2) == 0):  # didn't find any:
                            # remove from the `subs` list:
                            #   it shouldn't be removed by earlier datasets,
                            #   as we're iter across updated list `sub`
                            updated_subs.remove(sub)
                            # add to missing list:
                            subs_missing.append(sub)
                            which_dataset_missing.append(input_ds.df['name'][i_ds])
                            which_file_missing.append(required_file)
                            # no need to check other required files:
                            break
                # after getting out of for loops of `subs`, update `subs`:
                subs = copy.copy(updated_subs)

            # TODO: when having two unzipped input datasets, test if above works as expected!
            #   esp: removing missing subs (esp missing lists in two input ds are different)
            #   for both 1) single-ses; 2) multi-ses data!

            # save `subs_missing` into a csv file:
            if len(subs_missing) > 0:  # there is missing one
                df_missing = pd.DataFrame(
                    list(
                        zip(subs_missing, which_dataset_missing, which_file_missing, strict=False)
                    ),
                    columns=['sub_id', 'input_dataset_name', 'missing_required_file'],
                )
                fn_csv_missing = op.join(babs.analysis_path, 'code/sub_missing_required_file.csv')
                df_missing.to_csv(fn_csv_missing, index=False)
                print(
                    'There are '
                    + str(len(subs_missing))
                    + ' subject(s)'
                    + " who don't have required files."
                    + ' Please refer to this CSV file for full list and information: '
                    + fn_csv_missing
                )
                print("BABS will not run the BIDS App on these subjects' data.")
                print(
                    'Note for this file: For each reported subject, only'
                    ' one missing required file'
                    ' in one input dataset is recorded,'
                    ' even if there are multiple.'
                )

            else:
                print('All subjects have required files.')

        elif babs.type_session == 'multi-ses':
            subs_missing = []  # elements can repeat if more than one ses in a sub has missing file
            sess_missing = []
            which_dataset_missing = []
            which_file_missing = []
            # iter across designated input ds in `required_files`:
            for i in range(0, len(config['required_files'])):
                i_ds_str = list(config['required_files'].keys())[i]  # $INPUT_DATASET_#?
                i_ds = int(i_ds_str.split('#', 1)[1]) - 1
                # ^^ split the str, get the 2nd field, i.e., '?'; then `-1` to start with 0
                if input_ds.df['is_zipped'][i_ds] is True:
                    print(
                        i_ds_str
                        + ": '"
                        + input_ds.df['name'][i_ds]
                        + "'"
                        + ' is a zipped input dataset; Currently BABS does not support'
                        + ' checking if there is missing file in a zipped dataset.'
                        + ' Skip checking this input dataset...'
                    )
                    continue  # skip
                list_required_files = config['required_files'][i_ds_str]

                # iter across subs: (not to update subs for now)
                for sub in list(dict_sub_ses.keys()):
                    # iter across sess:
                    # make sure there is at least one ses in this sub to loop:
                    if len(dict_sub_ses[sub]) > 0:  # deal with len=0 later
                        updated_sess = copy.deepcopy(dict_sub_ses[sub])
                        for ses in dict_sub_ses[sub]:
                            # iter across list of required files:
                            for required_file in list_required_files:
                                temp_files = glob.glob(
                                    op.join(
                                        input_ds.df['path_now_abs'][i_ds],
                                        sub,
                                        ses,
                                        required_file,
                                    )
                                )
                                if len(temp_files) == 0:  # did not find any:
                                    # remove this ses from dict:
                                    updated_sess.remove(ses)
                                    # add to missing list:
                                    subs_missing.append(sub)
                                    sess_missing.append(ses)
                                    which_dataset_missing.append(input_ds.df['name'][i_ds])
                                    which_file_missing.append(required_file)
                                    # no need to check other required files:
                                    break

                        # after getting out of loops of `sess`, update `sess`:
                        dict_sub_ses[sub] = copy.deepcopy(updated_sess)

            # after getting out of loops of `subs` and list of required files,
            #   go thru the list of subs, and see if the list of ses is empty:
            subs_delete = []
            subs_forloop = copy.deepcopy(list(dict_sub_ses.keys()))
            for sub in subs_forloop:
                # if the list of ses is empty:
                if len(dict_sub_ses[sub]) == 0:
                    # remove this key from the dict:
                    dict_sub_ses.pop(sub)
                    # add to missing sub list:
                    subs_delete.append(sub)

            # save missing ones into a csv file:
            if len(subs_missing) > 0:  # there is missing one:
                df_missing = pd.DataFrame(
                    list(
                        zip(
                            subs_missing,
                            sess_missing,
                            which_dataset_missing,
                            which_file_missing,
                            strict=False,
                        )
                    ),
                    columns=[
                        'sub_id',
                        'ses_id',
                        'input_dataset_name',
                        'missing_required_file',
                    ],
                )
                fn_csv_missing = op.join(
                    babs.analysis_path, 'code/sub_ses_missing_required_file.csv'
                )
                df_missing.to_csv(fn_csv_missing, index=False)
                print(
                    'There are '
                    + str(len(sess_missing))
                    + ' session(s)'
                    + " which don't have required files."
                    + ' Please refer to this CSV file for full list and information: '
                    + fn_csv_missing
                )
                print("BABS will not run the BIDS App on these sessions' data.")
                print(
                    'Note for this file: For each reported session, only'
                    ' one missing required file'
                    ' in one input dataset is recorded,'
                    ' even if there are multiple.'
                )
            else:
                print('All sessions from all subjects have required files.')
            # save deleted subjects into a list:
            if len(subs_delete) > 0:
                df_sub_delete = pd.DataFrame(
                    list(zip(subs_delete, strict=False)), columns=['sub_id']
                )
                fn_csv_sub_delete = op.join(
                    babs.analysis_path, 'code/sub_missing_any_ses_required_file.csv'
                )
                df_sub_delete.to_csv(fn_csv_sub_delete, index=False)
                print(
                    'Regarding subjects, '
                    + str(len(subs_delete))
                    + ' subject(s)'
                    + " don't have any session that includes required files."
                    + ' Please refer to this CSV file for the full list: '
                    + fn_csv_sub_delete
                )

    else:
        print(
            'Did not provide `required files` in `container_config`.'
            ' Not to filter subjects (or sessions)...'
        )

    # Save the final list of sub/ses in a CSV file:
    if babs.type_session == 'single-ses':
        fn_csv_final = op.join(
            babs.analysis_path, babs.list_sub_path_rel
        )  # "code/sub_final_inclu.csv"
        df_final = pd.DataFrame(list(zip(subs, strict=False)), columns=['sub_id'])
        df_final.to_csv(fn_csv_final, index=False)
        print(
            'The final list of included subjects has been saved to this CSV file: ' + fn_csv_final
        )
    elif babs.type_session == 'multi-ses':
        fn_csv_final = op.join(
            babs.analysis_path, babs.list_sub_path_rel
        )  # "code/sub_ses_final_inclu.csv"
        subs_final = []
        sess_final = []
        for sub in list(dict_sub_ses.keys()):
            for ses in dict_sub_ses[sub]:
                subs_final.append(sub)
                sess_final.append(ses)
        df_final = pd.DataFrame(
            list(zip(subs_final, sess_final, strict=False)), columns=['sub_id', 'ses_id']
        )
        df_final.to_csv(fn_csv_final, index=False)
        print(
            'The final list of included subjects and sessions has been saved to this CSV file: '
            + fn_csv_final
        )

    # Return: -------------------------------------------------------
    if babs.type_session == 'single-ses':
        return subs
    elif babs.type_session == 'multi-ses':
        return dict_sub_ses


def submit_array(analysis_path, type_session, type_system, maxarray, flag_print_message=True):
    """
    This is to submit a job array based on template yaml file.

    Parameters:
    ----------------
    analysis_path: str
        path to the `analysis` folder. One attribute in class `BABS`
    type_session: str
        multi-ses or single-ses
    type_system: str
        the type of job scheduling system, "sge" or "slurm"
    maxarray: str
        max index of the array (first index is always 1)
    flag_print_message: bool
        to print a message (True) or not (False)

    Returns:
    ------------------
    job_id: int
        the int version of ID of the submitted job.
    job_id_str: str
        the string version of ID of the submitted job.
    task_id_list: list
        the list of task ID (dtype int) from the submitted job, starting from 1.
    log_filename: list
        the list of log filenames (dtype str) of this job.
        Example: 'qsi_sub-01_ses-A.*<jobid>_<arrayid>';
        user needs to replace '*' with 'o', 'e', etc

    Notes:
    -----------------
    see `Container.generate_job_submit_template()`
    for details about template yaml file.
    """

    # Load the job submission template:
    #   details of this template yaml file: see `Container.generate_job_submit_template()`
    template_yaml_path = op.join(analysis_path, 'code', 'submit_job_template.yaml')
    with open(template_yaml_path) as f:
        templates = yaml.safe_load(f)
    f.close()
    # sections in this template yaml file:
    cmd_template = templates['cmd_template']
    job_name_template = templates['job_name_template']

    cmd = cmd_template.replace('${max_array}', maxarray)
    to_print = 'Job for an array of ' + maxarray
    job_name = job_name_template.replace('${max_array}', str(int(maxarray) - 1))

    # COMMENT OUT BECAUSE sub and ses AREN'T NEEDED FOR JOB SUBMISSION
    # if type_session == "single-ses":
    #     sub_list_path = op.join(analysis_path, "code", "sub_final_inclu.csv")
    # elif type_session == "multi-ses":
    #     sub_list_path = op.join(analysis_path, "code", "sub_ses_final_inclu.csv")
    # print(cmd)

    # run the command, get the job id:
    proc_cmd = subprocess.run(
        cmd.split(),
        cwd=analysis_path,
        stdout=subprocess.PIPE,  # separate by space
    )
    proc_cmd.check_returncode()
    msg = proc_cmd.stdout.decode('utf-8')

    if type_system == 'sge':
        job_id_str = msg.split()[2]  # <- NOTE: this is HARD-CODED!
        # e.g., on cubic: Your job 2275903 ("test.sh") has been submitted
    elif type_system == 'slurm':
        job_id_str = msg.split()[-1]
        # e.g., on MSI: 1st line is about the group; 2nd line: 'Submitted batch job 30723107'
        # e.g., on MIT OpenMind: no 1st line from MSI; only 2nd line.
    else:
        raise Exception('type system can be slurm or sge')
    job_id = int(job_id_str)

    task_id_list = []
    log_filename_list = []

    for i_array in range(int(maxarray)):
        task_id_list.append(i_array + 1)  # minarray starts from 1
        # log filename:
        log_filename_list.append(job_name + '.*' + job_id_str + '_' + str(i_array + 1))

    to_print += ' has been submitted (job ID: ' + job_id_str + ').'
    if flag_print_message:
        print(to_print)

    return job_id, job_id_str, task_id_list, log_filename_list


def df_submit_update(
    df_job_submit, job_id, task_id_list, log_filename_list, submitted=None, done=None, debug=False
):
    """
    This is to update the status of one array task in the dataframe df_job_submit
    (file: code/job_status.csv). This
    function is mostly used after job submission or resubmission. Therefore,
    a lot of fields will be reset. For other cases (e.g., to update job status
    to running state / successfully finished state, etc.), you may directly
    update df_jobs without using this function.
    Parameters:
    ----------------
    df_job_submit: pd.DataFrame
        dataframe of the submitted job
    job_id: int
        the int version of ID of the submitted job.
    task_id_list: list
        list of task id (dtype int), starts from 1
    log_filename_list: list
        list log filename (dtype str) of the submitted job
    submitted: bool or None
        whether the has_submitted field has to be updated
    done: bool or None
        whether the is_done field has to be updated
    debug: bool
        whether the job auditing fields need to be reset to np.nan
        (fields include last_line_stdout_file, alert_message, and job_account).

    Returns:
    ------------------
    df_job_submit: pd.DataFrame
        dataframe of the submitted job, updated
    """
    # Updating df_job_submit:
    # looping through each array task id in `task_id_list`
    for ind in range(len(task_id_list)):  # `task_id_list` starts from 1
        df_job_submit.loc[ind, 'job_id'] = job_id
        df_job_submit.loc[ind, 'task_id'] = int(task_id_list[ind])
        df_job_submit.at[ind, 'log_filename'] = log_filename_list[ind]
        # reset fields:
        df_job_submit.loc[ind, 'needs_resubmit'] = False
        df_job_submit.loc[ind, 'is_failed'] = np.nan
        df_job_submit.loc[ind, 'job_state_category'] = np.nan
        df_job_submit.loc[ind, 'job_state_code'] = np.nan
        df_job_submit.loc[ind, 'duration'] = np.nan
        if submitted is not None:
            # update the status:
            df_job_submit.loc[ind, 'has_submitted'] = submitted
        if done is not None:
            # update the status:
            df_job_submit.loc[ind, 'is_done'] = done
        if debug:
            df_job_submit.loc[ind, 'last_line_stdout_file'] = np.nan
            df_job_submit.loc[ind, 'alert_message'] = np.nan
            df_job_submit.loc[ind, 'job_account'] = np.nan
    return df_job_submit


def df_status_update(df_jobs, df_job_submit, submitted=None, done=None, debug=False):
    """
    This is to update the status of one array task in the dataframe df_jobs
    (file: code/job_status.csv). This is done by inserting information from
    the updated dataframe df_job_submit (file: code/job_submit.csv). This
    function is mostly used after job submission or resubmission. Therefore,
    a lot of fields will be reset. For other cases (e.g., to update job status
    to running state / successfully finished state, etc.), you may directly
    update df_jobs without using this function.

    Parameters:
    ----------------
    df_jobs: pd.DataFrame
        dataframe of jobs and their status
    df_job_submit: pd.DataFrame
        dataframe of the to-be-submitted job
    submitted: bool or None
        whether the has_submitted field has to be updated
    done: bool or None
        whether the is_done field has to be updated
    debug: bool
        whether the job auditing fields need to be reset to np.nan
        (fields include last_line_stdout_file, alert_message, and job_account).

    Returns:
    ------------------
    df_jobs: pd.DataFrame
        dataframe of jobs and their status, updated
    """
    # Updating df_jobs
    for _, row in df_job_submit.iterrows():
        sub_id = row['sub_id']

        if 'ses_id' in df_jobs.columns:
            ses_id = row['ses_id']
            # Locate the corresponding rows in df_jobs
            mask = (df_jobs['sub_id'] == sub_id) & (df_jobs['ses_id'] == ses_id)
        elif 'ses_id' not in df_jobs.columns:
            mask = df_jobs['sub_id'] == sub_id

        # Update df_jobs fields based on the latest info in df_job_submit
        df_jobs.loc[mask, 'job_id'] = row['job_id']
        df_jobs.loc[mask, 'task_id'] = row['task_id']
        df_jobs.loc[mask, 'log_filename'] = row['log_filename']
        # reset fields:
        df_jobs.loc[mask, 'needs_resubmit'] = row['needs_resubmit']
        df_jobs.loc[mask, 'is_failed'] = row['is_failed']
        df_jobs.loc[mask, 'job_state_category'] = row['job_state_category']
        df_jobs.loc[mask, 'job_state_code'] = row['job_state_code']
        df_jobs.loc[mask, 'duration'] = row['duration']
        if submitted is not None:
            # update the status:
            df_jobs.loc[mask, 'has_submitted'] = row['has_submitted']
        if done is not None:
            # update the status:
            df_jobs.loc[mask, 'is_done'] = row['is_done']
        if debug:
            df_jobs.loc[mask, 'last_line_stdout_file'] = row['last_line_stdout_file']
            df_jobs.loc[mask, 'alert_message'] = row['alert_message']
            df_jobs.loc[mask, 'job_account'] = row['job_account']
    return df_jobs


def prepare_job_array_df(df_job, df_job_specified, count, type_session):
    """
    This is to prepare the df_job_submit to be submitted.

    Parameters:
    ----------------
    df_job: pd.DataFrame
        dataframe of jobs and their status
    df_job_specified: pd.DataFrame
        dataframe of jobs to be submitted (specified by user)
    count: int
        number of jobs to be submitted
    type_session: str
        type of session, can be "single-ses" or "multi-ses"

    Returns:
    ------------------
    df_job_submit: pd.DataFrame
        list of job indices to be submitted,
        these are indices from the full job status dataframe `df_job`
    """
    df_job_submit = pd.DataFrame()
    # Check if there is still jobs to submit:
    total_has_submitted = int(df_job['has_submitted'].sum())
    if total_has_submitted == df_job.shape[0]:  # all submitted
        print('All jobs have already been submitted. ' + 'Use `babs status` to check job status.')
        return df_job_submit

    # See if user has specified list of jobs to submit:
    # NEED TO WORK ON THIS
    if df_job_specified is not None:  # NEED TO WORK ON THIS
        print('Will only submit specified jobs...')
        job_ind_list = []
        for j_job in range(0, df_job_specified.shape[0]):
            # find the index in the full `df_job`:
            if type_session == 'single-ses':
                sub = df_job_specified.at[j_job, 'sub_id']
                ses = None
                temp = df_job['sub_id'] == sub
            elif type_session == 'multi-ses':
                sub = df_job_specified.at[j_job, 'sub_id']
                ses = df_job_specified.at[j_job, 'ses_id']
                temp = (df_job['sub_id'] == sub) & (df_job['ses_id'] == ses)

            # dj: should we keep this part?
            i_job = df_job.index[temp].to_list()
            # # sanity check: there should only be one `i_job`:
            # #   ^^ can be removed as done in `core_functions.py`
            # assert_msg = "There are duplications in `job_status.csv`" \
            #     + " for " + sub
            # if self.type_session == "multi-ses":
            #     assert_msg += ", " + ses
            # assert len(i_job) == 1, assert_msg + "!"
            i_job = i_job[0]  # take the element out of the list

            # check if the job has already been submitted:
            if not df_job['has_submitted'][i_job]:  # to run
                job_ind_list.append(i_job)
            else:
                to_print = 'The job for ' + sub
                if type_session == 'multi-ses':
                    to_print += ', ' + ses
                to_print += (
                    ' has already been submitted,'
                    " so it won't be submitted again."
                    ' If you want to resubmit it,'
                    ' please use `babs status --resubmit`'
                )
                print(to_print)
    else:  # taking into account the `count` argument
        df_remain = df_job[~df_job.has_submitted]
        if count > 0:
            df_job_submit = df_remain[:count].reset_index(drop=True)
        else:  # if count is None or negative, run all
            df_job_submit = df_remain.copy().reset_index(drop=True)
    return df_job_submit


def submit_one_test_job(analysis_path, type_system, flag_print_message=True):
    """
    This is to submit one *test* job.
    This is used by `babs check-setup`.

    Parameters:
    ----------------
    analysis_path: str
        path to the `analysis` folder. One attribute in class `BABS`
    type_system: str
        the type of job scheduling system, "sge" or "slurm"
    flag_print_message: bool
        to print a message (True) or not (False)

    Returns:
    -----------
    job_id: int
        the int version of ID of the submitted job.
    job_id_str: str
        the string version of ID of the submitted job.
    log_filename: str
        log filename of this job.
        Example: 'qsi_sub-01_ses-A.*<jobid>'; user needs to replace '*' with 'o', 'e', etc

    Notes:
    -----------------
    see `Container.generate_test_job_submit_template()`
    for details about template yaml file.
    """
    # Load the job submission template:
    #   details of this template yaml file: see `Container.generate_test_job_submit_template()`
    template_yaml_path = op.join(
        analysis_path, 'code/check_setup', 'submit_test_job_template.yaml'
    )
    with open(template_yaml_path) as f:
        templates = yaml.safe_load(f)
    f.close()
    # sections in this template yaml file:
    cmd = templates['cmd_template']
    job_name = templates['job_name_template']

    to_print = 'Test job'

    # run the command, get the job id:
    proc_cmd = subprocess.run(
        cmd.split(),
        cwd=analysis_path,
        stdout=subprocess.PIPE,  # separate by space
    )

    proc_cmd.check_returncode()
    msg = proc_cmd.stdout.decode('utf-8')

    if type_system == 'sge':
        job_id_str = msg.split()[2]  # <- NOTE: this is HARD-CODED!
        # e.g., on cubic: Your job 2275903 ("test.sh") has been submitted
    elif type_system == 'slurm':
        job_id_str = msg.split()[-1]
        # e.g., on MSI: 1st line is about the group; 2nd line: 'Submitted batch job 30723107'
        # e.g., on MIT OpenMind: no 1st line from MSI; only 2nd line.
    else:
        raise Exception('type system can be slurm or sge')

    # This is necessary SLURM commands can fail but have return code 0
    try:
        job_id = int(job_id_str)
    except ValueError as e:
        raise ValueError(
            f'Cannot convert {job_id_str!r} into an int: {e}. '
            f'That output is a result of running command {cmd} which produced output {msg}.'
        )

    # log filename:
    log_filename = job_name + '.*' + job_id_str

    to_print += ' has been submitted (job ID: ' + job_id_str + ').'
    if flag_print_message:
        print(to_print)

    return job_id, job_id_str, log_filename


def create_job_status_csv(babs):
    """
    This is to create a CSV file of `job_status`.
    This should be used by `babs submit` and `babs status`.

    Parameters:
    ------------
    babs: class `BABS`
        information about a BABS project.
    """

    if op.exists(babs.job_status_path_abs) is False:
        # Generate the table:
        # read the subject list as a panda df:
        df_sub = pd.read_csv(babs.list_sub_path_abs)
        df_job = df_sub.copy()  # deep copy of pandas df

        # add columns:
        df_job['has_submitted'] = False
        df_job['job_id'] = -1  # int
        df_job['job_state_category'] = np.nan
        df_job['job_state_code'] = np.nan
        df_job['duration'] = np.nan
        df_job['is_done'] = False  # = has branch in output_ria
        df_job['needs_resubmit'] = False
        # df_job["echo_success"] = np.nan   # echoed success in log file; # TODO
        # # if ^^ is False, but `is_done` is True, did not successfully clean the space
        df_job['is_failed'] = np.nan
        df_job['log_filename'] = np.nan
        df_job['last_line_stdout_file'] = np.nan
        df_job['alert_message'] = np.nan
        df_job['job_account'] = np.nan

        # TODO: add different kinds of error

        # These `NaN` will be saved as empty strings (i.e., nothing between two ",")
        #   but when pandas read this csv, the NaN will show up in the df

        # Save the df as csv file, using lock:
        lock_path = babs.job_status_path_abs + '.lock'
        lock = FileLock(lock_path)

        try:
            with lock.acquire(timeout=5):
                df_job.to_csv(babs.job_status_path_abs, index=False)
        except Timeout:  # after waiting for time defined in `timeout`:
            # if another instance also uses locks, and is currently running,
            #   there will be a timeout error
            print('Another instance of this application currently holds the lock.')


def read_job_status_csv(csv_path):
    """
    This is to read the CSV file of `job_status`.

    Parameters:
    ------------
    csv_path: str
        path to the `job_status.csv`

    Returns:
    -----------
    df: pandas dataframe
        loaded dataframe
    """
    df = pd.read_csv(
        csv_path,
        dtype={
            'job_id': 'Int64',
            'task_id': 'Int64',
            'log_filename': 'str',
            'has_submitted': 'boolean',
            'is_done': 'boolean',
            'is_failed': 'boolean',
            'needs_resubmit': 'boolean',
            'last_line_stdout_file': 'str',
            'job_state_category': 'str',
            'job_state_code': 'str',
            'duration': 'str',
            'alert_message': 'str',
        },
    )
    return df


def report_job_status(df, analysis_path, config_msg_alert):
    """
    This is to report the job status
    based on the dataframe loaded from `job_status.csv`.

    Parameters:
    -------------
    df: pandas dataframe
        loaded dataframe from `job_status.csv`
    analysis_path: str
        Path to the analysis folder.
        This is used to generate the folder of log files
    config_msg_alert: dict or None
        From `get_config_msg_alert()`
        This is used to determine if to report `alert_message` column
    """

    from .constants import MSG_NO_ALERT_IN_LOGS

    print('\nJob status:')

    total_jobs = df.shape[0]
    print('There are in total of ' + str(total_jobs) + ' jobs to complete.')

    total_has_submitted = int(df['has_submitted'].sum())
    print(
        str(total_has_submitted)
        + ' job(s) have been submitted; '
        + str(total_jobs - total_has_submitted)
        + " job(s) haven't been submitted."
    )

    if total_has_submitted > 0:  # there is at least one job submitted
        total_is_done = int(df['is_done'].sum())
        print('Among submitted jobs,')
        print(str(total_is_done) + ' job(s) successfully finished;')

        if total_is_done == total_jobs:
            print('All jobs are completed!')
        else:
            total_pending = int((df['job_state_code'] == 'qw').sum())
            print(str(total_pending) + ' job(s) are pending;')

            total_pending = int((df['job_state_code'] == 'r').sum())
            print(str(total_pending) + ' job(s) are running;')

            # TODO: add stalled one

            total_is_failed = int(df['is_failed'].sum())
            print(str(total_is_failed) + ' job(s) failed.')

            # if there is job failed: print more info by categorizing msg:
            if total_is_failed > 0:
                if config_msg_alert is not None:
                    print('\nAmong all failed job(s):')
                # get the list of jobs that 'is_failed=True':
                list_index_job_failed = df.index[df['is_failed']].tolist()
                # ^^ notice that df["is_failed"] contains np.nan, so can only get in this way

                # summarize based on `alert_message` column:

                all_alert_message = df['alert_message'][list_index_job_failed].tolist()
                unique_list_alert_message = list(set(all_alert_message))
                # unique_list_alert_message.sort()   # sort and update the list itself
                # TODO: before `.sort()` ^^, change `np.nan` to string 'nan'!

                if config_msg_alert is not None:
                    for unique_alert_msg in unique_list_alert_message:
                        # count:
                        temp_count = all_alert_message.count(unique_alert_msg)
                        print(
                            str(temp_count)
                            + " job(s) have alert message: '"
                            + str(unique_alert_msg)
                            + "';"
                        )

                # if there is 'no_alert' in 'alert_message', check 'job_account' column:
                if MSG_NO_ALERT_IN_LOGS in unique_list_alert_message:
                    list_index_job_failed_no_alert = (df['is_failed']) & (
                        df['alert_message'] == MSG_NO_ALERT_IN_LOGS
                    )

                    # because there could be 'np.nan' in the df, and pd.series -> tolist()
                    #   becomes [nan] which is not str(np.nan) or np.nan..., i.e., not detectable,
                    #   so we need to check that first...
                    pdseries = df['job_account'][list_index_job_failed_no_alert]
                    # check if all selected are np.nan:
                    if all(pd.isna(pdseries)):
                        # if so, 'job_account' was not applied yet:
                        print(
                            "\nFor the failed job(s) that don't have alert message in log files,"
                            ' you may use `--job-account` to get more information'
                            ' about why they are failed.'
                            ' Note that with `--job-account`, `babs status` may take longer time.'
                        )
                    else:
                        all_job_account = pdseries.tolist()
                        # ^^ only limit to jobs failed & no alert message in log files
                        unique_list_job_account = list(set(all_job_account))
                        # unique_list_job_account.sort()   # sort and update the list itself
                        # TODO: before `.sort()` ^^, change `np.nan` to string 'nan'!

                        print(
                            '\nAmong job(s) that are failed'
                            " and don't have alert message in log files:"
                        )
                        for unique_job_account in unique_list_job_account:
                            # count:
                            temp_count = all_job_account.count(unique_job_account)
                            print(
                                str(temp_count)
                                + " job(s) have job account of: '"
                                + str(unique_job_account)
                                + "';"
                            )
                            # ^^ str(unique_job_account) is in case it is `np.nan`,
                            #   though should not be possible to be `np.nan`

        print('\nAll log files are located in folder: ' + op.join(analysis_path, 'logs'))


def request_all_job_status(type_system):
    """
    This is to get all jobs' status
    using `qstat` for SGE clusters and `squeue` for Slurm

    Parameters:
    --------------
    type_system: str
        the type of job scheduling system, "sge" or "slurm"

    Returns:
    --------------
    df: pd.DataFrame
        All jobs' status, including running and pending (waiting) jobs'.
        If there is no job in the queue, df will be an empty DataFrame
        (i.e., Columns: [], Index: [])
    """
    if type_system == 'sge':
        return _request_all_job_status_sge()
    elif type_system == 'slurm':
        return _request_all_job_status_slurm()


def _request_all_job_status_sge():
    """
    This is to get all jobs' status for SGE
    using package [`qstat`](https://github.com/relleums/qstat)
    """
    queue_info, job_info = qstat()
    # ^^ queue_info: dict of jobs that are running
    # ^^ job_info: dict of jobs that are pending

    # turn all jobs into a dataframe:
    df = pd.DataFrame(queue_info + job_info)

    # check if there is no job in the queue:
    if (not queue_info) & (not job_info):  # both are `[]`
        pass  # don't set the index
    else:
        df = df.set_index('JB_job_number')  # set a column as index
        # index `JB_job_number`: job ID (data type: str)
        # column `@state`: 'running' or 'pending'
        # column `state`: 'r', 'qw', etc
        # column `JAT_start_time`: start time of running
        #   e.g., '2022-12-06T14:28:43'

    return df


def _parsing_squeue_out(squeue_std):
    """
    This is to parse printed messages from `squeue` on Slurm clusters
    and to convert Slurm codes to SGE codes

    Parameters
    -------------
    squeue_std: str
        Standard output from running command `squeue` in terminal

    Returns
    -----------
    df: pd.DataFrame
        Job status based on `squeue` printed messages.
        If there is no job in the queue, df will be an empty DataFrame
        (i.e., Columns: [], Index: [])
    """
    # Sanity check: if there is no job in queue:
    if len(squeue_std.splitlines()) <= 1:
        # there is only a header, no job is in queue:
        df = pd.DataFrame(data=[])  # empty dataframe
    else:  # there are job(s) in queue (e.g., pending or running)
        header_l = squeue_std.splitlines()[0].split()
        datarows = squeue_std.splitlines()[1:]

        # column index of these column names:
        # NOTE: this is hard coded! Please check out `_request_all_job_status_slurm()`
        #   for the format of printed messages from `squeue`
        dict_ind = {'jobid': 0, 'st': 4, 'state': 5, 'time': 6}
        # initialize a dict for holding the values from all jobs:
        # ROADMAP: pd.DataFrame is probably more memory efficient than dicts
        dict_val = {key: [] for key in dict_ind}

        # sanity check: these fields show up in the header we got:
        for fld in ['jobid', 'st', 'state', 'time']:
            if header_l[dict_ind[fld]].lower() != fld:
                raise Exception(
                    'error in the `squeue` output,'
                    f' expected {fld} and got {header_l[dict_ind[fld]].lower()}'
                )

        for row in datarows:
            if '.' not in row.split()[0]:
                for key, ind in dict_ind.items():
                    dict_val[key].append(row.split()[ind])
        # e.g.: dict_val: {'jobid': ['157414586', '157414584'],
        #   'st': ['PD', 'R'], 'state': ['PENDING', 'RUNNING'], 'time': ['0:00', '0:52']}

        # Renaming the keys, to be consistent with results got from SGE clusters:
        dict_val['JB_job_number'] = dict_val.pop('jobid')
        # change to lowercase, and rename the key:
        dict_val['@state'] = [x.lower() for x in dict_val.pop('state')]
        dict_val['duration'] = dict_val.pop('time')
        # e.g.,: dict_val: {'st': ['PD', 'R'], 'JB_job_number': ['157414586', '157414584'],
        #   '@state': ['pending', 'running'], 'duration': ['0:00', '0:52']}
        # NOTE: the 'duration' format might be slightly different from results from
        #   function `calcu_runtime()` used by SGE clusters.

        # job state mapping from slurm to sge:
        state_slurm2sge = {'R': 'r', 'PD': 'qw'}
        dict_val['state'] = [state_slurm2sge.get(sl_st, 'NA') for sl_st in dict_val.pop('st')]
        # e.g.,: dict_val: {'JB_job_number': ['157414586', '157414584'],
        #   '@state': ['pending', 'running'], 'duration': ['0:00', '0:52'], 'state': ['qw', 'r']}

        df = pd.DataFrame(data=dict_val)
        df = df.set_index('JB_job_number')

        # df for array submission looked different
        # Need to expand rows like 3556872_[98-1570] to 3556872_98, 3556872_99, etc
        # This code only expects the first line to be pending array tasks, 3556872_[98-1570]
        if '[' in df.index[0]:
            first_row = df.iloc[0]
            range_parts = re.search(r'\[(\d+-\d+)', df.index[0]).group(1)  # get the array range
            start, end = map(int, range_parts.split('-'))  # get min and max pending array
            job_id = df.index[0].split('_')[0]

            expanded_rows = []
            for task_id in range(start, end + 1):
                expanded_rows.append(
                    {
                        'JB_job_number': f'{job_id}_{task_id}',
                        '@state': first_row['@state'],
                        'duration': first_row['duration'],
                        'state': first_row['state'],
                        'job_id': job_id,
                        'task_id': task_id,
                    }
                )
            # Convert expanded rows to DataFrame
            expanded_df = pd.DataFrame(expanded_rows).set_index('JB_job_number')
            # Process the rest of the DataFrame
            remaining_df = df.iloc[1:].copy()
            remaining_df['job_id'] = remaining_df.index.str.split('_').str[0]
            remaining_df['task_id'] = remaining_df.index.str.split('_').str[1].astype(int)
            # Combine and sort
            final_df = pd.concat([expanded_df, remaining_df])
            final_df = final_df.sort_values(by=['job_id', 'task_id'])
            return final_df

    return df


def _request_all_job_status_slurm():
    """
    This is to get all jobs' status for Slurm
    by calling `squeue`.
    """
    username = get_username()
    squeue_proc = subprocess.run(
        ['squeue', '-u', username, '-o', '%.18i %.9P %.8j %.8u %.2t %T %.10M'],
        stdout=subprocess.PIPE,
    )
    std = squeue_proc.stdout.decode('utf-8')

    squeue_out_df = _parsing_squeue_out(std)
    return squeue_out_df


def calcu_runtime(start_time_str):
    """
    This is to calculate the duration time of running.

    Parameters:
    -----------------
    start_time_str: str
        The value in column 'JAT_start_time' for a specific job.
        Can be got via `df.at['2820901', 'JAT_start_time']`
        Example on CUBIC: ''

    Returns:
    -----------------
    duration_time_str: str
        Duration time of running.
        Format: '0:00:05.050744' (i.e., ~5sec), '2 days, 0:00:00'

    Notes:
    ---------
    TODO: add type_system if needed
    Currently we don't need to add `type_system`. Whether 'duration' has been returned
    is checked before current function is called.
    However the format of the duration that got from Slurm cluster might be a bit different from
    what we get here. See examples in function `_parsing_squeue_out()` for Slurm clusters.

    This duration time may be slightly longer than actual
    time, as this is using current time, instead of
    the time when `qstat`/requesting job queue.
    """
    # format of time in the job status requested:
    format_job_status = '%Y-%m-%dT%H:%M:%S'  # format in `qstat`
    # # format of returned duration time:
    # format_duration_time = "%Hh%Mm%Ss"  # '0h0m0s'

    d_now = datetime.now()
    duration_time = d_now - datetime.strptime(start_time_str, format_job_status)
    # ^^ str(duration_time): format: '0:08:40.158985'  # first is hour
    duration_time_str = str(duration_time)
    # ^^ 'datetime.timedelta' object (`duration_time`) has no attribute 'strftime'
    #   so cannot be directly printed into desired format...

    return duration_time_str


def get_last_line(fn):
    """
    This is to get the last line of a text file, e.g., `stdout` file

    Parameters:
    --------------------
    fn: str
        path to the text file.

    Returns:
    --------------------
    last_line: str or np.nan (if the log file haven't existed yet, or no valid line yet)
        last line of the text file.
    """

    if op.exists(fn):
        with open(fn) as f:
            all_lines = f.readlines()
            if len(all_lines) > 0:  # at least one line in the file:
                last_line = all_lines[-1]
                # remove spaces at the beginning or the end; remove '\n':
                last_line = last_line.strip().replace('\n', '')
            else:
                last_line = np.nan
    else:  # e.g., `qw` pending
        last_line = np.nan

    return last_line


def get_config_msg_alert(container_config):
    """
    To extract the configs of alert msgs in log files.

<<<<<<< HEAD
    Parameters
    ----------
    container_config: str or None
=======
    Parameters:
    --------------
    container_config_yaml_file: str or None
>>>>>>> bdb646c1
        path to the config yaml file of containers, which might includes
        a section of `alert_log_messages`

    Returns:
    ---------------
    config_msg_alert: dict or None
    """

    if container_config is not None:  # yaml file is provided
        with open(container_config) as f:
            container_config = yaml.safe_load(f)

        # Check if there is section 'alert_log_messages':
        if 'alert_log_messages' in container_config:
            config_msg_alert = container_config['alert_log_messages']
            # ^^ if it's empty under `alert_log_messages`: config_msg_alert=None

            # Check if there is either 'stdout' or 'stderr' in "alert_log_messages":
            if config_msg_alert is not None:  # there is sth under "alert_log_messages":
                if ('stdout' not in config_msg_alert) & ('stderr' not in config_msg_alert):
                    # neither is included:
                    warnings.warn(
                        "Section 'alert_log_messages' is provided in `container_config`,"
                        " but neither 'stdout' nor 'stderr' is included in this section."
                        " So BABS won't check if there is"
                        ' any alerting message in log files.',
                        stacklevel=2,
                    )
                    config_msg_alert = None  # not useful anymore, set to None then.
            else:  # nothing under "alert_log_messages":
                warnings.warn(
                    "Section 'alert_log_messages' is provided in `container_config`, but"
                    " neither 'stdout' nor 'stderr' is included in this section."
                    " So BABS won't check if there is"
                    ' any alerting message in log files.',
                    stacklevel=2,
                )
                # `config_msg_alert` is already `None`, no need to set to None
        else:
            config_msg_alert = None
            warnings.warn(
                "There is no section called 'alert_log_messages' in the provided"
                " `container_config`. So BABS won't check if there is"
                ' any alerting message in log files.',
                stacklevel=2,
            )
    else:
        config_msg_alert = None

    return config_msg_alert


def get_alert_message_in_log_files(config_msg_alert, log_fn):
    """
    This is to get any alert message in log files of a job.

    Parameters:
    -----------------
    config_msg_alert: dict or None
        section 'alert_log_messages' in container config yaml file
        that includes what alert messages to look for in log files.
    log_fn: str
        Absolute path to a job's log files. It should have `*` to be replaced with `o` or `e`
        Example: /path/to/analysis/logs/toy_sub-0000.*11111

    Returns:
    ----------------
    alert_message: str or np.nan
        If config_msg_alert is None, or log file does not exist yet,
            `alert_message` will be `np.nan`;
        if not None, `alert_message` will be a str.
            Examples:
            - if did not find: see `MSG_NO_ALERT_MESSAGE_IN_LOGS`
            - if found: "stdout file: <message>"
    if_no_alert_in_log: bool
        There is no alert message in the log files.
        When `alert_message` is `msg_no_alert`,
        or is `np.nan` (`if_valid_alert_msg=False`), this is True;
        Otherwise, any other message, this is False
    if_found_log_files: bool or np.nan
        np.nan if `config_msg_alert` is None, as it's unknown whether log files exist or not
        Otherwise, True or False based on if any log files were found

    Notes:
    -----------------
    An edge case (not a bug): On cubic cluster, some info will be printed to 'stderr' file
    before 'stdout' file have any printed messages. So 'alert_message' column may say
    'BABS: No alert' but 'last_line_stdout_file' is still 'NaN'
    """

    from .constants import MSG_NO_ALERT_IN_LOGS

    msg_no_alert = MSG_NO_ALERT_IN_LOGS
    if_valid_alert_msg = True  # by default, `alert_message` is valid (i.e., not np.nan)
    # this is to avoid check `np.isnan(alert_message)`, as `np.isnan(str)` causes error.
    if_found_log_files = np.nan

    if config_msg_alert is None:
        alert_message = np.nan
        if_valid_alert_msg = False
        if_found_log_files = np.nan  # unknown if log files exist or not
    else:
        o_fn = log_fn.replace('*', 'o')
        e_fn = log_fn.replace('*', 'e')

        if op.exists(o_fn) or op.exists(e_fn):  # either exists:
            if_found_log_files = True
            found_message = False
            alert_message = msg_no_alert

            for key in config_msg_alert:  # as it's dict, keys cannot be duplicated
                if key == 'stdout' or 'stderr':
                    one_char = key[3]  # 'o' or 'e'
                    # the log file to look into:
                    fn = log_fn.replace('*', one_char)

                    if op.exists(fn):
                        with open(fn) as f:
                            # Loop across lines, from the beginning of the file:
                            for line in f:
                                # Loop across the messages for this kind of log file:
                                for message in config_msg_alert[key]:
                                    if message in line:  # found:
                                        found_message = True
                                        alert_message = key + ' file: ' + message
                                        # e.g., 'stdout file: <message>'
                                        break  # no need to search next message

                                if found_message:
                                    break  # no need to go to next line
                    # if the log file does not exist, probably due to pending
                    #   not to do anything

                if found_message:
                    break  # no need to go to next log file

        else:  # neither o_fn nor e_fn exists yet:
            if_found_log_files = False
            alert_message = np.nan
            if_valid_alert_msg = False

    if (alert_message == msg_no_alert) or (not if_valid_alert_msg):
        # either no alert, or `np.nan`
        if_no_alert_in_log = True
    else:  # `alert_message`: np.nan or any other message:
        if_no_alert_in_log = False

    return alert_message, if_no_alert_in_log, if_found_log_files


def get_username():
    """
    This is to get the current username.
    This will be used for job accounting, e.g., `qacct`.

    Returns:
    -----------
    username_lowercase: str

    NOTE: only support SGE now.
    """
    proc_username = subprocess.run(['whoami'], stdout=subprocess.PIPE)
    proc_username.check_returncode()
    username_lowercase = proc_username.stdout.decode('utf-8')
    username_lowercase = username_lowercase.replace('\n', '')  # remove \n

    return username_lowercase


def check_job_account(job_id_str, job_name, username_lowercase, type_system):
    """
    This is to get information for a finished job
    by calling job account command, e.g., `qacct` for SGE, `sacct` for Slurm

    Parameters:
    ------------
    job_id_str: str
        string version of ID of the job
    job_name: str
        Name of the job
    username_lowercase: str
        username that this job was requested to run
    type_system: str
        the type of job scheduling system, "sge" or "slurm"

    Returns:
    ------------
    msg_toreturn: str
        The message got from `qacct` field `failed`, if that's not 0
        - If `qacct` was successful:
            - If field 'failed' in `qacct` was not 0: use string from that field
            - If it's 0 (no error): use `msg_no_alert_qacct_failed`
        - If `qacct` was NOT successful:
            - use `msg_failed_to_call_qacct`

    Notes:
    ----------
    This can only apply to jobs that are out of the queue; but not
    jobs under qw, r, etc, or does not exist (not submitted);
    Also, the current username should be the same one as that used for job submission.
    """
    if type_system == 'sge':
        return _check_job_account_sge(job_id_str, job_name, username_lowercase)
    elif type_system == 'slurm':
        return _check_job_account_slurm(job_id_str, job_name, username_lowercase)


def _check_job_account_slurm(job_id_str, job_name, username_lowercase):
    """
    get information for a finished job in Slurm by calling `sacct`
    """
    msg_no_sacct = "BABS: sacct doesn't provide information about the job."
    if_no_sacct = False
    msg_more_than_one = 'BABS: sacct detects more than one job for this job ID.'

    len_char_jobid = 20
    len_char_jobname = 50

    the_delimiter = '!'  # use a special delimiter for easy parsing
    # ^^ if parsing with default e.g., space:
    #   will have problem when State is "CANCELLED by 78382" - it will also be parsed out...
    proc_sacct = subprocess.run(
        [
            'sacct',
            '-u',
            username_lowercase,
            '-j',
            job_id_str,
            '--format=JobID%'
            + str(len_char_jobid)
            + ','
            + 'JobName%'
            + str(len_char_jobname)
            + ',State%30,ExitCode%15',
            # ^^ specific format: column names and the number of chars
            # e.g., '--format=JobID%20,JobName%50,State%30,ExitCode%15'
            '--parsable2',  # Output will be delimited without a delimiter at the end.
            '--delimiter=' + the_delimiter,
        ],
        stdout=subprocess.PIPE,
    )
    # ref: https://slurm.schedmd.com/sacct.html
    # also based on ref: https://github.com/ComputeCanada/slurm_utils/blob/master/sacct-all.py

    proc_sacct.check_returncode()
    # even if the job does not exist, there will still be printed msg from sacct,
    #   at least a header. So `check_returncode()` should always succeed.
    msg_l = proc_sacct.stdout.decode('utf-8').split('\n')  # all lines from `sacct`
    # 1st line: column names
    # 2nd and forward lines: job information
    #   ^^ if using `--parsable2` and `--delimiter`, there is no 2nd line of "----" dashes
    #   Usually there are more than one job lines;
    #   However if the job was manually killed when pending, then there will only be one job line.
    msg_head = msg_l[0].split(the_delimiter)  # list of column names

    # Check if there is any problem when calling `sacct` for this job:
    if 'State' not in msg_head or 'JobID' not in msg_head or 'JobName' not in msg_head:
        if_no_sacct = True
    if len(msg_l) <= 1 or msg_l[1] == '':
        # if there is only header (len <= 1 or the 2nd element is empty):
        if_no_sacct = True

    if if_no_sacct:  # there is no information about this job in sacct:
        warnings.warn(
            '`sacct` did not provide information about job ' + job_id_str + ', ' + job_name,
            stacklevel=2,
        )
        print(
            'Hint: check if the job is still in the queue, e.g., in state of pending, running, etc'
        )
        print(
            'Hint: check if the username used for submitting this job'
            " was not current username '" + username_lowercase + "'"
        )
        msg_toreturn = msg_no_sacct
    else:
        # create a pd.DataFrame for printed messages from `sacct`:
        df = pd.DataFrame(data=[], columns=msg_head)
        msg_l_jobs = msg_l[1:]  # only keeps rows for jobs
        # ^^ NOTE: if using `--parsable2` and `--delimiter`, there is no 2nd line of "----" dashes
        for i_row in range(0, len(msg_l_jobs)):
            if msg_l_jobs[i_row] == '':  # empty
                pass
            else:
                # add to df:
                df.loc[len(df)] = msg_l_jobs[i_row].split(the_delimiter)

        # find the row that matches the job id and job name
        #   i.e., without '.batch' or '.extern'; usually is the first line:
        temp = df.index[(df['JobID'] == job_id_str) & (df['JobName'] == job_name)].tolist()
        if len(temp) == 0:  # did not find the job:
            warnings.warn(
                '`sacct` did not provide information about job ' + job_id_str + ', ' + job_name,
                stacklevel=2,
            )
            print(
                'Hint: check if the job is still in the queue,'
                ' e.g., in state of pending, running, etc'
            )
            print(
                'Hint: check if the username used for submitting this job'
                " was not current username '" + username_lowercase + "'"
            )
            print(
                'Hint: check if the job ID is more than ' + str(len_char_jobid) + ' chars,'
                ' or job name is more than ' + str(len_char_jobname) + ' chars.'
            )
            msg_toreturn = msg_no_sacct
        elif len(temp) > 1:  # more than one matched:
            warnings.warn(
                '`sacct` detects more than one job for this job ' + job_id_str + ', ' + job_name,
                stacklevel=2,
            )
            print(
                'Hint: check if the job ID is more than ' + str(len_char_jobid) + ' chars,'
                ' or job name is more than ' + str(len_char_jobname) + ' chars.'
            )
            msg_toreturn = msg_more_than_one
        else:  # expected, only one:
            msg_toreturn = (
                'sacct: state: ' + df.loc[temp[0], 'State']
            )  # `temp[0]`: first and the only element from list `temp`

    return msg_toreturn


def _check_job_account_sge(job_id_str, job_name, username_lowercase):
    """
    get information for a finished job in SGE by calling `qacct`
    """
    msg_no_alert_qacct_failed = "qacct: no alert message in field 'failed'"
    msg_failed_to_call_qacct = "BABS: failed to call 'qacct'"

    if_valid_qacct_failed = True  # by default, it is valid, i.e., not np.nan
    # this is to avoid check `np.isnan(<variable_name>)`, as `np.isnan(str)` causes error.

    proc_qacct = subprocess.run(
        ['qacct', '-o', username_lowercase, '-j', job_id_str], stdout=subprocess.PIPE
    )
    try:
        proc_qacct.check_returncode()
        msg = proc_qacct.stdout.decode('utf-8')
        list_qacct_failed = re.findall(r'(?:failed)(.*?)(?:\n)', msg)  # find all, return a list
        # ^^ between `failed` and `\n`
        # example output: ['      xcpsub-00000   ', '      fpsub-0000  ']
        if len(list_qacct_failed) > 1:  # more than one job were found:
            # determine which is the job we want:
            list_jobnames = re.findall(r'(?:jobname)(.*?)(?:\n)', msg)
            for i_temp, temp_jobname in enumerate(list_jobnames):
                if job_name == temp_jobname.replace(' ', ''):  # remove spaces:
                    # ^^ the job name we want to find:
                    qacct_failed = list_qacct_failed[i_temp]
                    break
        elif len(list_qacct_failed) == 1:
            qacct_failed = list_qacct_failed[0]
        else:
            warnings.warn(
                'Error when `qacct` for job ' + job_id_str + ', ' + job_name, stacklevel=2
            )
            qacct_failed = np.nan
            if_valid_qacct_failed = False
            msg_toreturn = msg_failed_to_call_qacct

        if if_valid_qacct_failed:
            # example: '       0    '
            qacct_failed = qacct_failed.strip()  # remove the spaces at the beginning and the end

            if qacct_failed != '0':  # field `failed` is not '0', i.e., was not success:
                msg_toreturn = 'qacct: failed: ' + qacct_failed
            else:
                msg_toreturn = msg_no_alert_qacct_failed

    except subprocess.CalledProcessError:  # if `proc_qacct.check_returncode()` failed:
        # if the job is still in queue (qw or r etc), this will throw out an error:
        #   '.... returned non-zero exit status 1.'
        warnings.warn('Error when `qacct` for job ' + job_id_str + ', ' + job_name, stacklevel=2)
        print('Hint: check if the job is still in the queue, e.g., in state of qw, r, etc')
        print(
            'Hint: check if the username used for submitting this job'
            " was not current username '" + username_lowercase + "'"
        )
        print('Hint: check if the job was killed during pending state')
        # ^^ for SGE cluster: job manually killed during pending: `qacct` will fail:
        #   "error: job id xxx not found"
        msg_toreturn = msg_failed_to_call_qacct

    return msg_toreturn


def get_cmd_cancel_job(type_system):
    """
    This is to get the command used for canceling a job
    (i.e., deleting a job from the queue).
    This is dependent on cluster system.

    Parameters:
    ------------
    type_system: str
        the type of job scheduling system, "sge" or "slurm"

    Returns:
    --------------
    cmd: str
        the command for canceling a job

    Notes:
    ----------------
    On SGE clusters, we use `qdel <job_id>` to cancel a job;
    On Slurm clusters, we use `scancel <job_id>` to cancel a job.
    """

    if type_system == 'sge':
        cmd = 'qdel'
    elif type_system == 'slurm':
        cmd = 'scancel'
    else:
        raise Exception('Invalid job scheduler system type `type_system`: ' + type_system)

    # print("the command for cancelling the job: " + cmd)   # NOTE: for testing only
    return cmd


def print_versions_from_yaml(fn_yaml):
    """
    This is to go thru information in `code/check_setup/check_env.yaml` saved by `test_job.py`.
    1. check if there is anything required but not installed
    2. print out the versions for user to visually check
    This is used by `babs check-setup`.

    Parameters:
    ----------------
    fn_yaml: str
        path to the yaml file (usually is `code/check_setup/check_env.yaml`)

    Returns:
    ------------
    flag_writable: bool
        if the workspace is writable
    flag_all_installed: bool
        if all necessary packages are installed
    """
    # Read the yaml file and print the content:
    config = read_yaml(fn_yaml)
    print('Below is the information of designated environment and temporary workspace:\n')
    # print the yaml file:
    f = open(fn_yaml)
    file_contents = f.read()
    print(file_contents)
    f.close()

    # Check if everything is as satisfied:
    if config['workspace_writable']:  # bool; if writable:
        flag_writable = True
    else:
        flag_writable = False

    # Check all dependent packages are installed:
    flag_all_installed = True
    for key in config['version']:
        if config['version'][key] == 'not_installed':  # see `babs/template_test_job.py`
            flag_all_installed = False
            warnings.warn('This required package is not installed: ' + key, stacklevel=2)

    return flag_writable, flag_all_installed


def get_git_show_ref_shasum(branch_name, the_path):
    """
    This is to get current commit's shasum by calling `git show-ref`.
    This can be used by `babs merge`.

    Parameters:
    --------------
    branch_name: str
        string name of the branch where you want to run `git show-ref` for
    the_path: str
        path to the git (or datalad) repository

    Returns:
    -------------
    git_ref: str
        current commit's shasum of this branch in this git repo
    msg: str
        the string got by `git show-ref`, before split by space and '\n'.
    Notes:
    -------
    bash version would be:
    `git show-ref ${git_default_branchname} | cut -d ' ' -f1 | head -n 1`
    Here, `cut` means split, `-f1` is to get the first split in each element in the list;
    `head -n 1` is to get the first element in the list
    """

    proc_git_show_ref = subprocess.run(
        ['git', 'show-ref', branch_name], cwd=the_path, stdout=subprocess.PIPE
    )
    proc_git_show_ref.check_returncode()
    msg = proc_git_show_ref.stdout.decode('utf-8')
    # `msg.split()`:    # split by space and '\n'
    #   e.g. for default branch (main or master):
    #   ['xxxxxx', 'refs/heads/master', 'xxxxx', 'refs/remotes/origin/master']
    #   usually first 'xxxxx' and second 'xxxxx' are the same
    #   for job's branch: usually there is only one line in msg, i.e.,:
    #   ['xxxx', 'refs/remotes/origin/job-0000-sub-xxxx']
    git_ref = msg.split()[0]  # take the first element

    return git_ref, msg


def ceildiv(a, b):
    """
    This is to calculate the ceiling of division of a/b.
    ref: https://stackoverflow.com/questions/14822184/...
      ...is-there-a-ceiling-equivalent-of-operator-in-python
    """
    return -(a // -b)


def _path_does_not_exist(path, parser):
    """Ensure a given path does not exist."""
    if path is None:
        raise parser.error('The path is required.')
    elif Path(path).exists():
        raise parser.error(f'The path <{path}> already exists.')

    return Path(path).absolute()


def _path_exists(path, parser):
    """Ensure a given path exists."""
    if path is None or not Path(path).exists():
        raise parser.error(f'The path <{path}> does not exist.')

    return Path(path).absolute()


class ToDict(Action):
    """A custom argparse "store" action to handle a list of key=value pairs."""

    def __call__(self, parser, namespace, values, option_string=None):  # noqa: U100
        """Call the argument."""
        d = {}
        for spec in values:
            try:
                name, loc = spec.split('=')
                loc = Path(loc)
            except ValueError:
                loc = Path(spec)
                name = loc.name

            if name in d:
                raise parser.error(f'Received duplicate derivative name: {name}')
            elif name == 'preprocessed':
                raise parser.error("The 'preprocessed' derivative is reserved for internal use.")

            d[name] = str(loc)
        setattr(namespace, self.dest, d)<|MERGE_RESOLUTION|>--- conflicted
+++ resolved
@@ -812,20 +812,9 @@
     # find the key in the `system.dict`:
     if key not in system.dict:
         raise Exception(
-<<<<<<< HEAD
-            "Invalid key '"
-            + key
-            + "' in section `cluster_resources`"
-            + ' in `container_config`; This key has not been defined'
-            + " in file 'dict_cluster_systems.yaml'."
-=======
             f"Invalid key '{key}' in section `cluster_resources`"
-            ' in `container_config_yaml_file`; This key has not been defined'
+            ' in `container_config`; This key has not been defined'
             " in file 'dict_cluster_systems.yaml'."
-            f"Invalid key '{key}' in section `cluster_resources`"
-            ' in `container_config_yaml_file`; This key has not been defined'
-            " in file 'dict_cluster_systems.yaml'."
->>>>>>> bdb646c1
         )
 
     # get the format:
@@ -860,12 +849,7 @@
 
     # sanity check: `cluster_resources` exists:
     if 'cluster_resources' not in config:
-<<<<<<< HEAD
-        raise Exception('There is no section `cluster_resources`' + ' in `container_config`!')
-=======
-        raise Exception('There is no section `cluster_resources` in `container_config_yaml_file`!')
-        raise Exception('There is no section `cluster_resources` in `container_config_yaml_file`!')
->>>>>>> bdb646c1
+        raise Exception('There is no section `cluster_resources` in `container_config`!')
 
     # generate the command for interpreting shell first:
     if 'interpreting_shell' not in config['cluster_resources']:
@@ -2351,20 +2335,14 @@
     """
     To extract the configs of alert msgs in log files.
 
-<<<<<<< HEAD
     Parameters
     ----------
     container_config: str or None
-=======
-    Parameters:
-    --------------
-    container_config_yaml_file: str or None
->>>>>>> bdb646c1
         path to the config yaml file of containers, which might includes
         a section of `alert_log_messages`
 
-    Returns:
-    ---------------
+    Returns
+    -------
     config_msg_alert: dict or None
     """
 
