--- conflicted
+++ resolved
@@ -2091,15 +2091,9 @@
     This is to get all jobs' status
     using `qstat` for SGE clusters and `squeue` for Slurm
 
-<<<<<<< HEAD
     Parameters
     ----------
     queue: str
-=======
-    Parameters:
-    --------------
-    type_system: str
->>>>>>> 1fb85a1f
         the type of job scheduling system, "sge" or "slurm"
 
     Returns:
@@ -2276,17 +2270,10 @@
         Duration time of running.
         Format: '0:00:05.050744' (i.e., ~5sec), '2 days, 0:00:00'
 
-<<<<<<< HEAD
     Notes
     -----
     TODO: add queue if needed
     Currently we don't need to add `queue`. Whether 'duration' has been returned
-=======
-    Notes:
-    ---------
-    TODO: add type_system if needed
-    Currently we don't need to add `type_system`. Whether 'duration' has been returned
->>>>>>> 1fb85a1f
     is checked before current function is called.
     However the format of the duration that got from Slurm cluster might be a bit different from
     what we get here. See examples in function `_parsing_squeue_out()` for Slurm clusters.
@@ -2742,15 +2729,9 @@
     (i.e., deleting a job from the queue).
     This is dependent on cluster system.
 
-<<<<<<< HEAD
     Parameters
     ----------
     queue: str
-=======
-    Parameters:
-    ------------
-    type_system: str
->>>>>>> 1fb85a1f
         the type of job scheduling system, "sge" or "slurm"
 
     Returns:
