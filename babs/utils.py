--- conflicted
+++ resolved
@@ -1049,50 +1049,6 @@
         Otherwise, after expansion by DataLad, some values might miss `-i` (or `-o`)!
     """
 
-<<<<<<< HEAD
-    cmd = ''
-    cmd += 'datalad run \\' + '\n'
-
-    # input: `<containerName>_zip.sh`:
-    bash_bidsapp_zip_path_rel = op.join('code', container.container_name + '_zip.sh')
-    cmd += '\t' + '-i ' + bash_bidsapp_zip_path_rel + ' \\' + '\n'
-
-    # input: each input dataset (depending on zipped or not)
-    flag_expand_inputs = False
-    for i_ds in range(0, input_ds.num_ds):
-        if input_ds.df['is_zipped'][i_ds] is False:  # not zipped
-            # input: a subject or session folder
-            if processing_level == 'session':
-                cmd += '\t-i ' + input_ds.df['path_now_rel'][i_ds] + '/${subid}/${sesid} \\\n'
-            elif processing_level == 'subject':
-                cmd += '\t-i ' + input_ds.df['path_now_rel'][i_ds] + '/${subid} \\\n'
-
-            # input: also the json file:
-            # as using globs `*`, need to be quoted (`''`)!
-            cmd += '\t-i ' + input_ds.df['path_now_rel'][i_ds] + '/' + '*json' + ' \\\n'
-            flag_expand_inputs = True  # `--expand inputs`
-
-        else:  # zipped:
-            cmd += '\t-i ${' + input_ds.df['name'][i_ds].upper() + '_ZIP}' + ' \\\n'
-
-    # input: container image
-    cmd += '\t-i ' + container.container_path_relToAnalysis + ' \\\n'
-
-    # --expand:
-    # ^^ Expand globs when storing inputs and/or outputs in the commit message.
-    # might be needed when `*` in --inputs or --outputs?
-    # NOTE: why `bootstrap-fmriprep-ingressed-fs.sh` has `--expand outputs`???
-    if flag_expand_inputs is True:
-        cmd += '\t--expand inputs' + ' \\\n'
-
-    # --explicit
-    cmd += '\t--explicit' + ' \\\n'
-
-    # output: each zipped file
-    fixed_cmd = '\t-o ${subid}_'
-    if processing_level == 'session':
-        fixed_cmd += '${sesid}_'
-=======
     # Create Jinja environment
     env = Environment(
         loader=PackageLoader('babs', 'templates'),
@@ -1100,27 +1056,10 @@
         lstrip_blocks=True,
         autoescape=False,
     )
->>>>>>> 8d76433d
 
     # Load the template
     template = env.get_template('datalad_run.sh.jinja2')
 
-<<<<<<< HEAD
-    # message:
-    cmd += '\t-m "' + container.container_name + ' ${subid}'
-    if processing_level == 'session':
-        cmd += ' ${sesid}'
-    cmd += '"' + ' \\\n'
-
-    # the real command:
-    cmd += '\t"' + 'bash ./code/' + container.container_name + '_zip.sh' + ' ${subid}'
-    if processing_level == 'session':
-        cmd += ' ${sesid}'
-    for i_ds in range(0, input_ds.num_ds):
-        if input_ds.df['is_zipped'][i_ds] is True:  # is zipped:
-            cmd += ' ${' + input_ds.df['name'][i_ds].upper() + '_ZIP}'
-    cmd += '"' + '\n'
-=======
     # Determine if we need to expand inputs
     flag_expand_inputs = any(not input_ds.df['is_zipped'][i_ds] for i_ds in range(input_ds.num_ds))
 
@@ -1131,7 +1070,6 @@
         type_session=type_session,
         flag_expand_inputs=flag_expand_inputs,
     )
->>>>>>> 8d76433d
 
     return cmd
 
@@ -1149,17 +1087,10 @@
     babs: class `BABS`
         information about the BABS project.
 
-<<<<<<< HEAD
     Returns
     -------
     subject project: a list of subjects
     session project: a dict of subjects and their sessions
-=======
-    Returns:
-    -----------
-    single-ses project: a list of subjects
-    multi-ses project: a dict of subjects and their sessions
->>>>>>> 8d76433d
     """
 
     # Get the initial list of subjects (and sessions): -------------------------------
