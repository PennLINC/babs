""" Utils and helper functions """

import os
import os.path as op
import sys
import warnings  # built-in, no need to install
import pkg_resources
import yaml
import glob
import copy
import pandas as pd
import numpy as np
from filelock import Timeout, FileLock
import subprocess
from qstat import qstat  # https://github.com/relleums/qstat
from datetime import datetime
import re


# Disable the behavior of printing messages:
def blockPrint():
    sys.stdout = open(os.devnull, "w")


# Restore the behavior of printing messages:
def enablePrint():
    sys.stdout = sys.__stdout__


def get_datalad_version():
    return pkg_resources.get_distribution("datalad").version


def get_immediate_subdirectories(a_dir):
    return [
        name for name in os.listdir(a_dir) if os.path.isdir(os.path.join(a_dir, name))
    ]


def check_validity_unzipped_input_dataset(input_ds, type_session):
    """
    Check if each of the unzipped input datasets is valid.
    Here we only check the "unzipped" datasets;
    the "zipped" dataset will be checked in `generate_cmd_unzip_inputds()`.

    * if it's multi-ses: subject + session should both appear
    * if it's single-ses: there should be sub folder, but no ses folder

    Parameters:
    ------------------
    input_ds: class `Input_ds`
        info on input dataset(s)
    type_session: str
        multi-ses or single-ses

    Notes:
    -----------
    Tested with multi-ses and single-ses data;
        made sure that only single-ses data + type_session = "multi-ses" raise error.
    TODO: add above tests to pytests
    """

    if type_session not in ["multi-ses", "single-ses"]:
        raise Exception("invalid `type_session`!")

    if False in list(
        input_ds.df["is_zipped"]
    ):  # there is at least one dataset is unzipped
        print("Performing sanity check for any unzipped input dataset...")

    for i_ds in range(0, input_ds.num_ds):
        if input_ds.df["is_zipped"][i_ds] is False:  # unzipped ds:
            input_ds_path = input_ds.df["path_now_abs"][i_ds]
            # Check if there is sub-*:
            full_paths = sorted(
                glob.glob(input_ds_path + "/sub-*")  # `sorted()` is optional
            )
            # only get the sub's foldername, if it's a directory:
            list_subs = [op.basename(temp) for temp in full_paths if op.isdir(temp)]
            if len(list_subs) == 0:  # no folders with `sub-*`:
                raise Exception(
                    "There is no `sub-*` folder in input dataset #"
                    + str(i_ds + 1)
                    + " '"
                    + input_ds.df["name"][i_ds]
                    + "'!"
                )

            # For multi-ses: also check if there is session in each sub-*:
            if type_session == "multi-ses":
                for (
                    sub_temp
                ) in list_subs:  # every sub- folder should contain a session folder
                    if sub_temp[0] == ".":  # hidden folder
                        continue  # skip it
                    is_valid_seslevel = False
                    list_sess = get_immediate_subdirectories(
                        op.join(input_ds_path, sub_temp)
                    )
                    for ses_temp in list_sess:
                        if ses_temp[0:4] == "ses-":
                            # if one of the folder starts with "ses-", then it's fine
                            is_valid_seslevel = True
                            break

                    if not is_valid_seslevel:
                        raise Exception(
                            "In input dataset #"
                            + str(i_ds + 1)
                            + " '"
                            + input_ds.df["name"][i_ds]
                            + "',"
                            + " there is no `ses-*` folder in subject folder '"
                            + sub_temp
                            + "'!"
                        )


def if_input_ds_from_osf(path_in):
    """
    This is to check if the input datalad dataset is from OSF.
    Checking is based on the pattern of the path's string. Might not be robust!

    Parameters:
    -----------
    path_in: str
        path to the input dataset

    Returns:
    --------
    if_osf: bool
        the input dataset is from OSF (True) or not (False)
    """

    if_osf = False
    if path_in[0:6] == "osf://":
        if_osf = True
    if path_in[0:14] == "https://osf.io":
        if_osf = True

    return if_osf


def validate_type_session(type_session):
    """
    This is to validate variable `type_session`'s value
    If it's one of supported string, change to the standard string
    if not, raise error message.
    """
    if type_session in ["single-ses", "single_ses", "single-session", "single_session"]:
        type_session = "single-ses"
    elif type_session in [
        "multi-ses",
        "multi_ses",
        "multiple-ses",
        "multiple_ses",
        "multi-session",
        "multi_session",
        "multiple-session",
        "multiple_session",
    ]:
        type_session = "multi-ses"
    else:
        raise Exception("`type_session = " + type_session + "` is not allowed!")

    return type_session


def validate_type_system(type_system):
    """
    To validate if the type of the cluster system is valid.
    For valid ones, the type string will be changed to lower case.
    If not valid, raise error message.
    """
<<<<<<< HEAD
    list_supported = ['slurm']
    if type_system.lower() in list_supported:
        type_system = type_system.lower()   # change to lower case, if needed
    elif type_system.lower() == 'sge':
        raise Exception("We no longer support SGE. Use BABS 0.0.8 for SGE support.")
=======
    list_supported = ["sge", "slurm"]
    if type_system.lower() in list_supported:
        type_system = type_system.lower()  # change to lower case, if needed
>>>>>>> 4ee819d6
    else:
        raise Exception(
            "Invalid cluster system type: '"
            + type_system
            + "'!"
            + " Currently BABS only support one of these: "
            + ", ".join(list_supported)
        )  # names separated by ', '
    return type_system


def read_yaml(fn, if_filelock=False):
    """
    This is to read yaml file.

    Parameters:
    ---------------
    fn: str
        path to the yaml file
    if_filelock: bool
        whether to use filelock

    Returns:
    ------------
    config: dict
        content of the yaml file
    """

    if if_filelock:
        lock_path = fn + ".lock"
        lock = FileLock(lock_path)

        try:
            with lock.acquire(timeout=5):  # lock the file, i.e., lock job status df
                with open(fn) as f:
                    config = yaml.load(f, Loader=yaml.FullLoader)
                    # ^^ dict is a dict; elements can be accessed by `dict["key"]["sub-key"]`
                f.close()
        except Timeout:  # after waiting for time defined in `timeout`:
            # if another instance also uses locks, and is currently running,
            #   there will be a timeout error
            print("Another instance of this application currently holds the lock.")
    else:
        with open(fn) as f:
            config = yaml.load(f, Loader=yaml.FullLoader)
            # ^^ dict is a dict; elements can be accessed by `dict["key"]["sub-key"]`
        f.close()

    return config


def write_yaml(config, fn, if_filelock=False):
    """
    This is to write contents into yaml file.

    Parameters:
    ---------------
    config: dict
        the content to write into yaml file
    fn: str
        path to the yaml file
    if_filelock: bool
        whether to use filelock
    """
    if if_filelock:
        lock_path = fn + ".lock"
        lock = FileLock(lock_path)

        try:
            with lock.acquire(timeout=5):  # lock the file, i.e., lock job status df
                with open(fn, "w") as f:
                    _ = yaml.dump(
                        config,
                        f,
                        sort_keys=False,  # not to sort by keys
                        default_flow_style=False,
                    )  # keep the format of nested contents
                f.close()
        except Timeout:  # after waiting for time defined in `timeout`:
            # if another instance also uses locks, and is currently running,
            #   there will be a timeout error
            print("Another instance of this application currently holds the lock.")
    else:
        with open(fn, "w") as f:
            _ = yaml.dump(
                config,
                f,
                sort_keys=False,  # not to sort by keys
                default_flow_style=False,
            )  # keep the format of nested contents
        f.close()


def replace_placeholder_from_config(value):
    """
    Replace the placeholder in values in container config yaml file

    Parameters:
    -------------
    value: str (or number)
        the value (v.s. key) in the input container config yaml file. Read in by babs.
        Okay to be a number; we will change it to str.

    """
    value = str(value)
    if value == "$BABS_TMPDIR":
        replaced = "${PWD}/.git/tmp/wkdir"

    return replaced


def generate_cmd_singularityRun_from_config(config, input_ds):
    """
    This is to generate command (in strings) of singularity run
    from config read from container config yaml file.

    Parameters:
    ------------
    config: dictionary
        attribute `config` in class Container;
        got from `read_container_config_yaml()`
    input_ds: class `Input_ds`
        input dataset(s) information
    Returns:
    ---------
    cmd: str
        It's part of the singularity run command; it is generated
        based on section `singularity_run` in the yaml file.
    subject_selection_flag: str
        It's part of the singularity run command; it's the command-line flag
        used to specify the subject(s) to be processed by the BIDS app.
    flag_fs_license: True or False
        Whether FreeSurfer's license will be used.
        This is determined by checking if there is argument called `--fs-license-file`
        If so, the license file will be bound into and used by the container
    path_fs_license: None or str
        Path to the FreeSurfer license. This is provided by the user in `--fs-license-file`.
    singuRun_input_dir: None or str
        The positional argument of input dataset path in `singularity run`
    """
    # human readable: (just like appearance in a yaml file;
    # print(yaml.dump(config["singularity_run"], sort_keys=False))

    # not very human readable way, if nested structure:
    # for key, value in config.items():
    #     print(key + " : " + str(value))

    from .constants import PATH_FS_LICENSE_IN_CONTAINER

    cmd = ""
    # is_first_flag = True
    flag_fs_license = False
    path_fs_license = None
    singuRun_input_dir = None

    # re: positional argu `$INPUT_PATH`:
    if input_ds.num_ds > 1:  # more than 1 input dataset:
        # check if `$INPUT_PATH` is one of the keys (must):
        if "$INPUT_PATH" not in config["singularity_run"]:
            raise Exception(
                "The key '$INPUT_PATH' is expected in section `singularity_run`"
                + " in `container_config_yaml_file`, because there are more than"
                + " one input dataset!"
            )
    else:  # only 1 input dataset:
        # check if the path is consistent with the name of the only input ds's name:
        if "$INPUT_PATH" in config["singularity_run"]:
            expected_temp = "inputs/data/" + input_ds.df["name"][0]
            if config["singularity_run"]["$INPUT_PATH"] != expected_temp:
                raise Exception(
                    "As there is only one input dataset, the value of '$INPUT_PATH'"
                    + " in section `singularity_run`"
                    + " in `container_config_yaml_file` should be"
                    + " '"
                    + expected_temp
                    + "'; You can also choose"
                    + " not to specify '$INPUT_PATH'."
                )

    # example key: "-w", "--n_cpus"
    # example value: "", "xxx", Null (placeholder)
    subject_selection_flag = None
    for key, value in config["singularity_run"].items():
        # print(key + ": " + str(value))

        if key == "$INPUT_PATH":  # placeholder
            #   if not, warning....
            if value[-1] == "/":
                value = value[:-1]  # remove the unnecessary forward slash at the end

            # sanity check that `value` should match with one of input ds's `path_data_rel`
            if value not in list(
                input_ds.df["path_data_rel"]
            ):  # after unzip, if needed
                warnings.warn(
                    "'"
                    + value
                    + "' specified after $INPUT_PATH"
                    + " (in section `singularity_run`"
                    + " in `container_config_yaml_file`), does not"
                    + " match with any dataset's current path."
                    + " This may cause error when running the BIDS App."
                )

            singuRun_input_dir = value
            # ^^ no matter one or more input dataset(s)
            # and not add to the flag cmd

        # Check if FreeSurfer license will be used:
        elif key == "--fs-license-file":
            flag_fs_license = True
            path_fs_license = value  # the provided value is the path to the FS license
            # sanity check: `path_fs_license` exists:
            if op.exists(path_fs_license) is False:
                # raise a warning, instead of an error
                #   so that pytest using example yaml files will always pass
                #   regardless of the path provided in the yaml file
                warnings.warn(
                    "Path to FreeSurfer license provided in `--fs-license-file`"
                    + " in container's configuration YAML file"
                    + " does NOT exist! The path provided: '"
                    + path_fs_license
                    + "'."
                )

            # if alright: Now use the path within the container:
            cmd += " \\" + "\n\t" + str(key) + " " + PATH_FS_LICENSE_IN_CONTAINER
            # ^^ the 'license.txt' will be bound to above path.

        elif key == "$SUBJECT_SELECTION_FLAG":
            subject_selection_flag = value

        else:  # check on values:
            if value == "":  # a flag, without value
                cmd += " \\" + "\n\t" + str(key)
            else:  # a flag with value
                # check if it is a placeholder which needs to be replaced:
                # e.g., `$BABS_TMPDIR`
                if str(value)[:6] == "$BABS_":
                    replaced = replace_placeholder_from_config(value)
                    cmd += " \\" + "\n\t" + str(key) + " " + str(replaced)

                elif value is None:  # if entered `Null` or `NULL` without quotes
                    cmd += " \\" + "\n\t" + str(key)
                elif value in [
                    "Null",
                    "NULL",
                ]:  # "Null" or "NULL" w/ quotes, i.e., as strings
                    cmd += " \\" + "\n\t" + str(key)

                # there is no placeholder to deal with:
                else:
                    cmd += " \\" + "\n\t" + str(key) + " " + str(value)

    # Ensure that subject_selection_flag is not None before returning
    if subject_selection_flag is None:
        raise ValueError(
            "'$SUBJECT_SELECTION_FLAG' not found in `singularity_run` section of the YAML file."
        )

    # Finalize `singuRun_input_dir`:
    if singuRun_input_dir is None:
        # now, it must be only one input dataset, and user did not provide `$INPUT_PATH` key:
        assert input_ds.num_ds == 1
        singuRun_input_dir = input_ds.df["path_data_rel"][0]
        # ^^ path to data (if zipped ds: after unzipping)

    # example of access one slot:
    # config["singularity_run"]["n_cpus"]

    # print(cmd)
    return (
        cmd,
        subject_selection_flag,
        flag_fs_license,
        path_fs_license,
        singuRun_input_dir,
    )


# adding zip filename:
# if value != '':
#     raise Exception("Invalid element under `one_dash`: " + str(key) + ": " + str(value) +
#                     "\n" + "The value should be empty '', instead of " + str(value))
#     # tested: '' or "" is the same to pyyaml


def generate_cmd_set_envvar(env_var_name):
    """
    This is to generate argument `--env` in `singularity run`,
    and to get the env var value for later use: binding the path (env var value).
    Call this function for `TEMPLATEFLOW_HOME`.

    Parameters:
    ----------------
    env_var_name: str
        The name of the environment variable to be injected into the container
        e.g., "TEMPLATEFLOW_HOME"

    Returns:
    ------------
    cmd: str
        argument `--env` of `singularity run`
        e.g., `--env TEMPLATEFLOW_HOME=/TEMPLATEFLOW_HOME`
    value: str
        The value of the env variable `env_var_name`
    env_var_value_in_container: str
        The env var value used in container;
        e.g., "/SGLR/TEMPLATEFLOW_HOME"
    """

    # Generate argument `--env` in `singularity run`:
    env_var_value_in_container = "/SGLR/" + env_var_name

    # cmd should be: `--env TEMPLATEFLOW_HOME=/SGLR/TEMPLATEFLOW_HOME`
    cmd = "--env "
    cmd += env_var_name + "=" + env_var_value_in_container

    # Get env var's value, to be used for binding `-B` in `singularity run`:
    env_var_value = os.getenv(env_var_name)

    # If it's templateflow:
    if env_var_name == "TEMPLATEFLOW_HOME":
        if env_var_value is None:
            warnings.warn(
                "Usually BIDS App depends on TemplateFlow,"
                + " but environment variable `TEMPLATEFLOW_HOME` was not set up."
                + " Therefore, BABS will not bind its directory"
                + " or inject this environment variable into the container"
                + " when running the container. This may cause errors."
            )

    return cmd, env_var_value, env_var_value_in_container


def get_info_zip_foldernames(config):
    """
    This is to get information from `zip_foldernames` section
    in the container configuration YAML file.
    Note that users have option to request creating a sub-folder in `outputs` folder,
    if the BIDS App does not do so (e.g., fMRIPrep new BIDS output layout).

    Information:
    1. foldernames to zip
    2. whether the user requests creating a sub-folder
    3. path to the output dir to be used in the `singularity run`

    Parameters:
    ------------
    config: dictionary
        attribute `config` in class Container;
        got from `read_container_config_yaml()`

    Returns:
    ---------
    dict_zip_foldernames: dict
        `config["zip_foldernames"]` w/ placeholder key/value pair removed.
    if_mk_folder: bool
        whether requested to create a sub-folder in `outputs`.
    path_output_folder: str
        output folder used in `singularity run` of the BIDS App.
        see examples below.

    Examples `path_output_folder` of BIDS App:
    -------------------------------------------------
    In `zip_foldernames` section:
    1. No placeholder:                  outputs
    2. placeholder = true & 1 folder:   outputs/<foldername>

    Notes:
    ----------
    In fact, we use `OUTPUT_MAIN_FOLDERNAME` to define the 'outputs' string.
    """

    from .constants import OUTPUT_MAIN_FOLDERNAME, PLACEHOLDER_MK_SUB_OUTPUT_FOLDER

    # Sanity check: this section should exist:
    if "zip_foldernames" not in config:
        raise Exception(
            "The `container_config_yaml_file` does not contain"
            + " the section `zip_foldernames`. Please add this section!"
        )

    # Check if placeholder to make a sub-folder in `outputs` folder:
    if_mk_folder = False
    if PLACEHOLDER_MK_SUB_OUTPUT_FOLDER in config["zip_foldernames"]:
        # check its value:
        #   there cannot be two placeholders (w/ same strings);
        #   otherwise error when loading yaml file
        value = config["zip_foldernames"][PLACEHOLDER_MK_SUB_OUTPUT_FOLDER]
        if value.lower() == "true":  # lower case is "true"
            if_mk_folder = True

    # Get the dict of foldernames + version number:
    dict_zip_foldernames = config["zip_foldernames"]
    if if_mk_folder:
        # remove key of placeholder if there is:
        _ = dict_zip_foldernames.pop(PLACEHOLDER_MK_SUB_OUTPUT_FOLDER)
        # ^^ the returned value is the value of this key

        # sanity check: if there was placeholder, we expect only one output folder to create:
        if len(dict_zip_foldernames) == 1:  # good
            pass
        elif len(dict_zip_foldernames) == 0:  # only placeholder was provided:
            raise Exception(
                "Only placeholder '"
                + PLACEHOLDER_MK_SUB_OUTPUT_FOLDER
                + "'"
                + " is provided in section 'zip_foldernames'."
                + " You should also provide"
                + " a name of output folder to create and zip."
            )
        else:  # len(dict_zip_foldernames) > 1:   # more than one foldernames provided:
            raise Exception(
                "You ask BABS to create more than one output folder,"
                + " but BABS can only create one output folder."
                + " Please only keep one of them in 'zip_foldernames' section."
            )

    # Get the list of foldernames (w/o version number):
    list_foldernames = list(dict_zip_foldernames.keys())

    # Generate the output folder path:
    path_output_folder = OUTPUT_MAIN_FOLDERNAME
    if if_mk_folder:
        the_folder = list_foldernames[0]  # there is only one folder
        path_output_folder += "/" + the_folder

    return dict_zip_foldernames, if_mk_folder, path_output_folder


def generate_cmd_zipping_from_config(dict_zip_foldernames, type_session):
    """
    This is to generate bash command to zip BIDS App outputs.

    Parameters:
    ------------
    dict_zip_foldernames: dictionary
        `config["zip_foldernames"]` w/ placeholder key/value pair removed.
        got from `get_info_zip_foldernames()`.
    type_session: str
        "multi-ses" or "single-ses"

    Returns:
    ---------
    cmd: str
        It's part of the `<containerName_zip.sh>`; it is generated
        based on section `zip_foldernames` in the yaml file.
    """

    from .constants import OUTPUT_MAIN_FOLDERNAME

    # cd to output folder:
    cmd = "cd " + OUTPUT_MAIN_FOLDERNAME + "\n"

    # 7z:
    if type_session == "multi-ses":
        str_sesid = "_${sesid}"
    else:
        str_sesid = ""

    # start to generate 7z commands:
    value_temp = ""
    temp = 0
    for key, value in dict_zip_foldernames.items():
        # each key is a foldername to be zipped;
        # each value is the version string;
        temp = temp + 1
        if (temp != 1) & (value_temp != value):  # not matching last value
            warnings.warn(
                "In section `zip_foldernames` in `container_config_yaml_file`: \n"
                "The version string of '"
                + key
                + "': '"
                + value
                + "'"
                + " does not match with the last version string; "
                + "we suggest using the same version string across all foldernames."
            )
        value_temp = value

        cmd += (
            "7z a ../${subid}"
            + str_sesid
            + "_"
            + key
            + "-"
            + value
            + ".zip"
            + " "
            + key
            + "\n"
        )
        # e.g., 7z a ../${subid}_${sesid}_fmriprep-0-0-0.zip fmriprep  # this is multi-ses

    # return to original dir:
    cmd += "cd ..\n"

    return cmd


def generate_cmd_filterfile(container_name):
    """
    This is to generate the command for generating the filter file (.json)
    which is used by BIDS App e.g., fMRIPrep and QSIPrep's argument
    `--bids-filter-file $filterfile`.
    This command will be part of `<containerName_zip.sh>`.
    """

    cmd = ""

    cmd += """# Create a filter file that only allows this session
filterfile=${PWD}/${sesid}_filter.json
echo "{" > ${filterfile}"""

    cmd += """\necho "'fmap': {'datatype': 'fmap'}," >> ${filterfile}"""

    if "fmriprep" in container_name.lower():
        cmd += """\necho "'bold': {'datatype': 'func', 'session': '$sesid', 'suffix': 'bold'}," >> ${filterfile}"""  # noqa: E731,E123

    elif "qsiprep" in container_name.lower():
        cmd += """\necho "'dwi': {'datatype': 'dwi', 'session': '$sesid', 'suffix': 'dwi'}," >> ${filterfile}"""  # noqa: E731,E123

    cmd += """
echo "'sbref': {'datatype': 'func', 'session': '$sesid', 'suffix': 'sbref'}," >> ${filterfile}
echo "'flair': {'datatype': 'anat', 'session': '$sesid', 'suffix': 'FLAIR'}," >> ${filterfile}
echo "'t2w': {'datatype': 'anat', 'session': '$sesid', 'suffix': 'T2w'}," >> ${filterfile}
echo "'t1w': {'datatype': 'anat', 'session': '$sesid', 'suffix': 'T1w'}," >> ${filterfile}
echo "'roi': {'datatype': 'anat', 'session': '$sesid', 'suffix': 'roi'}" >> ${filterfile}
echo "}" >> ${filterfile}

# remove ses and get valid json"""

    # below is one command but has to be cut into several pieces to print:
    cmd += """\nsed -i "s/'/"""
    cmd += """\\"""  # this is to print out "\";
    cmd += '"/g" ${filterfile}'

    cmd += """\nsed -i "s/ses-//g" ${filterfile}"""

    cmd += "\n"

    return cmd


def generate_cmd_unzip_inputds(input_ds, type_session):
    """
    This is to generate command in `<containerName>_zip.sh` to unzip
    a specific input dataset if needed.

    Parameters:
    -------------
    input_ds: class `Input_ds`
        information about input dataset(s)
    type_session: str
        "multi-ses" or "single-ses"

    Returns:
    ---------
    cmd: str
        It's part of the `<containerName_zip.sh>`.
        Example of Way #1:
            wd=${PWD}
            cd inputs/data/freesurfer
            7z x `basename ${FREESURFER_ZIP}`
            cd $wd
        Examples of Way #2: (now commented out)
            wd=${PWD}
            cd inputs/data/fmriprep
            7z x ${subid}_${sesid}_fmriprep-20.2.3.zip
            cd $wd


    """

    cmd = ""

    if True in list(input_ds.df["is_zipped"]):
        # print("there is zipped dataset to be unzipped.")
        cmd += "\nwd=${PWD}"

    for i_ds in range(0, input_ds.num_ds):
        if input_ds.df["is_zipped"][i_ds] is True:  # zipped ds
            cmd += "\ncd " + input_ds.df["path_now_rel"][i_ds]

            # Way #1: directly use the argument in `<container>_zip.sh`, e.g., ${FREESURFER_ZIP}
            # -----------------------------------------------------------------------------------
            #   basically getting the zipfilename will be done in `participant_job.sh` by bash
            cmd += "\n7z x `basename ${" + input_ds.df["name"][i_ds].upper() + "_ZIP}`"
            #   ^^ ${FREESURFER_ZIP} includes `path_now_rel` of input_ds
            #   so needs to get the basename

            # Way #2: get the tag in the zipfilename ---------------------------------------------
            #   but need to assume it's consistent across all zipfilename...
            # # get the zip filename:
            # if type_session == "multi-ses":
            #     list_zipfiles = \
            #         glob.glob(op.join(input_ds.df["path_now_abs"][i_ds],
            #                           "sub-*_ses-*_" + input_ds.df["name"][i_ds] + "*.zip"))
            #     if len(list_zipfiles) == 0:
            #         raise Exception("In zipped input dataset '" + input_ds.df["name"][i_ds] + "',"
            #                         + " the zip file(s) does not follow the pattern of "
            #                         + "'sub-*_ses-*_'" + input_ds.df["name"][i_ds] + "*.zip")
            # elif type_session == "single-ses":
            #     list_zipfiles = \
            #         glob.glob(op.join(input_ds.df["path_now_abs"][i_ds],
            #                           "sub-*_" + input_ds.df["name"][i_ds] + "*.zip"))
            #     if len(list_zipfiles) == 0:
            #         raise Exception("In zipped input dataset '" + input_ds.df["name"][i_ds] + "',"
            #                         + " the zip file(s) does not follow the pattern of "
            #                         + "'sub-*_'" + input_ds.df["name"][i_ds] + "*.zip")
            # else:
            #     raise Exception("invalid `type_session`: " + type_session)

            # # assume all the zip filenames are regular, so only check out the first one:

            # temp_filename = op.basename(list_zipfiles[0])
            # temp_regex = regex.search(input_ds.df["name"][i_ds] + '(.*)' + '.zip',
            #                           temp_filename)
            # temp_pattern = temp_regex.group(0)   # e.g., "fmriprep-0.0.0.zip"
            # # ^^ .group(1) will be "-0.0.0"
            # if type_session == "multi-ses":
            #     cmd += "\n7z x ${subid}_${sesid}_" + \
            #         temp_pattern
            # elif type_session == "single-ses":
            #     cmd += "\n7z x ${subid}_" + temp_pattern

            cmd += "\ncd $wd\n"

    return cmd


def generate_one_bashhead_resources(system, key, value):
    """
    This is to generate one command in the head of the bash file
    for requesting cluster resources.

    Parameters:
    ------------
    system: class `System`
        information about cluster management system
    value: str or number
        value of a key in section `cluster_resources` container's config yaml
        if it's number, will be changed to a string.

    Returns:
    -----------
    cmd: str
        one command of requesting cluster resource.
        This does not include "\n" at the end.
        e.g., "#$ -S /bin/bash".

    Notes:
    ---------
    For interpreting shell, regardless of system type,
    it will be '#!' + the value user provided.
    """
    if key == "interpreting_shell":
        cmd = ""  # directly use the format provided in the dict
    else:
        cmd = "#"
        if system.type == "sge":
            cmd += "$ "  # e.g., `#$ -l h_vmem=xxx`
        elif system.type == "slurm":
            cmd += "SBATCH "  # e.g., `#SBATCH --xxx=yyy`

    # find the key in the `system.dict`:
    if key not in system.dict:
        raise Exception(
            "Invalid key '"
            + key
            + "' in section `cluster_resources`"
            + " in `container_config_yaml_file`; This key has not been defined"
            + " in file 'dict_cluster_systems.yaml'."
        )

    # get the format:
    the_format = system.dict[key]
    # replace the placeholder "$VALUE" in the format with the real value defined by user:
    cmd += the_format.replace("$VALUE", str(value))

    return cmd


def generate_bashhead_resources(system, config):
    """
    This is to generate the directives ("head of the bash file")
    for requesting cluster resources, specifying interpreting shell, etc.

    Parameters:
    ------------
    system: class `System`
        information about cluster management system
    config: dictionary
        attribute `config` in class Container;
        got from `read_container_config_yaml()`

    Returns:
    ------------
    cmd: str
        It's part of the `participant_job.sh`; it is generated
        based on config yaml file and the system's dict.
    """

    cmd = ""

    # sanity check: `cluster_resources` exists:
    if "cluster_resources" not in config:
        raise Exception(
            "There is no section `cluster_resources`"
            + " in `container_config_yaml_file`!"
        )

    # generate the command for interpreting shell first:
    if "interpreting_shell" not in config["cluster_resources"]:
        warnings.warn(
            "The interpreting shell was not specified for 'participant_job.sh'."
            + " This should be specified using 'interpreting_shell'"
            + " under section 'cluster_resources' in container's"
            + " configuration YAML file."
        )
    else:
        key = "interpreting_shell"
        value = config["cluster_resources"][key]
        one_cmd = generate_one_bashhead_resources(system, key, value)
        cmd += one_cmd + "\n"

    # loop for other keys:
    #   for each key, call `generate_one_bashhead_resources()`:
    for key, value in config["cluster_resources"].items():
        if key == "customized_text":
            pass  # handle this below
        elif key == "interpreting_shell":
            pass  # has been handled - see above
        else:
            one_cmd = generate_one_bashhead_resources(system, key, value)
            cmd += one_cmd + "\n"

    if "customized_text" in config["cluster_resources"]:
        cmd += config["cluster_resources"]["customized_text"]
        cmd += "\n"

    return cmd


def generate_cmd_script_preamble(config):
    """
    This is to generate bash cmd based on `script_preamble`
    from the `container_config_yaml_file`

    Parameters:
    ------------
    config: dictionary
        attribute `config` in class Container;
        got from `read_container_config_yaml()`

    Returns:
    ------------
    cmd: str
        It's part of the `participant_job.sh`; it is generated
        based on config yaml file.
    """

    cmd = ""

    if "script_preamble" not in config:
        warnings.warn(
            "Did not find the section 'script_preamble'"
            + " in `container_config_yaml_file`."
            + " Not to generate script preamble."
        )
        # TODO: ^^ this should be changed to an error!
    else:  # there is `script_preamble`:
        # directly grab the commands in the section:
        cmd += "\n# Script preambles:\n"
        cmd += config["script_preamble"]

    cmd += "\necho I" + "\\" + "'" + "m in $PWD using `which python`\n"

    return cmd


def generate_cmd_job_compute_space(config):
    """
    This is to generate bash cmd based on `job_compute_space`
    from the `container_config_yaml_file`

    Parameters:
    ------------
    config: dictionary
        attribute `config` in class Container;
        got from `read_container_config_yaml()`

    Returns:
    ------------
    cmd: str
        It's part of the `participant_job.sh`; it is generated
        based on config yaml file.
    """

    cmd = ""
    # sanity check:
    if "job_compute_space" not in config:
        raise Exception(
            "Did not find the section 'job_compute_space'"
            + " in `container_config_yaml_file`!"
        )

    cmd += "\n# Change path to an ephemeral (temporary) job compute workspace:\n"
    cmd += (
        "# The path is specified according to 'job_compute_space'"
        + " in container's configuration YAML file.\n"
    )
    cmd += "cd " + config["job_compute_space"] + "\n"

    return cmd


def generate_cmd_determine_zipfilename(input_ds, type_session):
    """
    This is to generate bash cmd that determines the path to the zipfile of a specific
    subject (or session). This command will be used in `participant_job.sh`.
    This command should be generated after `datalad get -n <input_ds>`,
    i.e., after there is list of data in <input_ds> folder

    Parameters:
    -----------
    input_ds: class Input_ds
        information about input dataset(s)
    type_session: str
        "multi-ses" or "single-ses"

    Returns:
    -----------
    cmd: str
        the bash command used in `participant_job.sh`

    Notes:
    -----------
    ref: `bootstrap-fmriprep-ingressed-fs.sh`
    """

    cmd = ""

    if True in list(
        input_ds.df["is_zipped"]
    ):  # there is at least one dataset is zipped
        cmd += "\n# Get the zip filename of current subject (or session):\n"

    for i_ds in range(0, input_ds.num_ds):
        if input_ds.df["is_zipped"][i_ds] is True:  # is zipped:
            variable_name_zip = input_ds.df["name"][i_ds] + "_ZIP"
            variable_name_zip = variable_name_zip.upper()  # change to upper case
            cmd += (
                variable_name_zip
                + "="
                + "$(ls "
                + input_ds.df["path_now_rel"][i_ds]
                + "/${subid}_"
            )

            if type_session == "multi-ses":
                cmd += "${sesid}_"

            cmd += (
                "*"
                + input_ds.df["name"][i_ds]
                + "*.zip"
                + " | cut -d '@' -f 1 || true)"
                + "\n"
            )
            # `cut -d '@' -f 1` means:
            #   field separator (or delimiter) is @ (`-d '@'`), and get the 1st field (`-f 1`)
            # `<command> || true` means:
            #   the bash script won't abort even if <command> fails
            #   useful when `set -e` (where any error would cause the shell to exit)

            cmd += "echo 'found " + input_ds.df["name"][i_ds] + " zipfile:'" + "\n"
            cmd += "echo ${" + variable_name_zip + "}" + "\n"

            # check if it exists:
            cmd += 'if [ -z "${' + variable_name_zip + '}" ]; then' + "\n"
            cmd += (
                "\t"
                + "echo 'No input zipfile of "
                + input_ds.df["name"][i_ds]
                + " found for ${subid}"
            )
            if type_session == "multi-ses":
                cmd += " ${sesid}"
            cmd += "'" + "\n"
            cmd += "\t" + "exit 99" + "\n"
            cmd += "fi" + "\n"

            # sanity check: there should be only 1 matched file:
            # change into array: e.g., array=($FREESURFER_ZIP)
            cmd += "array=($" + variable_name_zip + ")" + "\n"
            # if [ "$a" -gt "$b" ]; then
            cmd += 'if [ "${#array[@]}" -gt "1" ]; then' + "\n"
            cmd += (
                "\t"
                + "echo 'There is more than one input zipfile of "
                + input_ds.df["name"][i_ds]
                + " found for ${subid}"
            )
            if type_session == "multi-ses":
                cmd += " ${sesid}"
            cmd += "'" + "\n"
            cmd += "\t" + "exit 98" + "\n"
            cmd += "fi" + "\n"

    """
    example:
    FREESURFER_ZIP=$(ls inputs/data/freesurfer/${subid}_free*.zip | cut -d '@' -f 1 || true)

    echo Freesurfer Zipfile
    echo ${FREESURFER_ZIP}

    if [ -z "${FREESURFER_ZIP}" ]; then
        echo "No freesurfer results found for ${subid}"
        exit 99
    fi
    """

    return cmd


def generate_cmd_datalad_run(container, input_ds, type_session):
    """
    This is to generate the command of `datalad run`
    included in `participant_job.sh`.

    Parameters:
    ------------
    container: class `Container`
        Information about the container
    input_ds: class `Input_ds`
        Information about input dataset(s)
    type_session: str
        "multi-ses" or "single-ses"

    Returns:
    ------------
    cmd: str
        `datalad run`, part of the `participant_job.sh`.

    Notes:
    ----------
    Needs to quote any globs (`*`) in `-i` (or `-o`)!!
        Otherwise, after expansion by DataLad, some values might miss `-i` (or `-o`)!
    """

    cmd = ""
    cmd += "datalad run \\" + "\n"

    # input: `<containerName>_zip.sh`:
    bash_bidsapp_zip_path_rel = op.join("code", container.container_name + "_zip.sh")
    cmd += "\t" + "-i " + bash_bidsapp_zip_path_rel + " \\" + "\n"

    # input: each input dataset (depending on zipped or not)
    flag_expand_inputs = False
    for i_ds in range(0, input_ds.num_ds):
        if input_ds.df["is_zipped"][i_ds] is False:  # not zipped
            # input: a subject or session folder
            if type_session == "multi-ses":
                cmd += (
                    "\t"
                    + "-i "
                    + input_ds.df["path_now_rel"][i_ds]
                    + "/"
                    + "${subid}/${sesid}"
                    + " \\"
                    + "\n"
                )
            elif type_session == "single-ses":
                cmd += (
                    "\t"
                    + "-i "
                    + input_ds.df["path_now_rel"][i_ds]
                    + "/"
                    + "${subid}"
                    + " \\"
                    + "\n"
                )

            # input: also the json file:
            # as using globs `*`, need to be quoted (`''`)!
            cmd += (
                "\t"
                + "-i '"
                + input_ds.df["path_now_rel"][i_ds]
                + "/"
                + "*json"
                + "' \\"
                + "\n"
            )
            flag_expand_inputs = True  # `--expand inputs`

        else:  # zipped:
            cmd += (
                "\t"
                + "-i ${"
                + input_ds.df["name"][i_ds].upper()
                + "_ZIP}"
                + " \\"
                + "\n"
            )

    # input: container image
    cmd += "\t" + "-i " + container.container_path_relToAnalysis + " \\" + "\n"

    # --expand:
    # ^^ Expand globs when storing inputs and/or outputs in the commit message.
    # might be needed when `*` in --inputs or --outputs?
    # NOTE: why `bootstrap-fmriprep-ingressed-fs.sh` has `--expand outputs`???
    if flag_expand_inputs is True:
        cmd += "\t" + "--expand inputs" + " \\" + "\n"

    # --explicit
    cmd += "\t" + "--explicit" + " \\" + "\n"

    # output: each zipped file
    fixed_cmd = "\t" + "-o ${subid}_"
    if type_session == "multi-ses":
        fixed_cmd += "${sesid}_"

    for key, value in container.config["zip_foldernames"].items():
        cmd += fixed_cmd + key + "-" + value + ".zip" + " \\" + "\n"

    # message:
    cmd += "\t" + '-m "' + container.container_name + " ${subid}"
    if type_session == "multi-ses":
        cmd += " ${sesid}"
    cmd += '"' + " \\" + "\n"

    # the real command:
    cmd += (
        "\t" + '"' + "bash ./code/" + container.container_name + "_zip.sh" + " ${subid}"
    )
    if type_session == "multi-ses":
        cmd += " ${sesid}"
    for i_ds in range(0, input_ds.num_ds):
        if input_ds.df["is_zipped"][i_ds] is True:  # is zipped:
            cmd += " ${" + input_ds.df["name"][i_ds].upper() + "_ZIP}"
    cmd += '"' + "\n"

    return cmd


def get_list_sub_ses(input_ds, config, babs):
    """
    This is to get the list of subjects (and sessions) to analyze.

    Parameters:
    ------------
    input_ds: class `Input_ds`
        information about input dataset(s)
    config: config from class `Container`
        container's yaml file that's read into python
    babs: class `BABS`
        information about the BABS project.

    Returns:
    -----------
    single-ses project: a list of subjects
    multi-ses project: a dict of subjects and their sessions
    """

    # Get the initial list of subjects (and sessions): -------------------------------
    #   This depends on flag `list_sub_file`
    #       If it is None: get the initial list from input dataset
    #       If it's a csv file, use it as initial list
    if input_ds.initial_inclu_df is not None:  # there is initial including list
        # no need to sort (as already done when validating)
        print(
            "Using the subjects (sessions) list provided in `list_sub_file`"
            + " as the initial inclusion list."
        )
        if babs.type_session == "single-ses":
            subs = list(input_ds.initial_inclu_df["sub_id"])
            # ^^ turn into a list
        elif babs.type_session == "multi-ses":
            dict_sub_ses = (
                input_ds.initial_inclu_df.groupby("sub_id")["ses_id"]
                .apply(list)
                .to_dict()
            )
            # ^^ group based on 'sub_id', apply list to every group,
            #   then turn into a dict.
            #   above won't change `input_ds.initial_inclu_df`

    else:  # no initial list:
        # TODO: ROADMAP: for each input dataset, get a list, then get the overlapped list
        # for now, only check the first dataset
        print(
            "Did not provide `list_sub_file`."
            + " Will look into the first input dataset"
            + " to get the initial inclusion list."
        )
        i_ds = 0
        if input_ds.df["is_zipped"][i_ds] is False:  # not zipped:
            full_paths = sorted(glob.glob(input_ds.df["path_now_abs"][i_ds] + "/sub-*"))
            # no need to check if there is `sub-*` in this dataset
            #   have been checked in `check_validity_unzipped_input_dataset()`
            # only get the sub's foldername, if it's a directory:
            subs = [op.basename(temp) for temp in full_paths if op.isdir(temp)]
        else:  # zipped:
            # full paths to the zip files:
            if babs.type_session == "single-ses":
                full_paths = glob.glob(
                    input_ds.df["path_now_abs"][i_ds]
                    + "/sub-*_"
                    + input_ds.df["name"][i_ds]
                    + "*.zip"
                )
            elif babs.type_session == "multi-ses":
                full_paths = glob.glob(
                    input_ds.df["path_now_abs"][i_ds]
                    + "/sub-*_ses-*"
                    + input_ds.df["name"][i_ds]
                    + "*.zip"
                )
                # ^^ above pattern makes sure only gets subs who have more than one ses
            full_paths = sorted(full_paths)
            zipfilenames = [op.basename(temp) for temp in full_paths]
            subs = [temp.split("_", 3)[0] for temp in zipfilenames]
            # ^^ str.split("delimiter", <maxsplit>)[i-th_field]
            # <maxsplit> means max number of "cuts"; # of total fields = <maxsplit> + 1
            subs = sorted(list(set(subs)))  # `list(set())`: acts like "unique"

        # if it's multi-ses, get list of sessions for each subject:
        if babs.type_session == "multi-ses":
            # a nested list of sub and ses:
            #   first level is sub; second level is sess of a sub
            list_sub_ses = [None] * len(subs)  # predefine a list
            if input_ds.df["is_zipped"][i_ds] is False:  # not zipped:
                for i_sub, sub in enumerate(subs):
                    # get the list of sess:
                    full_paths = glob.glob(
                        op.join(input_ds.df["path_now_abs"][i_ds], sub, "ses-*")
                    )
                    full_paths = sorted(full_paths)
                    sess = [op.basename(temp) for temp in full_paths if op.isdir(temp)]
                    # no need to validate again that session exists
                    # -  have been done in `check_validity_unzipped_input_dataset()`

                    list_sub_ses[i_sub] = sess

            else:  # zipped:
                for i_sub, sub in enumerate(subs):
                    # get the list of sess:
                    full_paths = glob.glob(
                        op.join(
                            input_ds.df["path_now_abs"][i_ds],
                            sub + "_ses-*_" + input_ds.df["name"][i_ds] + "*.zip",
                        )
                    )
                    full_paths = sorted(full_paths)
                    zipfilenames = [op.basename(temp) for temp in full_paths]
                    sess = [temp.split("_", 3)[1] for temp in zipfilenames]
                    # ^^ field #1, i.e., 2nd field which is `ses-*`
                    # no need to validate if sess exists; as it's done when getting `subs`

                    list_sub_ses[i_sub] = sess

            # then turn `subs` and `list_sub_ses` into a dict:
            dict_sub_ses = dict(zip(subs, list_sub_ses))

    # Remove the subjects (or sessions) which does not have the required files:
    #   ------------------------------------------------------------------------
    # remove existing csv files first:
    temp_files = glob.glob(
        op.join(babs.analysis_path, "code/sub_*missing_required_file.csv")
    )
    # ^^ single-ses: `sub_missing*`; multi-ses: `sub_ses_missing*`
    if len(temp_files) > 0:
        for temp_file in temp_files:
            os.remove(temp_file)
    temp_files = []  # clear
    # for multi-ses:
    fn_csv_sub_delete = op.join(
        babs.analysis_path, "code/sub_missing_any_ses_required_file.csv"
    )
    if op.exists(fn_csv_sub_delete):
        os.remove(fn_csv_sub_delete)

    # read `required_files` section from yaml file, if there is:
    if "required_files" in config:
        print(
            "Filtering out subjects (and sessions) based on `required files`"
            + " designated in `container_config_yaml_file`..."
        )

        # sanity check on the target input dataset(s):
        if len(config["required_files"]) > input_ds.num_ds:
            raise Exception(
                "Number of input datasets designated in `required_files`"
                + " in `container_config_yaml_file`"
                + " is more than actual number of input datasets!"
            )
        for i in range(0, len(config["required_files"])):
            i_ds_str = list(config["required_files"].keys())[i]  # $INPUT_DATASET_#?
            i_ds = int(i_ds_str.split("#", 1)[1]) - 1
            # ^^ split the str, get the 2nd field, i.e., '?'; then `-1` to start with 0
            if (i_ds + 1) > input_ds.num_ds:  # if '?' > actual # of input ds:
                raise Exception(
                    "'"
                    + i_ds_str
                    + "' does not exist!"
                    + " There is only "
                    + str(input_ds.num_ds)
                    + " input dataset(s)!"
                )

        # for the designated ds, iterate all subjects (or sessions),
        #   remove if does not have the required files, and save to a list -> a csv
        if babs.type_session == "single-ses":
            subs_missing = []
            which_dataset_missing = []
            which_file_missing = []
            # iter across designated input ds in `required_files`:
            for i in range(0, len(config["required_files"])):
                i_ds_str = list(config["required_files"].keys())[i]  # $INPUT_DATASET_#?
                i_ds = int(i_ds_str.split("#", 1)[1]) - 1
                # ^^ split the str, get the 2nd field, i.e., '?'; then `-1` to start with 0
                if input_ds.df["is_zipped"][i_ds] is True:
                    print(
                        i_ds_str
                        + ": '"
                        + input_ds.df["name"][i_ds]
                        + "'"
                        + " is a zipped input dataset; Currently BABS does not support"
                        + " checking if there is missing file in a zipped dataset."
                        + " Skip checking this input dataset..."
                    )
                    continue  # skip
                list_required_files = config["required_files"][i_ds_str]

                # iter across subs:
                updated_subs = copy.copy(subs)  # not to reference `subs`, but copy!
                # ^^ only update this list, not `subs` (as it's used in for loop)
                for sub in subs:
                    # iter of list of required files:
                    for required_file in list_required_files:
                        temp_files = glob.glob(
                            op.join(
                                input_ds.df["path_now_abs"][i_ds], sub, required_file
                            )
                        )
                        temp_files_2 = glob.glob(
                            op.join(
                                input_ds.df["path_now_abs"][i_ds],
                                sub,
                                "**",  # consider potential `ses-*` folder
                                required_file,
                            )
                        )
                        #  ^^ "**" means checking "all folders" in a subject
                        #  ^^ "**" does not work if there is no `ses-*` folder,
                        #       so also needs to check `temp_files`
                        if (len(temp_files) == 0) & (
                            len(temp_files_2) == 0
                        ):  # didn't find any:
                            # remove from the `subs` list:
                            #   it shouldn't be removed by earlier datasets,
                            #   as we're iter across updated list `sub`
                            updated_subs.remove(sub)
                            # add to missing list:
                            subs_missing.append(sub)
                            which_dataset_missing.append(input_ds.df["name"][i_ds])
                            which_file_missing.append(required_file)
                            # no need to check other required files:
                            break
                # after getting out of for loops of `subs`, update `subs`:
                subs = copy.copy(updated_subs)

            # TODO: when having two unzipped input datasets, test if above works as expected!
            #   esp: removing missing subs (esp missing lists in two input ds are different)
            #   for both 1) single-ses; 2) multi-ses data!

            # save `subs_missing` into a csv file:
            if len(subs_missing) > 0:  # there is missing one
                df_missing = pd.DataFrame(
                    list(zip(subs_missing, which_dataset_missing, which_file_missing)),
                    columns=["sub_id", "input_dataset_name", "missing_required_file"],
                )
                fn_csv_missing = op.join(
                    babs.analysis_path, "code/sub_missing_required_file.csv"
                )
                df_missing.to_csv(fn_csv_missing, index=False)
                print(
                    "There are "
                    + str(len(subs_missing))
                    + " subject(s)"
                    + " who don't have required files."
                    + " Please refer to this CSV file for full list and information: "
                    + fn_csv_missing
                )
                print("BABS will not run the BIDS App on these subjects' data.")
                print(
                    "Note for this file: For each reported subject, only"
                    + " one missing required file"
                    + " in one input dataset is recorded,"
                    + " even if there are multiple."
                )

            else:
                print("All subjects have required files.")

        elif babs.type_session == "multi-ses":
            subs_missing = (
                []
            )  # elements can repeat if more than one ses in a sub has missing file
            sess_missing = []
            which_dataset_missing = []
            which_file_missing = []
            # iter across designated input ds in `required_files`:
            for i in range(0, len(config["required_files"])):
                i_ds_str = list(config["required_files"].keys())[i]  # $INPUT_DATASET_#?
                i_ds = int(i_ds_str.split("#", 1)[1]) - 1
                # ^^ split the str, get the 2nd field, i.e., '?'; then `-1` to start with 0
                if input_ds.df["is_zipped"][i_ds] is True:
                    print(
                        i_ds_str
                        + ": '"
                        + input_ds.df["name"][i_ds]
                        + "'"
                        + " is a zipped input dataset; Currently BABS does not support"
                        + " checking if there is missing file in a zipped dataset."
                        + " Skip checking this input dataset..."
                    )
                    continue  # skip
                list_required_files = config["required_files"][i_ds_str]

                # iter across subs: (not to update subs for now)
                for sub in list(dict_sub_ses.keys()):
                    # iter across sess:
                    # make sure there is at least one ses in this sub to loop:
                    if len(dict_sub_ses[sub]) > 0:  # deal with len=0 later
                        updated_sess = copy.deepcopy(dict_sub_ses[sub])
                        for ses in dict_sub_ses[sub]:
                            # iter across list of required files:
                            for required_file in list_required_files:
                                temp_files = glob.glob(
                                    op.join(
                                        input_ds.df["path_now_abs"][i_ds],
                                        sub,
                                        ses,
                                        required_file,
                                    )
                                )
                                if len(temp_files) == 0:  # did not find any:
                                    # remove this ses from dict:
                                    updated_sess.remove(ses)
                                    # add to missing list:
                                    subs_missing.append(sub)
                                    sess_missing.append(ses)
                                    which_dataset_missing.append(
                                        input_ds.df["name"][i_ds]
                                    )
                                    which_file_missing.append(required_file)
                                    # no need to check other required files:
                                    break

                        # after getting out of loops of `sess`, update `sess`:
                        dict_sub_ses[sub] = copy.deepcopy(updated_sess)

            # after getting out of loops of `subs` and list of required files,
            #   go thru the list of subs, and see if the list of ses is empty:
            subs_delete = []
            subs_forloop = copy.deepcopy(list(dict_sub_ses.keys()))
            for sub in subs_forloop:
                # if the list of ses is empty:
                if len(dict_sub_ses[sub]) == 0:
                    # remove this key from the dict:
                    dict_sub_ses.pop(sub)
                    # add to missing sub list:
                    subs_delete.append(sub)

            # save missing ones into a csv file:
            if len(subs_missing) > 0:  # there is missing one:
                df_missing = pd.DataFrame(
                    list(
                        zip(
                            subs_missing,
                            sess_missing,
                            which_dataset_missing,
                            which_file_missing,
                        )
                    ),
                    columns=[
                        "sub_id",
                        "ses_id",
                        "input_dataset_name",
                        "missing_required_file",
                    ],
                )
                fn_csv_missing = op.join(
                    babs.analysis_path, "code/sub_ses_missing_required_file.csv"
                )
                df_missing.to_csv(fn_csv_missing, index=False)
                print(
                    "There are "
                    + str(len(sess_missing))
                    + " session(s)"
                    + " which don't have required files."
                    + " Please refer to this CSV file for full list and information: "
                    + fn_csv_missing
                )
                print("BABS will not run the BIDS App on these sessions' data.")
                print(
                    "Note for this file: For each reported session, only"
                    + " one missing required file"
                    + " in one input dataset is recorded,"
                    + " even if there are multiple."
                )
            else:
                print("All sessions from all subjects have required files.")
            # save deleted subjects into a list:
            if len(subs_delete) > 0:
                df_sub_delete = pd.DataFrame(list(zip(subs_delete)), columns=["sub_id"])
                fn_csv_sub_delete = op.join(
                    babs.analysis_path, "code/sub_missing_any_ses_required_file.csv"
                )
                df_sub_delete.to_csv(fn_csv_sub_delete, index=False)
                print(
                    "Regarding subjects, "
                    + str(len(subs_delete))
                    + " subject(s)"
                    + " don't have any session that includes required files."
                    + " Please refer to this CSV file for the full list: "
                    + fn_csv_sub_delete
                )

    else:
        print(
            "Did not provide `required files` in `container_config_yaml_file`."
            + " Not to filter subjects (or sessions)..."
        )

    # Save the final list of sub/ses in a CSV file:
    if babs.type_session == "single-ses":
        fn_csv_final = op.join(
            babs.analysis_path, babs.list_sub_path_rel
        )  # "code/sub_final_inclu.csv"
        df_final = pd.DataFrame(list(zip(subs)), columns=["sub_id"])
        df_final.to_csv(fn_csv_final, index=False)
        print(
            "The final list of included subjects has been saved to this CSV file: "
            + fn_csv_final
        )
    elif babs.type_session == "multi-ses":
        fn_csv_final = op.join(
            babs.analysis_path, babs.list_sub_path_rel
        )  # "code/sub_ses_final_inclu.csv"
        subs_final = []
        sess_final = []
        for sub in list(dict_sub_ses.keys()):
            for ses in dict_sub_ses[sub]:
                subs_final.append(sub)
                sess_final.append(ses)
        df_final = pd.DataFrame(
            list(zip(subs_final, sess_final)), columns=["sub_id", "ses_id"]
        )
        df_final.to_csv(fn_csv_final, index=False)
        print(
            "The final list of included subjects and sessions has been saved to this CSV file: "
            + fn_csv_final
        )

    # Return: -------------------------------------------------------
    if babs.type_session == "single-ses":
        return subs
    elif babs.type_session == "multi-ses":
        return dict_sub_ses

<<<<<<< HEAD
def submit_array(analysis_path, type_session, type_system, maxarray,
                   flag_print_message=True):
=======

def submit_one_job(
    analysis_path, type_session, type_system, sub, ses=None, flag_print_message=True
):
>>>>>>> 4ee819d6
    """
    This is to submit a job array based on template yaml file.

    Parameters:
    ----------------
    analysis_path: str
        path to the `analysis` folder. One attribute in class `BABS`
    type_session: str
        multi-ses or single-ses
    type_system: str
        the type of job scheduling system, "sge" or "slurm"
    maxarray: str
        max index of the array (first index is always 1)
    flag_print_message: bool
        to print a message (True) or not (False)

    Returns:
    ------------------
    job_id: int
        the int version of ID of the submitted job.
    job_id_str: str
        the string version of ID of the submitted job.
    task_id_list: list
        the list of task ID (dtype int) from the submitted job, starting from 1.
    log_filename: list 
        the list of log filenames (dtype str) of this job.
        Example: 'qsi_sub-01_ses-A.*<jobid>_<arrayid>'; user needs to replace '*' with 'o', 'e', etc

    Notes:
    -----------------
    see `Container.generate_job_submit_template()`
    for details about template yaml file.
    """

    # Load the job submission template:
    #   details of this template yaml file: see `Container.generate_job_submit_template()`
    template_yaml_path = op.join(analysis_path, "code", "submit_job_template.yaml")
    with open(template_yaml_path, "r") as f:
        templates = yaml.load(f, Loader=yaml.FullLoader)
    f.close()
    # sections in this template yaml file:
    cmd_template = templates["cmd_template"]
    job_name_template = templates["job_name_template"]

<<<<<<< HEAD
    cmd = cmd_template.replace("${max_array}", maxarray)
    to_print = "Job for an array of " + maxarray
    job_name = job_name_template.replace("${max_array}", str(int(maxarray)-1))

    # COMMENT OUT BECAUSE sub and ses AREN'T NEEDED FOR JOB SUBMISSION
    # if type_session == "single-ses":
    #     sub_list_path = op.join(analysis_path, "code", "sub_final_inclu.csv")
    # elif type_session == "multi-ses":
    #     sub_list_path = op.join(analysis_path, "code", "sub_ses_final_inclu.csv")
=======
    if type_session == "single-ses":
        cmd = cmd_template.replace("${sub_id}", sub)
        to_print = "Job for " + sub
        job_name = job_name_template.replace("${sub_id}", sub)
    else:  # multi-ses
        cmd = cmd_template.replace("${sub_id}", sub).replace("${ses_id}", ses)
        to_print = "Job for " + sub + ", " + ses
        job_name = job_name_template.replace("${sub_id}", sub).replace("${ses_id}", ses)
>>>>>>> 4ee819d6
    # print(cmd)

    # run the command, get the job id:
    proc_cmd = subprocess.run(
        cmd.split(), cwd=analysis_path, stdout=subprocess.PIPE  # separate by space
    )
    proc_cmd.check_returncode()
    msg = proc_cmd.stdout.decode("utf-8")

    if type_system == "sge":
        job_id_str = msg.split()[2]  # <- NOTE: this is HARD-CODED!
        # e.g., on cubic: Your job 2275903 ("test.sh") has been submitted
    elif type_system == "slurm":
        job_id_str = msg.split()[-1]
        # e.g., on MSI: 1st line is about the group; 2nd line: 'Submitted batch job 30723107'
        # e.g., on MIT OpenMind: no 1st line from MSI; only 2nd line.
    else:
        raise Exception("type system can be slurm or sge")
    job_id = int(job_id_str)

    task_id_list = []
    log_filename_list = []

    for i_array in range(int(maxarray)): 
        task_id_list.append(i_array + 1)  # minarray starts from 1
        # log filename:
        log_filename_list.append(
            job_name + ".*" + job_id_str + "_" + str(i_array + 1))

    to_print += " has been submitted (job ID: " + job_id_str + ")."
    if flag_print_message:
        print(to_print)

    return job_id, job_id_str, task_id_list, log_filename_list


<<<<<<< HEAD
def df_submit_update(df_job_submit, job_id, task_id_list, log_filename_list, 
                    submitted=None, done=None, debug=False):
=======
def df_update_one_job(
    df_jobs, i_job, job_id, log_filename, submitted=None, done=None, debug=False
):
>>>>>>> 4ee819d6
    """
    This is to update the status of one array task in the dataframe df_job_submit 
    (file: code/job_status.csv). This 
    function is mostly used after job submission or resubmission. Therefore, 
    a lot of fields will be reset. For other cases (e.g., to update job status 
    to running state / successfully finished state, etc.), you may directly 
    update df_jobs without using this function.
    Parameters:
    ----------------
    df_job_submit: pd.DataFrame
        dataframe of the submitted job
    job_id: int
        the int version of ID of the submitted job.
    task_id_list: list
        list of task id (dtype int), starts from 1
    log_filename_list: list
        list log filename (dtype str) of the submitted job
    submitted: bool or None
        whether the has_submitted field has to be updated
    done: bool or None
        whether the is_done field has to be updated
    debug: bool
        whether the job auditing fields need to be reset to np.nan
        (fields include last_line_stdout_file, alert_message, and job_account).

    Returns:
    ------------------
    df_job_submit: pd.DataFrame
        dataframe of the submitted job, updated
    """
    # Updating df_job_submit:
    # looping through each array task id in `task_id_list`
    for ind in range(len(task_id_list)):  #`task_id_list` starts from 1
        df_job_submit.loc[ind, "job_id"] = job_id
        df_job_submit.loc[ind, "task_id"] = int(task_id_list[ind])
        df_job_submit.at[ind, "log_filename"] = log_filename_list[ind]
        # reset fields:
        df_job_submit.loc[ind, "needs_resubmit"] = False
        df_job_submit.loc[ind, "is_failed"] = np.nan
        df_job_submit.loc[ind, "job_state_category"] = np.nan
        df_job_submit.loc[ind, "job_state_code"] = np.nan
        df_job_submit.loc[ind, "duration"] = np.nan
        if submitted is not None:
            # update the status:
            df_job_submit.loc[ind, "has_submitted"] = submitted
        if done is not None:
            # update the status:
            df_job_submit.loc[ind, "is_done"] = done
        if debug:
            df_job_submit.loc[ind, "last_line_stdout_file"] = np.nan
            df_job_submit.loc[ind, "alert_message"] = np.nan
            df_job_submit.loc[ind, "job_account"] = np.nan  
    return df_job_submit


def df_status_update(df_jobs, df_job_submit, submitted=None, done=None, debug=False):
    """
    This is to update the status of one array task in the dataframe df_jobs 
    (file: code/job_status.csv). This is done by inserting information from 
    the updated dataframe df_job_submit (file: code/job_submit.csv). This 
    function is mostly used after job submission or resubmission. Therefore, 
    a lot of fields will be reset. For other cases (e.g., to update job status 
    to running state / successfully finished state, etc.), you may directly 
    update df_jobs without using this function.

    Parameters:
    ----------------
    df_jobs: pd.DataFrame
        dataframe of jobs and their status
    df_job_submit: pd.DataFrame
        dataframe of the to-be-submitted job
    submitted: bool or None
        whether the has_submitted field has to be updated
    done: bool or None
        whether the is_done field has to be updated
    debug: bool
        whether the job auditing fields need to be reset to np.nan
        (fields include last_line_stdout_file, alert_message, and job_account).

    Returns:
    ------------------
    df_jobs: pd.DataFrame
        dataframe of jobs and their status, updated
    """
    # Updating df_jobs
    for index, row in df_job_submit.iterrows():
        sub_id = row['sub_id']

        if 'ses_id' in df_jobs.columns:
            ses_id = row['ses_id']
            # Locate the corresponding rows in df_jobs
            mask = (df_jobs['sub_id'] == sub_id) & (df_jobs['ses_id'] == ses_id)
        elif 'ses_id' not in df_jobs.columns:
            mask = (df_jobs['sub_id'] == sub_id)

        # Update df_jobs fields based on the latest info in df_job_submit
        df_jobs.loc[mask, "job_id"] = row['job_id']
        df_jobs.loc[mask, "task_id"] = row['task_id']
        df_jobs.loc[mask, "log_filename"] = row['log_filename']
        # reset fields:
        df_jobs.loc[mask, "needs_resubmit"] = row['needs_resubmit']
        df_jobs.loc[mask, "is_failed"] = row['is_failed']
        df_jobs.loc[mask, "job_state_category"] = row['job_state_category']
        df_jobs.loc[mask, "job_state_code"] = row['job_state_code']
        df_jobs.loc[mask, "duration"] = row['duration']
        if submitted is not None:
            # update the status:
            df_jobs.loc[mask, "has_submitted"] = row['has_submitted']
        if done is not None:
            # update the status:
            df_jobs.loc[mask, "is_done"] = row['is_done']
        if debug:
            df_jobs.loc[mask, "last_line_stdout_file"] = row['last_line_stdout_file']
            df_jobs.loc[mask, "alert_message"] = row['alert_message']
            df_jobs.loc[mask, "job_account"] = row['job_account'] 
    return df_jobs


def prepare_job_array_df(df_job, df_job_specified, count, type_session):
    """
    This is to prepare the df_job_submit to be submitted.

    Parameters:
    ----------------
    df_job: pd.DataFrame
        dataframe of jobs and their status
    df_job_specified: pd.DataFrame
        dataframe of jobs to be submitted (specified by user)
    count: int
        number of jobs to be submitted
    type_session: str
        type of session, can be "single-ses" or "multi-ses"

    Returns:
    ------------------
    df_job_submit: pd.DataFrame
        list of job indices to be submitted,
        these are indices from the full job status dataframe `df_job`
    """
    df_job_submit = pd.DataFrame()
    # Check if there is still jobs to submit:
    total_has_submitted = int(df_job["has_submitted"].sum())
<<<<<<< HEAD
    if total_has_submitted == df_job.shape[0]:   # all submitted
       print("All jobs have already been submitted. "
             + "Use `babs-status` to check job status.")
       return df_job_submit
=======
    if total_has_submitted == df_job.shape[0]:  # all submitted
        print(
            "All jobs have already been submitted. "
            + "Use `babs-status` to check job status."
        )
        return job_ind_list
>>>>>>> 4ee819d6

    # See if user has specified list of jobs to submit:
    # NEED TO WORK ON THIS
    if df_job_specified is not None: # NEED TO WORK ON THIS
        print("Will only submit specified jobs...")
        for j_job in range(0, df_job_specified.shape[0]):
            # find the index in the full `df_job`:
            if type_session == "single-ses":
                sub = df_job_specified.at[j_job, "sub_id"]
                ses = None
                temp = df_job["sub_id"] == sub
            elif type_session == "multi-ses":
                sub = df_job_specified.at[j_job, "sub_id"]
                ses = df_job_specified.at[j_job, "ses_id"]
                temp = (df_job["sub_id"] == sub) & (df_job["ses_id"] == ses)

            # dj: should we keep this part?
            i_job = df_job.index[temp].to_list()
            # # sanity check: there should only be one `i_job`:
            # #   ^^ can be removed as done in `core_functions.py`
            # assert_msg = "There are duplications in `job_status.csv`" \
            #     + " for " + sub
            # if self.type_session == "multi-ses":
            #     assert_msg += ", " + ses
            # assert len(i_job) == 1, assert_msg + "!"
            i_job = i_job[0]  # take the element out of the list

            # check if the job has already been submitted:
            if not df_job["has_submitted"][i_job]:  # to run
                job_ind_list.append(i_job)
            else:
                to_print = "The job for " + sub
                if type_session == "multi-ses":
                    to_print += ", " + ses
                to_print += (
                    " has already been submitted,"
                    + " so it won't be submitted again."
                    + " If you want to resubmit it,"
                    + " please use `babs-status --resubmit`"
                )
                print(to_print)
<<<<<<< HEAD
    else:    # taking into account the `count` argument
        df_remain = df_job[df_job.has_submitted == False]
        if count > 0:
            df_job_submit = df_remain[:count].reset_index(drop=True)
        else:   # if count is None or negative, run all
            df_job_submit = df_remain.copy().reset_index(drop=True)
    return df_job_submit
=======
    else:  # taking into account the `count` argument
        j_count = 0
        for i_job in range(0, df_job.shape[0]):
            if not df_job["has_submitted"][i_job]:  # to run
                job_ind_list.append(i_job)
                j_count += 1
                if j_count == count:
                    break
    return job_ind_list
>>>>>>> 4ee819d6


def submit_one_test_job(analysis_path, type_system, flag_print_message=True):
    """
    This is to submit one *test* job.
    This is used by `babs-check-setup`.

    Parameters:
    ----------------
    analysis_path: str
        path to the `analysis` folder. One attribute in class `BABS`
    type_system: str
        the type of job scheduling system, "sge" or "slurm"
    flag_print_message: bool
        to print a message (True) or not (False)

    Returns:
    -----------
    job_id: int
        the int version of ID of the submitted job.
    job_id_str: str
        the string version of ID of the submitted job.
    log_filename: str
        log filename of this job.
        Example: 'qsi_sub-01_ses-A.*<jobid>'; user needs to replace '*' with 'o', 'e', etc

    Notes:
    -----------------
    see `Container.generate_test_job_submit_template()`
    for details about template yaml file.
    """
    # Load the job submission template:
    #   details of this template yaml file: see `Container.generate_test_job_submit_template()`
    template_yaml_path = op.join(
        analysis_path, "code/check_setup", "submit_test_job_template.yaml"
    )
    with open(template_yaml_path, "r") as f:
        templates = yaml.load(f, Loader=yaml.FullLoader)
    f.close()
    # sections in this template yaml file:
    cmd = templates["cmd_template"]
    job_name = templates["job_name_template"]

    to_print = "Test job"

    # run the command, get the job id:
    proc_cmd = subprocess.run(
        cmd.split(), cwd=analysis_path, stdout=subprocess.PIPE  # separate by space
    )

    proc_cmd.check_returncode()
    msg = proc_cmd.stdout.decode("utf-8")

    if type_system == "sge":
        job_id_str = msg.split()[2]  # <- NOTE: this is HARD-CODED!
        # e.g., on cubic: Your job 2275903 ("test.sh") has been submitted
    elif type_system == "slurm":
        job_id_str = msg.split()[-1]
        # e.g., on MSI: 1st line is about the group; 2nd line: 'Submitted batch job 30723107'
        # e.g., on MIT OpenMind: no 1st line from MSI; only 2nd line.
    else:
        raise Exception("type system can be slurm or sge")

    # This is necessary SLURM commands can fail but have return code 0
    try:
        job_id = int(job_id_str)
    except ValueError as e:
        raise ValueError(
            f"Cannot convert {job_id_str!r} into an int: {e}. "
            f"That output is a result of running command {cmd} which produced output {msg}."
        )

    # log filename:
    log_filename = job_name + ".*" + job_id_str

    to_print += " has been submitted (job ID: " + job_id_str + ")."
    if flag_print_message:
        print(to_print)

    return job_id, job_id_str, log_filename


def create_job_status_csv(babs):
    """
    This is to create a CSV file of `job_status`.
    This should be used by `babs-submit` and `babs-status`.

    Parameters:
    ------------
    babs: class `BABS`
        information about a BABS project.
    """

    if op.exists(babs.job_status_path_abs) is False:
        # Generate the table:
        # read the subject list as a panda df:
        df_sub = pd.read_csv(babs.list_sub_path_abs)
        df_job = df_sub.copy()  # deep copy of pandas df

        # add columns:
        df_job["has_submitted"] = False
        df_job["job_id"] = -1  # int
        df_job["job_state_category"] = np.nan
        df_job["job_state_code"] = np.nan
        df_job["duration"] = np.nan
<<<<<<< HEAD
        df_job["is_done"] = False   # = has branch in output_ria
        df_job["needs_resubmit"] = False
=======
        df_job["is_done"] = False  # = has branch in output_ria
>>>>>>> 4ee819d6
        # df_job["echo_success"] = np.nan   # echoed success in log file; # TODO
        # # if ^^ is False, but `is_done` is True, did not successfully clean the space
        df_job["is_failed"] = np.nan
        df_job["log_filename"] = np.nan
        df_job["last_line_stdout_file"] = np.nan
        df_job["alert_message"] = np.nan
        df_job["job_account"] = np.nan

        # TODO: add different kinds of error

        # These `NaN` will be saved as empty strings (i.e., nothing between two ",")
        #   but when pandas read this csv, the NaN will show up in the df

        # Save the df as csv file, using lock:
        lock_path = babs.job_status_path_abs + ".lock"
        lock = FileLock(lock_path)

        try:
            with lock.acquire(timeout=5):
                df_job.to_csv(babs.job_status_path_abs, index=False)
        except Timeout:  # after waiting for time defined in `timeout`:
            # if another instance also uses locks, and is currently running,
            #   there will be a timeout error
            print("Another instance of this application currently holds the lock.")


def read_job_status_csv(csv_path):
    """
    This is to read the CSV file of `job_status`.

    Parameters:
    ------------
    csv_path: str
        path to the `job_status.csv`

    Returns:
    -----------
    df: pandas dataframe
        loaded dataframe
    """
<<<<<<< HEAD
    df = pd.read_csv(csv_path,
                     dtype={"job_id": 'Int64',
                            "task_id": 'Int64',
                            "log_filename": 'str',
                            'has_submitted': 'boolean',
                            'is_done': 'boolean',
                            'is_failed': 'boolean',
                            'needs_resubmit': 'boolean',
                            'last_line_stdout_file': 'str',
                            'job_state_category': 'str',
                            'job_state_code': 'str',
                            'duration': 'str',
                            "alert_message": 'str'
                            })
=======
    df = pd.read_csv(
        csv_path, dtype={"job_id": "int", "has_submitted": "bool", "is_done": "bool"}
    )
>>>>>>> 4ee819d6
    return df


def report_job_status(df, analysis_path, config_msg_alert):
    """
    This is to report the job status
    based on the dataframe loaded from `job_status.csv`.

    Parameters:
    -------------
    df: pandas dataframe
        loaded dataframe from `job_status.csv`
    analysis_path: str
        Path to the analysis folder.
        This is used to generate the folder of log files
    config_msg_alert: dict or None
        From `get_config_msg_alert()`
        This is used to determine if to report `alert_message` column
    """

    from .constants import MSG_NO_ALERT_IN_LOGS

    print("\nJob status:")

    total_jobs = df.shape[0]
    print("There are in total of " + str(total_jobs) + " jobs to complete.")

    total_has_submitted = int(df["has_submitted"].sum())
    print(
        str(total_has_submitted)
        + " job(s) have been submitted; "
        + str(total_jobs - total_has_submitted)
        + " job(s) haven't been submitted."
    )

    if total_has_submitted > 0:  # there is at least one job submitted
        total_is_done = int(df["is_done"].sum())
        print("Among submitted jobs,")
<<<<<<< HEAD
        print(str(total_is_done) + ' job(s) successfully finished;')
=======
        print(str(total_is_done) + " job(s) are successfully finished;")
>>>>>>> 4ee819d6

        if total_is_done == total_jobs:
            print("All jobs are completed!")
        else:
            total_pending = int((df["job_state_code"] == "qw").sum())
            print(str(total_pending) + " job(s) are pending;")

            total_pending = int((df["job_state_code"] == "r").sum())
            print(str(total_pending) + " job(s) are running;")

            # TODO: add stalled one

            total_is_failed = int(df["is_failed"].sum())
<<<<<<< HEAD
            print(str(total_is_failed) + ' job(s) failed.')
=======
            print(str(total_is_failed) + " job(s) are failed.")
>>>>>>> 4ee819d6

            # if there is job failed: print more info by categorizing msg:
            if total_is_failed > 0:
                if config_msg_alert is not None:
                    print("\nAmong all failed job(s):")
                # get the list of jobs that 'is_failed=True':
                list_index_job_failed = df.index[df["is_failed"] == True].tolist()
                # ^^ notice that df["is_failed"] contains np.nan, so can only get in this way

                # summarize based on `alert_message` column:

                all_alert_message = df["alert_message"][list_index_job_failed].tolist()
                unique_list_alert_message = list(set(all_alert_message))
                # unique_list_alert_message.sort()   # sort and update the list itself
                # TODO: before `.sort()` ^^, change `np.nan` to string 'nan'!

                if config_msg_alert is not None:
                    for unique_alert_msg in unique_list_alert_message:
                        # count:
                        temp_count = all_alert_message.count(unique_alert_msg)
                        print(
                            str(temp_count)
                            + " job(s) have alert message: '"
                            + str(unique_alert_msg)
                            + "';"
                        )

                # if there is 'no_alert' in 'alert_message', check 'job_account' column:
                if MSG_NO_ALERT_IN_LOGS in unique_list_alert_message:
                    list_index_job_failed_no_alert = (df["is_failed"] == True) & (
                        df["alert_message"] == MSG_NO_ALERT_IN_LOGS
                    )

                    # because there could be 'np.nan' in the df, and pd.series -> tolist()
                    #   becomes [nan] which is not str(np.nan) or np.nan..., i.e., not detectable,
                    #   so we need to check that first...
                    pdseries = df["job_account"][list_index_job_failed_no_alert]
                    # check if all selected are np.nan:
                    if all(pd.isna(pdseries)):
                        # if so, 'job_account' was not applied yet:
                        print(
                            "\nFor the failed job(s) that don't have alert message in log files,"
                            + " you may use `--job-account` to get more information"
                            + " about why they are failed."
                            + " Note that with `--job-account`, `babs-status` may take longer time."
                        )
                    else:
                        all_job_account = pdseries.tolist()
                        # ^^ only limit to jobs failed & no alert message in log files
                        unique_list_job_account = list(set(all_job_account))
                        # unique_list_job_account.sort()   # sort and update the list itself
                        # TODO: before `.sort()` ^^, change `np.nan` to string 'nan'!

                        print(
                            "\nAmong job(s) that are failed"
                            + " and don't have alert message in log files:"
                        )
                        for unique_job_account in unique_list_job_account:
                            # count:
                            temp_count = all_job_account.count(unique_job_account)
                            print(
                                str(temp_count)
                                + " job(s) have job account of: '"
                                + str(unique_job_account)
                                + "';"
                            )
                            # ^^ str(unique_job_account) is in case it is `np.nan`,
                            #   though should not be possible to be `np.nan`

        print(
            "\nAll log files are located in folder: " + op.join(analysis_path, "logs")
        )


def request_all_job_status(type_system):
    """
    This is to get all jobs' status
    using `qstat` for SGE clusters and `squeue` for Slurm

    Parameters:
    --------------
    type_system: str
        the type of job scheduling system, "sge" or "slurm"

    Returns:
    --------------
    df: pd.DataFrame
        All jobs' status, including running and pending (waiting) jobs'.
        If there is no job in the queue, df will be an empty DataFrame
        (i.e., Columns: [], Index: [])
    """
    if type_system == "sge":
        return _request_all_job_status_sge()
    elif type_system == "slurm":
        return _request_all_job_status_slurm()


def _request_all_job_status_sge():
    """
    This is to get all jobs' status for SGE
    using package [`qstat`](https://github.com/relleums/qstat)
    """
    queue_info, job_info = qstat()
    # ^^ queue_info: dict of jobs that are running
    # ^^ job_info: dict of jobs that are pending

    # turn all jobs into a dataframe:
    df = pd.DataFrame(queue_info + job_info)

    # check if there is no job in the queue:
    if (not queue_info) & (not job_info):  # both are `[]`
        pass  # don't set the index
    else:
        df = df.set_index("JB_job_number")  # set a column as index
        # index `JB_job_number`: job ID (data type: str)
        # column `@state`: 'running' or 'pending'
        # column `state`: 'r', 'qw', etc
        # column `JAT_start_time`: start time of running
        #   e.g., '2022-12-06T14:28:43'

    return df


def _request_all_job_status_slurm():
    """
    This is to get all jobs' status for Slurm
    by calling `squeue`.
    """
    username = get_username()
    squeue_proc = subprocess.run(
        ["squeue", "-u", username, "-o", "%.18i %.9P %.8j %.8u %.2t %T %.10M"],
        stdout=subprocess.PIPE,
    )
    std = squeue_proc.stdout.decode("utf-8")

    squeue_out_df = _parsing_squeue_out(std)
    return squeue_out_df


def _parsing_squeue_out(squeue_std):
    """
    This is to parse printed messages from `squeue` on Slurm clusters
    and to convert Slurm codes to SGE codes

    Parameters
    -------------
    squeue_std: str
        Standard output from running command `squeue` in terminal

    Returns
    -----------
    df: pd.DataFrame
        Job status based on `squeue` printed messages.
        If there is no job in the queue, df will be an empty DataFrame
        (i.e., Columns: [], Index: [])
    """
    # Sanity check: if there is no job in queue:
    if len(squeue_std.splitlines()) <= 1:
        # there is only a header, no job is in queue:
        df = pd.DataFrame(data=[])  # empty dataframe
    else:  # there are job(s) in queue (e.g., pending or running)
        header_l = squeue_std.splitlines()[0].split()
        datarows = squeue_std.splitlines()[1:]

        # column index of these column names:
        # NOTE: this is hard coded! Please check out `_request_all_job_status_slurm()`
        #   for the format of printed messages from `squeue`
        dict_ind = {"jobid": 0, "st": 4, "state": 5, "time": 6}
        # initialize a dict for holding the values from all jobs:
        # ROADMAP: pd.DataFrame is probably more memory efficient than dicts
        dict_val = dict((key, []) for key in dict_ind)

        # sanity check: these fields show up in the header we got:
        for fld in ["jobid", "st", "state", "time"]:
            if header_l[dict_ind[fld]].lower() != fld:
                raise Exception(
                    "error in the `squeue` output,"
                    + f" expected {fld} and got {header_l[dict_ind[fld]].lower()}"
                )

        for row in datarows:
            if "." not in row.split()[0]:
                for key, ind in dict_ind.items():
                    dict_val[key].append(row.split()[ind])
        # e.g.: dict_val: {'jobid': ['157414586', '157414584'],
        #   'st': ['PD', 'R'], 'state': ['PENDING', 'RUNNING'], 'time': ['0:00', '0:52']}

        # Renaming the keys, to be consistent with results got from SGE clusters:
        dict_val["JB_job_number"] = dict_val.pop("jobid")
        # change to lowercase, and rename the key:
        dict_val["@state"] = [x.lower() for x in dict_val.pop("state")]
        dict_val["duration"] = dict_val.pop("time")
        # e.g.,: dict_val: {'st': ['PD', 'R'], 'JB_job_number': ['157414586', '157414584'],
        #   '@state': ['pending', 'running'], 'duration': ['0:00', '0:52']}
        # NOTE: the 'duration' format might be slightly different from results from
        #   function `calcu_runtime()` used by SGE clusters.

        # job state mapping from slurm to sge:
        state_slurm2sge = {"R": "r", "PD": "qw"}
        dict_val["state"] = [
            state_slurm2sge.get(sl_st, "NA") for sl_st in dict_val.pop("st")
        ]
        # e.g.,: dict_val: {'JB_job_number': ['157414586', '157414584'],
        #   '@state': ['pending', 'running'], 'duration': ['0:00', '0:52'], 'state': ['qw', 'r']}

        df = pd.DataFrame(data=dict_val)
        df = df.set_index("JB_job_number")

        # df for array submission looked different
        # Need to expand rows like 3556872_[98-1570] to 3556872_98, 3556872_99, etc
        # This code only expects the first line to be pending array tasks, 3556872_[98-1570]
        if '[' in df.index[0]:
            first_row = df.iloc[0]        
            range_parts = re.search(r"\[(\d+-\d+)", df.index[0]).group(1)  # get the array range
            start, end = map(int, range_parts.split("-"))  # get min and max pending array
            job_id = df.index[0].split("_")[0]

            expanded_rows = []
            for task_id in range(start, end + 1):
                expanded_rows.append(
                    {
                        "JB_job_number": f"{job_id}_{task_id}",
                        "@state": first_row["@state"],
                        "duration": first_row["duration"],
                        "state": first_row["state"],
                        "job_id": job_id,
                        "task_id": task_id,
                    }
                )
            # Convert expanded rows to DataFrame
            expanded_df = pd.DataFrame(expanded_rows).set_index("JB_job_number")
            # Process the rest of the DataFrame
            remaining_df = df.iloc[1:].copy()
            remaining_df["job_id"] = remaining_df.index.str.split("_").str[0]
            remaining_df["task_id"] = remaining_df.index.str.split("_").str[1].astype(int)
            # Combine and sort
            final_df = pd.concat([expanded_df, remaining_df])
            final_df = final_df.sort_values(by=["job_id", "task_id"])
            return final_df

    return df


def calcu_runtime(start_time_str):
    """
    This is to calculate the duration time of running.

    Parameters:
    -----------------
    start_time_str: str
        The value in column 'JAT_start_time' for a specific job.
        Can be got via `df.at['2820901', 'JAT_start_time']`
        Example on CUBIC: ''

    Returns:
    -----------------
    duration_time_str: str
        Duration time of running.
        Format: '0:00:05.050744' (i.e., ~5sec), '2 days, 0:00:00'

    Notes:
    ---------
    TODO: add type_system if needed
    Currently we don't need to add `type_system`. Whether 'duration' has been returned
    is checked before current function is called.
    However the format of the duration that got from Slurm cluster might be a bit different from
    what we get here. See examples in function `_parsing_squeue_out()` for Slurm clusters.

    This duration time may be slightly longer than actual
    time, as this is using current time, instead of
    the time when `qstat`/requesting job queue.
    """
    # format of time in the job status requested:
    format_job_status = "%Y-%m-%dT%H:%M:%S"  # format in `qstat`
    # # format of returned duration time:
    # format_duration_time = "%Hh%Mm%Ss"  # '0h0m0s'

    d_now = datetime.now()
    duration_time = d_now - datetime.strptime(start_time_str, format_job_status)
    # ^^ str(duration_time): format: '0:08:40.158985'  # first is hour
    duration_time_str = str(duration_time)
    # ^^ 'datetime.timedelta' object (`duration_time`) has no attribute 'strftime'
    #   so cannot be directly printed into desired format...

    return duration_time_str


def get_last_line(fn):
    """
    This is to get the last line of a text file, e.g., `stdout` file

    Parameters:
    --------------------
    fn: str
        path to the text file.

    Returns:
    --------------------
    last_line: str or np.nan (if the log file haven't existed yet, or no valid line yet)
        last line of the text file.
    """

    if op.exists(fn):
        with open(fn, "r") as f:
            all_lines = f.readlines()
            if len(all_lines) > 0:  # at least one line in the file:
                last_line = all_lines[-1]
                # remove spaces at the beginning or the end; remove '\n':
                last_line = last_line.strip().replace("\n", "")
            else:
                last_line = np.nan
    else:  # e.g., `qw` pending
        last_line = np.nan

    return last_line


def get_config_msg_alert(container_config_yaml_file):
    """
    To extract the configs of alert msgs in log files.

    Parameters:
    --------------
    container_config_yaml_file: str or None
        path to the config yaml file of containers, which might includes
        a section of `alert_log_messages`

    Returns:
    ---------------
    config_msg_alert: dict or None
    """

    if container_config_yaml_file is not None:  # yaml file is provided
        with open(container_config_yaml_file) as f:
            container_config = yaml.load(f, Loader=yaml.FullLoader)

        # Check if there is section 'alert_log_messages':
        if "alert_log_messages" in container_config:
            config_msg_alert = container_config["alert_log_messages"]
            # ^^ if it's empty under `alert_log_messages`: config_msg_alert=None

            # Check if there is either 'stdout' or 'stderr' in "alert_log_messages":
            if config_msg_alert is not None:  # there is sth under "alert_log_messages":
                if ("stdout" not in config_msg_alert) & (
                    "stderr" not in config_msg_alert
                ):
                    # neither is included:
                    warnings.warn(
                        "Section 'alert_log_messages' is provided in `container_config_yaml_file`, but"
                        " neither 'stdout' nor 'stderr' is included in this section."
                        " So BABS won't check if there is"
                        " any alerting message in log files."
                    )
                    config_msg_alert = None  # not useful anymore, set to None then.
            else:  # nothing under "alert_log_messages":
                warnings.warn(
                    "Section 'alert_log_messages' is provided in `container_config_yaml_file`, but"
                    " neither 'stdout' nor 'stderr' is included in this section."
                    " So BABS won't check if there is"
                    " any alerting message in log files."
                )
                # `config_msg_alert` is already `None`, no need to set to None
        else:
            config_msg_alert = None
            warnings.warn(
                "There is no section called 'alert_log_messages' in the provided"
                " `container_config_yaml_file`. So BABS won't check if there is"
                " any alerting message in log files."
            )
    else:
        config_msg_alert = None

    return config_msg_alert


def get_alert_message_in_log_files(config_msg_alert, log_fn):
    """
    This is to get any alert message in log files of a job.

    Parameters:
    -----------------
    config_msg_alert: dict or None
        section 'alert_log_messages' in container config yaml file
        that includes what alert messages to look for in log files.
    log_fn: str
        Absolute path to a job's log files. It should have `*` to be replaced with `o` or `e`
        Example: /path/to/analysis/logs/toy_sub-0000.*11111

    Returns:
    ----------------
    alert_message: str or np.nan
        If config_msg_alert is None, or log file does not exist yet,
            `alert_message` will be `np.nan`;
        if not None, `alert_message` will be a str.
            Examples:
            - if did not find: see `MSG_NO_ALERT_MESSAGE_IN_LOGS`
            - if found: "stdout file: <message>"
    if_no_alert_in_log: bool
        There is no alert message in the log files.
        When `alert_message` is `msg_no_alert`,
        or is `np.nan` (`if_valid_alert_msg=False`), this is True;
        Otherwise, any other message, this is False
    if_found_log_files: bool or np.nan
        np.nan if `config_msg_alert` is None, as it's unknown whether log files exist or not
        Otherwise, True or False based on if any log files were found

    Notes:
    -----------------
    An edge case (not a bug): On cubic cluster, some info will be printed to 'stderr' file
    before 'stdout' file have any printed messages. So 'alert_message' column may say 'BABS: No alert'
    but 'last_line_stdout_file' is still 'NaN'
    """

    from .constants import MSG_NO_ALERT_IN_LOGS

    msg_no_alert = MSG_NO_ALERT_IN_LOGS
    if_valid_alert_msg = True  # by default, `alert_message` is valid (i.e., not np.nan)
    # this is to avoid check `np.isnan(alert_message)`, as `np.isnan(str)` causes error.
    if_found_log_files = np.nan

    if config_msg_alert is None:
        alert_message = np.nan
        if_valid_alert_msg = False
        if_found_log_files = np.nan  # unknown if log files exist or not
    else:
        o_fn = log_fn.replace("*", "o")
        e_fn = log_fn.replace("*", "e")

        if op.exists(o_fn) or op.exists(e_fn):  # either exists:
            if_found_log_files = True
            found_message = False
            alert_message = msg_no_alert

            for key in config_msg_alert:  # as it's dict, keys cannot be duplicated
                if key == "stdout" or "stderr":
                    one_char = key[3]  # 'o' or 'e'
                    # the log file to look into:
                    fn = log_fn.replace("*", one_char)

                    if op.exists(fn):
                        with open(fn) as f:
                            # Loop across lines, from the beginning of the file:
                            for line in f:
                                # Loop across the messages for this kind of log file:
                                for message in config_msg_alert[key]:
                                    if message in line:  # found:
                                        found_message = True
                                        alert_message = key + " file: " + message
                                        # e.g., 'stdout file: <message>'
                                        break  # no need to search next message

                                if found_message:
                                    break  # no need to go to next line
                    # if the log file does not exist, probably due to pending
                    #   not to do anything

                if found_message:
                    break  # no need to go to next log file

        else:  # neither o_fn nor e_fn exists yet:
            if_found_log_files = False
            alert_message = np.nan
            if_valid_alert_msg = False

    if (alert_message == msg_no_alert) or (not if_valid_alert_msg):
        # either no alert, or `np.nan`
        if_no_alert_in_log = True
    else:  # `alert_message`: np.nan or any other message:
        if_no_alert_in_log = False

    return alert_message, if_no_alert_in_log, if_found_log_files


def get_username():
    """
    This is to get the current username.
    This will be used for job accounting, e.g., `qacct`.

    Returns:
    -----------
    username_lowercase: str

    NOTE: only support SGE now.
    """
    proc_username = subprocess.run(["whoami"], stdout=subprocess.PIPE)
    proc_username.check_returncode()
    username_lowercase = proc_username.stdout.decode("utf-8")
    username_lowercase = username_lowercase.replace("\n", "")  # remove \n

    return username_lowercase


def check_job_account(job_id_str, job_name, username_lowercase, type_system):
    """
    This is to get information for a finished job
    by calling job account command, e.g., `qacct` for SGE, `sacct` for Slurm

    Parameters:
    ------------
    job_id_str: str
        string version of ID of the job
    job_name: str
        Name of the job
    username_lowercase: str
        username that this job was requested to run
    type_system: str
        the type of job scheduling system, "sge" or "slurm"

    Returns:
    ------------
    msg_toreturn: str
        The message got from `qacct` field `failed`, if that's not 0
        - If `qacct` was successful:
            - If field 'failed' in `qacct` was not 0: use string from that field
            - If it's 0 (no error): use `msg_no_alert_qacct_failed`
        - If `qacct` was NOT successful:
            - use `msg_failed_to_call_qacct`

    Notes:
    ----------
    This can only apply to jobs that are out of the queue; but not
    jobs under qw, r, etc, or does not exist (not submitted);
    Also, the current username should be the same one as that used for job submission.
    """
    if type_system == "sge":
        return _check_job_account_sge(job_id_str, job_name, username_lowercase)
    elif type_system == "slurm":
        return _check_job_account_slurm(job_id_str, job_name, username_lowercase)


def _check_job_account_slurm(job_id_str, job_name, username_lowercase):
    """
    get information for a finished job in Slurm by calling `sacct`
    """
    msg_no_sacct = "BABS: sacct doesn't provide information about the job."
    if_no_sacct = False
    msg_more_than_one = "BABS: sacct detects more than one job for this job ID."

    len_char_jobid = 20
    len_char_jobname = 50

    the_delimiter = "!"  # use a special delimiter for easy parsing
    # ^^ if parsing with default e.g., space:
    #   will have problem when State is "CANCELLED by 78382" - it will also be parsed out...
    proc_sacct = subprocess.run(
        [
            "sacct",
            "-u",
            username_lowercase,
            "-j",
            job_id_str,
            "--format=JobID%"
            + str(len_char_jobid)
            + ","
            + "JobName%"
            + str(len_char_jobname)
            + ",State%30,ExitCode%15",
            # ^^ specific format: column names and the number of chars
            # e.g., '--format=JobID%20,JobName%50,State%30,ExitCode%15'
            "--parsable2",  # Output will be delimited without a delimiter at the end.
            "--delimiter=" + the_delimiter,
        ],
        stdout=subprocess.PIPE,
    )
    # ref: https://slurm.schedmd.com/sacct.html
    # also based on ref: https://github.com/ComputeCanada/slurm_utils/blob/master/sacct-all.py

    proc_sacct.check_returncode()
    # even if the job does not exist, there will still be printed msg from sacct,
    #   at least a header. So `check_returncode()` should always succeed.
    msg_l = proc_sacct.stdout.decode("utf-8").split("\n")  # all lines from `sacct`
    # 1st line: column names
    # 2nd and forward lines: job information
    #   ^^ if using `--parsable2` and `--delimiter`, there is no 2nd line of "----" dashes
    #   Usually there are more than one job lines;
    #   However if the job was manually killed when pending, then there will only be one job line.
    msg_head = msg_l[0].split(the_delimiter)  # list of column names

    # Check if there is any problem when calling `sacct` for this job:
    if "State" not in msg_head or "JobID" not in msg_head or "JobName" not in msg_head:
        if_no_sacct = True
    if len(msg_l) <= 1 or msg_l[1] == "":
        # if there is only header (len <= 1 or the 2nd element is empty):
        if_no_sacct = True

    if if_no_sacct:  # there is no information about this job in sacct:
        warnings.warn(
            "`sacct` did not provide information about job "
            + job_id_str
            + ", "
            + job_name
        )
        print(
            "Hint: check if the job is still in the queue,"
            " e.g., in state of pending, running, etc"
        )
        print(
            "Hint: check if the username used for submitting this job"
            + " was not current username '"
            + username_lowercase
            + "'"
        )
        msg_toreturn = msg_no_sacct
    else:
        # create a pd.DataFrame for printed messages from `sacct`:
        df = pd.DataFrame(data=[], columns=msg_head)
        msg_l_jobs = msg_l[1:]  # only keeps rows for jobs
        # ^^ NOTE: if using `--parsable2` and `--delimiter`, there is no 2nd line of "----" dashes
        for i_row in range(0, len(msg_l_jobs)):
            if msg_l_jobs[i_row] == "":  # empty
                pass
            else:
                # add to df:
                df.loc[len(df)] = msg_l_jobs[i_row].split(the_delimiter)

        # find the row that matches the job id and job name
        #   i.e., without '.batch' or '.extern'; usually is the first line:
        temp = df.index[
            (df["JobID"] == job_id_str) & (df["JobName"] == job_name)
        ].tolist()
        if len(temp) == 0:  # did not find the job:
            warnings.warn(
                "`sacct` did not provide information about job "
                + job_id_str
                + ", "
                + job_name
            )
            print(
                "Hint: check if the job is still in the queue,"
                " e.g., in state of pending, running, etc"
            )
            print(
                "Hint: check if the username used for submitting this job"
                + " was not current username '"
                + username_lowercase
                + "'"
            )
            print(
                "Hint: check if the job ID is more than "
                + str(len_char_jobid)
                + " chars,"
                " or job name is more than " + str(len_char_jobname) + " chars."
            )
            msg_toreturn = msg_no_sacct
        elif len(temp) > 1:  # more than one matched:
            warnings.warn(
                "`sacct` detects more than one job for this job "
                + job_id_str
                + ", "
                + job_name
            )
            print(
                "Hint: check if the job ID is more than "
                + str(len_char_jobid)
                + " chars,"
                " or job name is more than " + str(len_char_jobname) + " chars."
            )
            msg_toreturn = msg_more_than_one
        else:  # expected, only one:
            msg_toreturn = (
                "sacct: state: " + df.loc[temp[0], "State"]
            )  # `temp[0]`: first and the only element from list `temp`

    return msg_toreturn


def _check_job_account_sge(job_id_str, job_name, username_lowercase):
    """
    get information for a finished job in SGE by calling `qacct`
    """
    msg_no_alert_qacct_failed = "qacct: no alert message in field 'failed'"
    msg_failed_to_call_qacct = "BABS: failed to call 'qacct'"

    if_valid_qacct_failed = True  # by default, it is valid, i.e., not np.nan
    # this is to avoid check `np.isnan(<variable_name>)`, as `np.isnan(str)` causes error.

    proc_qacct = subprocess.run(
        ["qacct", "-o", username_lowercase, "-j", job_id_str], stdout=subprocess.PIPE
    )
    try:
        proc_qacct.check_returncode()
        msg = proc_qacct.stdout.decode("utf-8")
        list_qacct_failed = re.findall(
            r"(?:failed)(.*?)(?:\n)", msg
        )  # find all, return a list
        # ^^ between `failed` and `\n`
        # example output: ['      xcpsub-00000   ', '      fpsub-0000  ']
        if len(list_qacct_failed) > 1:  # more than one job were found:
            # determine which is the job we want:
            list_jobnames = re.findall(r"(?:jobname)(.*?)(?:\n)", msg)
            for i_temp, temp_jobname in enumerate(list_jobnames):
                if job_name == temp_jobname.replace(" ", ""):  # remove spaces:
                    # ^^ the job name we want to find:
                    qacct_failed = list_qacct_failed[i_temp]
                    break
        elif len(list_qacct_failed) == 1:
            qacct_failed = list_qacct_failed[0]
        else:
            warnings.warn("Error when `qacct` for job " + job_id_str + ", " + job_name)
            qacct_failed = np.nan
            if_valid_qacct_failed = False
            msg_toreturn = msg_failed_to_call_qacct

        if if_valid_qacct_failed:
            # example: '       0    '
            qacct_failed = (
                qacct_failed.strip()
            )  # remove the spaces at the beginning and the end

            if qacct_failed != "0":  # field `failed` is not '0', i.e., was not success:
                msg_toreturn = "qacct: failed: " + qacct_failed
            else:
                msg_toreturn = msg_no_alert_qacct_failed

    except subprocess.CalledProcessError:  # if `proc_qacct.check_returncode()` failed:
        # if the job is still in queue (qw or r etc), this will throw out an error:
        #   '.... returned non-zero exit status 1.'
        warnings.warn("Error when `qacct` for job " + job_id_str + ", " + job_name)
        print(
            "Hint: check if the job is still in the queue, e.g., in state of qw, r, etc"
        )
        print(
            "Hint: check if the username used for submitting this job"
            + " was not current username '"
            + username_lowercase
            + "'"
        )
        print("Hint: check if the job was killed during pending state")
        # ^^ for SGE cluster: job manually killed during pending: `qacct` will fail:
        #   "error: job id xxx not found"
        msg_toreturn = msg_failed_to_call_qacct

    return msg_toreturn


def get_cmd_cancel_job(type_system):
    """
    This is to get the command used for canceling a job
    (i.e., deleting a job from the queue).
    This is dependent on cluster system.

    Parameters:
    ------------
    type_system: str
        the type of job scheduling system, "sge" or "slurm"

    Returns:
    --------------
    cmd: str
        the command for canceling a job

    Notes:
    ----------------
    On SGE clusters, we use `qdel <job_id>` to cancel a job;
    On Slurm clusters, we use `scancel <job_id>` to cancel a job.
    """

    if type_system == "sge":
        cmd = "qdel"
    elif type_system == "slurm":
        cmd = "scancel"
    else:
        raise Exception(
            "Invalid job scheduler system type `type_system`: " + type_system
        )

    # print("the command for cancelling the job: " + cmd)   # NOTE: for testing only
    return cmd


def print_versions_from_yaml(fn_yaml):
    """
    This is to go thru information in `code/check_setup/check_env.yaml` saved by `test_job.py`.
    1. check if there is anything required but not installed
    2. print out the versions for user to visually check
    This is used by `babs-check-setup`.

    Parameters:
    ----------------
    fn_yaml: str
        path to the yaml file (usually is `code/check_setup/check_env.yaml`)

    Returns:
    ------------
    flag_writable: bool
        if the workspace is writable
    flag_all_installed: bool
        if all necessary packages are installed
    """
    # Read the yaml file and print the content:
    config = read_yaml(fn_yaml)
    print(
        "Below is the information of designated environment and temporary workspace:\n"
    )
    # print the yaml file:
    f = open(fn_yaml, "r")
    file_contents = f.read()
    print(file_contents)
    f.close()

    # Check if everything is as satisfied:
    if config["workspace_writable"]:  # bool; if writable:
        flag_writable = True
    else:
        flag_writable = False

    # Check all dependent packages are installed:
    flag_all_installed = True
    for key in config["version"]:
        if config["version"][key] == "not_installed":  # see `babs/template_test_job.py`
            flag_all_installed = False
            warnings.warn("This required package is not installed: " + key)

    return flag_writable, flag_all_installed


def get_git_show_ref_shasum(branch_name, the_path):
    """
    This is to get current commit's shasum by calling `git show-ref`.
    This can be used by `babs-merge`.

    Parameters:
    --------------
    branch_name: str
        string name of the branch where you want to run `git show-ref` for
    the_path: str
        path to the git (or datalad) repository

    Returns:
    -------------
    git_ref: str
        current commit's shasum of this branch in this git repo
    msg: str
        the string got by `git show-ref`, before split by space and '\n'.
    Notes:
    -------
    bash version would be:
    `git show-ref ${git_default_branchname} | cut -d ' ' -f1 | head -n 1`
    Here, `cut` means split, `-f1` is to get the first split in each element in the list;
    `head -n 1` is to get the first element in the list
    """

    proc_git_show_ref = subprocess.run(
        ["git", "show-ref", branch_name], cwd=the_path, stdout=subprocess.PIPE
    )
    proc_git_show_ref.check_returncode()
    msg = proc_git_show_ref.stdout.decode("utf-8")
    # `msg.split()`:    # split by space and '\n'
    #   e.g. for default branch (main or master):
    #   ['xxxxxx', 'refs/heads/master', 'xxxxx', 'refs/remotes/origin/master']
    #   usually first 'xxxxx' and second 'xxxxx' are the same
    #   for job's branch: usually there is only one line in msg, i.e.,:
    #   ['xxxx', 'refs/remotes/origin/job-0000-sub-xxxx']
    git_ref = msg.split()[0]  # take the first element

    return git_ref, msg


def ceildiv(a, b):
    """
    This is to calculate the ceiling of division of a/b.
    ref: https://stackoverflow.com/questions/14822184/...
      ...is-there-a-ceiling-equivalent-of-operator-in-python
    """
    return -(a // -b)<|MERGE_RESOLUTION|>--- conflicted
+++ resolved
@@ -172,17 +172,11 @@
     For valid ones, the type string will be changed to lower case.
     If not valid, raise error message.
     """
-<<<<<<< HEAD
     list_supported = ['slurm']
     if type_system.lower() in list_supported:
         type_system = type_system.lower()   # change to lower case, if needed
     elif type_system.lower() == 'sge':
         raise Exception("We no longer support SGE. Use BABS 0.0.8 for SGE support.")
-=======
-    list_supported = ["sge", "slurm"]
-    if type_system.lower() in list_supported:
-        type_system = type_system.lower()  # change to lower case, if needed
->>>>>>> 4ee819d6
     else:
         raise Exception(
             "Invalid cluster system type: '"
@@ -1659,15 +1653,8 @@
     elif babs.type_session == "multi-ses":
         return dict_sub_ses
 
-<<<<<<< HEAD
 def submit_array(analysis_path, type_session, type_system, maxarray,
                    flag_print_message=True):
-=======
-
-def submit_one_job(
-    analysis_path, type_session, type_system, sub, ses=None, flag_print_message=True
-):
->>>>>>> 4ee819d6
     """
     This is to submit a job array based on template yaml file.
 
@@ -1712,7 +1699,6 @@
     cmd_template = templates["cmd_template"]
     job_name_template = templates["job_name_template"]
 
-<<<<<<< HEAD
     cmd = cmd_template.replace("${max_array}", maxarray)
     to_print = "Job for an array of " + maxarray
     job_name = job_name_template.replace("${max_array}", str(int(maxarray)-1))
@@ -1722,16 +1708,6 @@
     #     sub_list_path = op.join(analysis_path, "code", "sub_final_inclu.csv")
     # elif type_session == "multi-ses":
     #     sub_list_path = op.join(analysis_path, "code", "sub_ses_final_inclu.csv")
-=======
-    if type_session == "single-ses":
-        cmd = cmd_template.replace("${sub_id}", sub)
-        to_print = "Job for " + sub
-        job_name = job_name_template.replace("${sub_id}", sub)
-    else:  # multi-ses
-        cmd = cmd_template.replace("${sub_id}", sub).replace("${ses_id}", ses)
-        to_print = "Job for " + sub + ", " + ses
-        job_name = job_name_template.replace("${sub_id}", sub).replace("${ses_id}", ses)
->>>>>>> 4ee819d6
     # print(cmd)
 
     # run the command, get the job id:
@@ -1768,14 +1744,8 @@
     return job_id, job_id_str, task_id_list, log_filename_list
 
 
-<<<<<<< HEAD
 def df_submit_update(df_job_submit, job_id, task_id_list, log_filename_list, 
                     submitted=None, done=None, debug=False):
-=======
-def df_update_one_job(
-    df_jobs, i_job, job_id, log_filename, submitted=None, done=None, debug=False
-):
->>>>>>> 4ee819d6
     """
     This is to update the status of one array task in the dataframe df_job_submit 
     (file: code/job_status.csv). This 
@@ -1918,19 +1888,10 @@
     df_job_submit = pd.DataFrame()
     # Check if there is still jobs to submit:
     total_has_submitted = int(df_job["has_submitted"].sum())
-<<<<<<< HEAD
     if total_has_submitted == df_job.shape[0]:   # all submitted
        print("All jobs have already been submitted. "
              + "Use `babs-status` to check job status.")
        return df_job_submit
-=======
-    if total_has_submitted == df_job.shape[0]:  # all submitted
-        print(
-            "All jobs have already been submitted. "
-            + "Use `babs-status` to check job status."
-        )
-        return job_ind_list
->>>>>>> 4ee819d6
 
     # See if user has specified list of jobs to submit:
     # NEED TO WORK ON THIS
@@ -1972,7 +1933,6 @@
                     + " please use `babs-status --resubmit`"
                 )
                 print(to_print)
-<<<<<<< HEAD
     else:    # taking into account the `count` argument
         df_remain = df_job[df_job.has_submitted == False]
         if count > 0:
@@ -1980,17 +1940,6 @@
         else:   # if count is None or negative, run all
             df_job_submit = df_remain.copy().reset_index(drop=True)
     return df_job_submit
-=======
-    else:  # taking into account the `count` argument
-        j_count = 0
-        for i_job in range(0, df_job.shape[0]):
-            if not df_job["has_submitted"][i_job]:  # to run
-                job_ind_list.append(i_job)
-                j_count += 1
-                if j_count == count:
-                    break
-    return job_ind_list
->>>>>>> 4ee819d6
 
 
 def submit_one_test_job(analysis_path, type_system, flag_print_message=True):
@@ -2096,12 +2045,8 @@
         df_job["job_state_category"] = np.nan
         df_job["job_state_code"] = np.nan
         df_job["duration"] = np.nan
-<<<<<<< HEAD
         df_job["is_done"] = False   # = has branch in output_ria
         df_job["needs_resubmit"] = False
-=======
-        df_job["is_done"] = False  # = has branch in output_ria
->>>>>>> 4ee819d6
         # df_job["echo_success"] = np.nan   # echoed success in log file; # TODO
         # # if ^^ is False, but `is_done` is True, did not successfully clean the space
         df_job["is_failed"] = np.nan
@@ -2142,7 +2087,6 @@
     df: pandas dataframe
         loaded dataframe
     """
-<<<<<<< HEAD
     df = pd.read_csv(csv_path,
                      dtype={"job_id": 'Int64',
                             "task_id": 'Int64',
@@ -2157,11 +2101,6 @@
                             'duration': 'str',
                             "alert_message": 'str'
                             })
-=======
-    df = pd.read_csv(
-        csv_path, dtype={"job_id": "int", "has_submitted": "bool", "is_done": "bool"}
-    )
->>>>>>> 4ee819d6
     return df
 
 
@@ -2200,11 +2139,7 @@
     if total_has_submitted > 0:  # there is at least one job submitted
         total_is_done = int(df["is_done"].sum())
         print("Among submitted jobs,")
-<<<<<<< HEAD
         print(str(total_is_done) + ' job(s) successfully finished;')
-=======
-        print(str(total_is_done) + " job(s) are successfully finished;")
->>>>>>> 4ee819d6
 
         if total_is_done == total_jobs:
             print("All jobs are completed!")
@@ -2218,11 +2153,7 @@
             # TODO: add stalled one
 
             total_is_failed = int(df["is_failed"].sum())
-<<<<<<< HEAD
             print(str(total_is_failed) + ' job(s) failed.')
-=======
-            print(str(total_is_failed) + " job(s) are failed.")
->>>>>>> 4ee819d6
 
             # if there is job failed: print more info by categorizing msg:
             if total_is_failed > 0:
