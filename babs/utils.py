"""Utils and helper functions"""

import copy
import glob
import os
import os.path as op
import re
import subprocess
import sys
import warnings
from argparse import Action
from datetime import datetime
from importlib.metadata import version
from pathlib import Path

import numpy as np
import pandas as pd
import yaml
from filelock import FileLock, Timeout
from jinja2 import Environment, PackageLoader
from qstat import qstat  # https://github.com/relleums/qstat


# Disable the behavior of printing messages:
def blockPrint():
    sys.stdout = open(os.devnull, 'w')


# Restore the behavior of printing messages:
def enablePrint():
    sys.stdout = sys.__stdout__


def get_datalad_version():
    return version('datalad')


def get_immediate_subdirectories(a_dir):
    return [name for name in os.listdir(a_dir) if os.path.isdir(os.path.join(a_dir, name))]


def check_validity_unzipped_input_dataset(input_ds, processing_level):
    """
    Check if each of the unzipped input datasets is valid.
    Here we only check the "unzipped" datasets;
    the "zipped" dataset will be checked in `generate_cmd_unzip_inputds()`.

    * if it's session: subject + session should both appear
    * if it's subject: there should be sub folder, but no ses folder

    Parameters
    ----------
    input_ds: class `InputDatasets`
        info on input dataset(s)
    processing_level : {'subject', 'session'}
        whether processing is done on a subject-wise or session-wise basis

    Notes
    -----
    Tested with session and subject data;
        made sure that only subject data + processing_level = "session" raise error.
    TODO: add above tests to pytests
    """

    if processing_level not in ['session', 'subject']:
        raise Exception('invalid `processing_level`!')

    if False in list(input_ds.df['is_zipped']):  # there is at least one dataset is unzipped
        print('Performing sanity check for any unzipped input dataset...')

    for i_ds in range(0, input_ds.num_ds):
        if input_ds.df['is_zipped'][i_ds] is False:  # unzipped ds:
            input_ds_path = input_ds.df['path_now_abs'][i_ds]
            # Check if there is sub-*:
            full_paths = sorted(
                glob.glob(input_ds_path + '/sub-*')  # `sorted()` is optional
            )
            # only get the sub's foldername, if it's a directory:
            list_subs = [op.basename(temp) for temp in full_paths if op.isdir(temp)]
            if len(list_subs) == 0:  # no folders with `sub-*`:
                raise Exception(
                    'There is no `sub-*` folder in input dataset #'
                    + str(i_ds + 1)
                    + " '"
                    + input_ds.df['name'][i_ds]
                    + "'!"
                )

            # For session: also check if there is session in each sub-*:
            if processing_level == 'session':
                for sub_temp in list_subs:  # every sub- folder should contain a session folder
                    if sub_temp[0] == '.':  # hidden folder
                        continue  # skip it
                    is_valid_seslevel = False
                    list_sess = get_immediate_subdirectories(op.join(input_ds_path, sub_temp))
                    for ses_temp in list_sess:
                        if ses_temp[0:4] == 'ses-':
                            # if one of the folder starts with "ses-", then it's fine
                            is_valid_seslevel = True
                            break

                    if not is_valid_seslevel:
                        raise Exception(
                            'In input dataset #'
                            + str(i_ds + 1)
                            + " '"
                            + input_ds.df['name'][i_ds]
                            + "',"
                            + " there is no `ses-*` folder in subject folder '"
                            + sub_temp
                            + "'!"
                        )


def if_input_ds_from_osf(path_in):
    """
    This is to check if the input datalad dataset is from OSF.
    Checking is based on the pattern of the path's string. Might not be robust!

    Parameters:
    -----------
    path_in: str
        path to the input dataset

    Returns:
    --------
    if_osf: bool
        the input dataset is from OSF (True) or not (False)
    """

    if_osf = False
    if path_in[0:6] == 'osf://':
        if_osf = True
    if path_in[0:14] == 'https://osf.io':
        if_osf = True

    return if_osf


def validate_processing_level(processing_level):
    """
    This is to validate variable `processing_level`'s value
    If it's one of supported string, change to the standard string
    if not, raise error message.
    """
    if processing_level not in ['subject', 'session']:
        raise ValueError(f'`processing_level = {processing_level}` is not allowed!')

    return processing_level


def validate_queue(queue):
    """
    To validate if the type of the cluster system is valid.
    For valid ones, the type string will be changed to lower case.
    If not valid, raise error message.
    """
    list_supported = ['slurm']
    if queue.lower() in list_supported:
        queue = queue.lower()  # change to lower case, if needed
    elif queue.lower() == 'sge':
        raise ValueError('We no longer support SGE. Use BABS 0.0.8 for SGE support.')
    else:
        raise ValueError(
            f"Invalid cluster system type: '{queue}'! "
            f'Currently BABS only support one of these: {", ".join(list_supported)}'
        )
    return queue


def read_yaml(fn, if_filelock=False):
    """
    This is to read yaml file.

    Parameters:
    ---------------
    fn: str
        path to the yaml file
    if_filelock: bool
        whether to use filelock

    Returns:
    ------------
    config: dict
        content of the yaml file
    """

    if if_filelock:
        lock_path = fn + '.lock'
        lock = FileLock(lock_path)

        try:
            with lock.acquire(timeout=5):  # lock the file, i.e., lock job status df
                with open(fn) as f:
                    config = yaml.safe_load(f)
                    # ^^ dict is a dict; elements can be accessed by `dict["key"]["sub-key"]`
                f.close()
        except Timeout:  # after waiting for time defined in `timeout`:
            # if another instance also uses locks, and is currently running,
            #   there will be a timeout error
            print('Another instance of this application currently holds the lock.')
    else:
        with open(fn) as f:
            config = yaml.safe_load(f)
            # ^^ dict is a dict; elements can be accessed by `dict["key"]["sub-key"]`
        f.close()

    return config


def write_yaml(config, fn, if_filelock=False):
    """
    This is to write contents into yaml file.

    Parameters:
    ---------------
    config: dict
        the content to write into yaml file
    fn: str
        path to the yaml file
    if_filelock: bool
        whether to use filelock
    """
    if if_filelock:
        lock_path = fn + '.lock'
        lock = FileLock(lock_path)

        try:
            with lock.acquire(timeout=5):  # lock the file, i.e., lock job status df
                with open(fn, 'w') as f:
                    _ = yaml.dump(
                        config,
                        f,
                        sort_keys=False,  # not to sort by keys
                        default_flow_style=False,
                    )  # keep the format of nested contents
                f.close()
        except Timeout:  # after waiting for time defined in `timeout`:
            # if another instance also uses locks, and is currently running,
            #   there will be a timeout error
            print('Another instance of this application currently holds the lock.')
    else:
        with open(fn, 'w') as f:
            _ = yaml.dump(
                config,
                f,
                sort_keys=False,  # not to sort by keys
                default_flow_style=False,
            )  # keep the format of nested contents
        f.close()


def replace_placeholder_from_config(value):
    """
    Replace the placeholder in values in container config yaml file

    Parameters:
    -------------
    value: str (or number)
        the value (v.s. key) in the input container config yaml file. Read in by babs.
        Okay to be a number; we will change it to str.

    """
    value = str(value)
    if value == '$BABS_TMPDIR':
        replaced = '${PWD}/.git/tmp/wkdir'

    return replaced


def generate_cmd_singularityRun_from_config(config, input_ds):
    """
    This is to generate command (in strings) of singularity run
    from config read from container config yaml file.

    Parameters:
    ------------
    config: dictionary
        attribute `config` in class Container;
        got from `read_container_config_yaml()`
    input_ds: class `InputDatasets`
        input dataset(s) information
    Returns:
    ---------
    cmd: str
        It's part of the singularity run command; it is generated
        based on section `bids_app_args` in the yaml file.
    subject_selection_flag: str
        It's part of the singularity run command; it's the command-line flag
        used to specify the subject(s) to be processed by the BIDS app.
    flag_fs_license: True or False
        Whether FreeSurfer's license will be used.
        This is determined by checking if there is argument called `--fs-license-file`
        If so, the license file will be bound into and used by the container
    path_fs_license: None or str
        Path to the FreeSurfer license. This is provided by the user in `--fs-license-file`.
    singuRun_input_dir: None or str
        The positional argument of input dataset path in `singularity run`
    """
    from .constants import PATH_FS_LICENSE_IN_CONTAINER

    cmd = ''
    # is_first_flag = True
    flag_fs_license = False
    path_fs_license = None
    singuRun_input_dir = None

    # re: positional argu `$INPUT_PATH`:
    if input_ds.num_ds > 1:  # more than 1 input dataset:
        # check if `$INPUT_PATH` is one of the keys (must):
        if '$INPUT_PATH' not in config['bids_app_args']:
            raise Exception(
                "The key '$INPUT_PATH' is expected in section `bids_app_args`"
                ' in `container_config`, because there are more than'
                ' one input dataset!'
            )
    else:  # only 1 input dataset:
        # check if the path is consistent with the name of the only input ds's name:
        if '$INPUT_PATH' in config['bids_app_args']:
            expected_temp = 'inputs/data/' + input_ds.df['name'][0]
            if config['bids_app_args']['$INPUT_PATH'] != expected_temp:
                raise Exception(
                    "As there is only one input dataset, the value of '$INPUT_PATH'"
                    ' in section `bids_app_args`'
                    ' in `container_config` should be'
                    " '" + expected_temp + "'; You can also choose"
                    " not to specify '$INPUT_PATH'."
                )

    # example key: "-w", "--n_cpus"
    # example value: "", "xxx", Null (placeholder)
    subject_selection_flag = None
    for key, value in config['bids_app_args'].items():
        # print(key + ": " + str(value))

        if key == '$INPUT_PATH':  # placeholder
            #   if not, warning....
            if value[-1] == '/':
                value = value[:-1]  # remove the unnecessary forward slash at the end

            # sanity check that `value` should match with one of input ds's `path_data_rel`
            if value not in list(input_ds.df['path_data_rel']):  # after unzip, if needed
                warnings.warn(
                    "'" + value + "' specified after $INPUT_PATH"
                    ' (in section `bids_app_args`'
                    ' in `container_config`), does not'
                    " match with any dataset's current path."
                    ' This may cause error when running the BIDS App.',
                    stacklevel=2,
                )

            singuRun_input_dir = value
            # ^^ no matter one or more input dataset(s)
            # and not add to the flag cmd

        # Check if FreeSurfer license will be used:
        elif key == '--fs-license-file':
            flag_fs_license = True
            path_fs_license = value  # the provided value is the path to the FS license
            # sanity check: `path_fs_license` exists:
            if op.exists(path_fs_license) is False:
                # raise a warning, instead of an error
                #   so that pytest using example yaml files will always pass
                #   regardless of the path provided in the yaml file
                warnings.warn(
                    'Path to FreeSurfer license provided in `--fs-license-file`'
                    " in container's configuration YAML file"
                    " does NOT exist! The path provided: '" + path_fs_license + "'.",
                    stacklevel=2,
                )

            # if alright: Now use the path within the container:
            cmd += ' \\' + '\n\t' + str(key) + ' ' + PATH_FS_LICENSE_IN_CONTAINER
            # ^^ the 'license.txt' will be bound to above path.

        elif key == '$SUBJECT_SELECTION_FLAG':
            subject_selection_flag = value

        else:  # check on values:
            if value == '':  # a flag, without value
                cmd += ' \\' + '\n\t' + str(key)
            else:  # a flag with value
                # check if it is a placeholder which needs to be replaced:
                # e.g., `$BABS_TMPDIR`
                if str(value)[:6] == '$BABS_':
                    replaced = replace_placeholder_from_config(value)
                    cmd += ' \\' + '\n\t' + str(key) + ' ' + str(replaced)

                elif value is None:  # if entered `Null` or `NULL` without quotes
                    cmd += ' \\' + '\n\t' + str(key)
                elif value in [
                    'Null',
                    'NULL',
                ]:  # "Null" or "NULL" w/ quotes, i.e., as strings
                    cmd += ' \\' + '\n\t' + str(key)

                # there is no placeholder to deal with:
                else:
                    cmd += ' \\' + '\n\t' + str(key) + ' ' + str(value)

    # Ensure that subject_selection_flag is not None before returning
    if subject_selection_flag is None:
        subject_selection_flag = '--participant-label'
        print(
            "'$SUBJECT_SELECTION_FLAG' not found in `bids_app_args` section of the YAML file. "
            'Using `--participant-label` as the default subject selection flag.'
        )

    # Finalize `singuRun_input_dir`:
    if singuRun_input_dir is None:
        # now, it must be only one input dataset, and user did not provide `$INPUT_PATH` key:
        assert input_ds.num_ds == 1
        singuRun_input_dir = input_ds.df['path_data_rel'][0]
        # ^^ path to data (if zipped ds: after unzipping)

    return (
        cmd,
        subject_selection_flag,
        flag_fs_license,
        path_fs_license,
        singuRun_input_dir,
    )


def generate_cmd_set_envvar(env_var_name):
    """
    This is to generate argument `--env` in `singularity run`,
    and to get the env var value for later use: binding the path (env var value).
    Call this function for `TEMPLATEFLOW_HOME`.

    Parameters:
    ----------------
    env_var_name: str
        The name of the environment variable to be injected into the container
        e.g., "TEMPLATEFLOW_HOME"

    Returns:
    ------------
    env_var_value: str
        The value of the env variable `env_var_name`
    env_var_value_in_container: str
        The env var value used in container;
        e.g., "/SGLR/TEMPLATEFLOW_HOME"
    """

    # Generate argument `--env` in `singularity run`:
    env_var_value_in_container = '/SGLR/' + env_var_name

    # Get env var's value, to be used for binding `-B` in `singularity run`:
    env_var_value = os.getenv(env_var_name)

    # If it's templateflow:
    if env_var_name == 'TEMPLATEFLOW_HOME':
        if env_var_value is None:
            warnings.warn(
                'Usually BIDS App depends on TemplateFlow,'
                ' but environment variable `TEMPLATEFLOW_HOME` was not set up.'
                ' Therefore, BABS will not bind its directory'
                ' or inject this environment variable into the container'
                ' when running the container. This may cause errors.',
                stacklevel=2,
            )

    return env_var_value, env_var_value_in_container


def get_info_zip_foldernames(config):
    """
    This is to get information from `zip_foldernames` section
    in the container configuration YAML file.
    Note that users have option to request creating a sub-folder in `outputs` folder,
    if the BIDS App does not do so (e.g., fMRIPrep new BIDS output layout).

    Information:
    1. foldernames to zip
    2. whether the user requests creating a sub-folder
    3. path to the output dir to be used in the `singularity run`

    Parameters:
    ------------
    config: dictionary
        attribute `config` in class Container;
        got from `read_container_config_yaml()`

    Returns:
    ---------
    dict_zip_foldernames: dict
        `config["zip_foldernames"]` w/ placeholder key/value pair removed.
    if_mk_folder: bool
        whether requested to create a sub-folder in `outputs`.
    path_output_folder: str
        output folder used in `singularity run` of the BIDS App.
        see examples below.

    Examples `path_output_folder` of BIDS App:
    -------------------------------------------------
    In `zip_foldernames` section:
    1. No placeholder:                  outputs
    2. placeholder = true & 1 folder:   outputs/<foldername>

    Notes:
    ----------
    In fact, we use `OUTPUT_MAIN_FOLDERNAME` to define the 'outputs' string.
    """

    from .constants import OUTPUT_MAIN_FOLDERNAME, PLACEHOLDER_MK_SUB_OUTPUT_FOLDER

    # Sanity check: this section should exist:
    if 'zip_foldernames' not in config:
        raise Exception(
            'The `container_config` does not contain'
            ' the section `zip_foldernames`. Please add this section!'
        )

    # Check if placeholder to make a sub-folder in `outputs` folder:
    if_mk_folder = False
    if PLACEHOLDER_MK_SUB_OUTPUT_FOLDER in config['zip_foldernames']:
        # check its value:
        #   there cannot be two placeholders (w/ same strings);
        #   otherwise error when loading yaml file
        value = config['zip_foldernames'][PLACEHOLDER_MK_SUB_OUTPUT_FOLDER]
        if value.lower() == 'true':  # lower case is "true"
            if_mk_folder = True

    # Get the dict of foldernames + version number:
    dict_zip_foldernames = config['zip_foldernames']
    if if_mk_folder:
        # remove key of placeholder if there is:
        _ = dict_zip_foldernames.pop(PLACEHOLDER_MK_SUB_OUTPUT_FOLDER)
        # ^^ the returned value is the value of this key

        # sanity check: if there was placeholder, we expect only one output folder to create:
        if len(dict_zip_foldernames) == 1:  # good
            pass
        elif len(dict_zip_foldernames) == 0:  # only placeholder was provided:
            raise Exception(
                "Only placeholder '"
                + PLACEHOLDER_MK_SUB_OUTPUT_FOLDER
                + "'"
                + " is provided in section 'zip_foldernames'."
                + ' You should also provide'
                + ' a name of output folder to create and zip.'
            )
        else:  # len(dict_zip_foldernames) > 1:   # more than one foldernames provided:
            raise Exception(
                'You ask BABS to create more than one output folder,'
                ' but BABS can only create one output folder.'
                " Please only keep one of them in 'zip_foldernames' section."
            )

    # Get the list of foldernames (w/o version number):
    list_foldernames = list(dict_zip_foldernames.keys())

    # Generate the output folder path:
    path_output_folder = OUTPUT_MAIN_FOLDERNAME
    if if_mk_folder:
        the_folder = list_foldernames[0]  # there is only one folder
        path_output_folder += '/' + the_folder

    return dict_zip_foldernames, if_mk_folder, path_output_folder


def generate_cmd_zipping_from_config(dict_zip_foldernames, processing_level):
    """
    This is to generate bash command to zip BIDS App outputs.

    Parameters:
    ------------
    dict_zip_foldernames: dictionary
        `config["zip_foldernames"]` w/ placeholder key/value pair removed.
        got from `get_info_zip_foldernames()`.
    processing_level : {'subject', 'session'}
        whether processing is done on a subject-wise or session-wise basis

    Returns:
    ---------
    cmd: str
        It's part of the `<containerName_zip.sh>`; it is generated
        based on section `zip_foldernames` in the yaml file.
    """

    from .constants import OUTPUT_MAIN_FOLDERNAME

    # cd to output folder:
    cmd = 'cd ' + OUTPUT_MAIN_FOLDERNAME + '\n'

    # 7z:
    if processing_level == 'session':
        str_sesid = '_${sesid}'
    else:
        str_sesid = ''

    # start to generate 7z commands:
    value_temp = ''
    temp = 0
    for key, value in dict_zip_foldernames.items():
        # each key is a foldername to be zipped;
        # each value is the version string;
        temp = temp + 1
        if (temp != 1) & (value_temp != value):  # not matching last value
            warnings.warn(
                'In section `zip_foldernames` in `container_config`: \n'
                "The version string of '" + key + "': '" + value + "'"
                ' does not match with the last version string; '
                'we suggest using the same version string across all foldernames.',
                stacklevel=2,
            )
        value_temp = value

        cmd += '7z a ../${subid}' + str_sesid + '_' + key + '-' + value + '.zip' + ' ' + key + '\n'
        # e.g., 7z a ../${subid}_${sesid}_fmriprep-0-0-0.zip fmriprep  # this is session

    # return to original dir:
    cmd += 'cd ..\n'

    return cmd


def generate_cmd_filterfile(container_name):
    """
    Generate the command to create a filter file for BIDS App.

    Parameters:
    ------------
    container_name: str
        Name of the container (e.g., 'fmriprep', 'qsiprep')

    Returns:
    ------------
    str
        Command to create the filter file
    """
    from jinja2 import Environment, PackageLoader

    # Create Jinja environment
    env = Environment(
        loader=PackageLoader('babs', 'templates'),
        trim_blocks=True,
        lstrip_blocks=True,
        autoescape=False,
    )

    # Load the template
    template = env.get_template('filter_file.sh.jinja2')

    # Render the template
    return template.render(container_name=container_name)


def generate_cmd_unzip_inputds(input_ds, processing_level):
    """
    This is to generate command in `<containerName>_zip.sh` to unzip
    a specific input dataset if needed.

    Parameters
    ----------
    input_ds: class `InputDatasets`
        information about input dataset(s)
    processing_level : {'subject', 'session'}
        whether processing is done on a subject-wise or session-wise basis

    Returns:
    ---------
    cmd: str
        It's part of the `<containerName_zip.sh>`.
        Example of Way #1:
            wd=${PWD}
            cd inputs/data/freesurfer
            7z x `basename ${FREESURFER_ZIP}`
            cd $wd
        Examples of Way #2: (now commented out)
            wd=${PWD}
            cd inputs/data/fmriprep
            7z x ${subid}_${sesid}_fmriprep-20.2.3.zip
            cd $wd


    """

    cmd = ''

    if True in list(input_ds.df['is_zipped']):
        # print("there is zipped dataset to be unzipped.")
        cmd += '\nwd=${PWD}'

    for i_ds in range(0, input_ds.num_ds):
        if input_ds.df['is_zipped'][i_ds] is True:  # zipped ds
            cmd += '\ncd ' + input_ds.df['path_now_rel'][i_ds]

            # Way #1: directly use the argument in `<container>_zip.sh`, e.g., ${FREESURFER_ZIP}
            # -----------------------------------------------------------------------------------
            #   basically getting the zipfilename will be done in `participant_job.sh` by bash
            cmd += '\n7z x `basename ${' + input_ds.df['name'][i_ds].upper() + '_ZIP}`'
            #   ^^ ${FREESURFER_ZIP} includes `path_now_rel` of input_ds
            #   so needs to get the basename

<<<<<<< HEAD
=======
            # Way #2: get the tag in the zipfilename ---------------------------------------------
            #   but need to assume it's consistent across all zipfilename...
            # # get the zip filename:
            # if processing_level == "session":
            #     list_zipfiles = \
            #         glob.glob(op.join(input_ds.df["path_now_abs"][i_ds],
            #                           "sub-*_ses-*_" + input_ds.df["name"][i_ds] + "*.zip"))
            #     if len(list_zipfiles) == 0:
            #         raise Exception("In zipped input dataset '" + input_ds.df["name"][i_ds]
            #                         + "'," + " the zip file(s) does not follow the pattern of "
            #                         + "'sub-*_ses-*_'" + input_ds.df["name"][i_ds] + "*.zip")
            # elif processing_level == "subject":
            #     list_zipfiles = \
            #         glob.glob(op.join(input_ds.df["path_now_abs"][i_ds],
            #                           "sub-*_" + input_ds.df["name"][i_ds] + "*.zip"))
            #     if len(list_zipfiles) == 0:
            #         raise Exception("In zipped input dataset '" + input_ds.df["name"][i_ds]
            #                          + "'," + " the zip file(s) does not follow the pattern of "
            #                         + "'sub-*_'" + input_ds.df["name"][i_ds] + "*.zip")
            # else:
            #     raise Exception("invalid `processing_level`: " + processing_level)

            # # assume all the zip filenames are regular, so only check out the first one:

            # temp_filename = op.basename(list_zipfiles[0])
            # temp_regex = regex.search(input_ds.df["name"][i_ds] + '(.*)' + '.zip',
            #                           temp_filename)
            # temp_pattern = temp_regex.group(0)   # e.g., "fmriprep-0.0.0.zip"
            # # ^^ .group(1) will be "-0.0.0"
            # if processing_level == "session":
            #     cmd += "\n7z x ${subid}_${sesid}_" + \
            #         temp_pattern
            # elif processing_level == "subject":
            #     cmd += "\n7z x ${subid}_" + temp_pattern

>>>>>>> 508d564d
            cmd += '\ncd $wd\n'

    return cmd


def generate_one_bashhead_resources(system, key, value):
    """
    This is to generate one command in the head of the bash file
    for requesting cluster resources.

    Parameters:
    ------------
    system: class `System`
        information about cluster management system
    value: str or number
        value of a key in section `cluster_resources` container's config yaml
        if it's number, will be changed to a string.

    Returns:
    -----------
    cmd: str
        one command of requesting cluster resource.
        This does not include "\n" at the end.
        e.g., "#$ -S /bin/bash".

    Notes:
    ---------
    For interpreting shell, regardless of system type,
    it will be '#!' + the value user provided.
    """
    if key == 'interpreting_shell':
        cmd = ''  # directly use the format provided in the dict
    else:
        cmd = '#'
        if system.type == 'sge':
            cmd += '$ '  # e.g., `#$ -l h_vmem=xxx`
        elif system.type == 'slurm':
            cmd += 'SBATCH '  # e.g., `#SBATCH --xxx=yyy`

    # find the key in the `system.dict`:
    if key not in system.dict:
        raise Exception(
            f"Invalid key '{key}' in section `cluster_resources`"
            ' in `container_config`; This key has not been defined'
            " in file 'dict_cluster_systems.yaml'."
        )

    # get the format:
    the_format = system.dict[key]
    # replace the placeholder "$VALUE" in the format with the real value defined by user:
    cmd += the_format.replace('$VALUE', str(value))

    return cmd


def generate_bashhead_resources(system, config):
    """
    This is to generate the directives ("head of the bash file")
    for requesting cluster resources, specifying interpreting shell, etc.

    Parameters:
    ------------
    system: class `System`
        information about cluster management system
    config: dictionary
        attribute `config` in class Container;
        got from `read_container_config_yaml()`

    Returns:
    ------------
    cmd: str
        It's part of the `participant_job.sh`; it is generated
        based on config yaml file and the system's dict.
    """

    cmd = ''

    # sanity check: `cluster_resources` exists:
    if 'cluster_resources' not in config:
        raise Exception('There is no section `cluster_resources` in `container_config`!')

    # generate the command for interpreting shell first:
    if 'interpreting_shell' not in config['cluster_resources']:
        warnings.warn(
            "The interpreting shell was not specified for 'participant_job.sh'."
            " This should be specified using 'interpreting_shell'"
            " under section 'cluster_resources' in container's"
            ' configuration YAML file.',
            stacklevel=2,
        )
    else:
        key = 'interpreting_shell'
        value = config['cluster_resources'][key]
        one_cmd = generate_one_bashhead_resources(system, key, value)
        cmd += one_cmd + '\n'

    # loop for other keys:
    #   for each key, call `generate_one_bashhead_resources()`:
    for key, value in config['cluster_resources'].items():
        if key == 'customized_text':
            pass  # handle this below
        elif key == 'interpreting_shell':
            pass  # has been handled - see above
        else:
            one_cmd = generate_one_bashhead_resources(system, key, value)
            cmd += one_cmd + '\n'

    if 'customized_text' in config['cluster_resources']:
        cmd += config['cluster_resources']['customized_text']
        cmd += '\n'

    return cmd


def generate_cmd_script_preamble(config):
    """
    This is to generate bash cmd based on `script_preamble`
    from the `container_config`

    Parameters:
    ------------
    config: dictionary
        attribute `config` in class Container;
        got from `read_container_config_yaml()`

    Returns:
    --------
    cmd: str
        It's part of the `participant_job.sh`; it is generated
        based on config yaml file.
    """

    cmd = ''

    if 'script_preamble' not in config:
        warnings.warn(
            "Did not find the section 'script_preamble'"
            ' in `container_config`.'
            ' Not to generate script preamble.',
            stacklevel=2,
        )
        # TODO: ^^ this should be changed to an error!
    else:  # there is `script_preamble`:
        # directly grab the commands in the section:
        cmd += config['script_preamble']

    return cmd


def generate_cmd_job_compute_space(config):
    """
    This is to generate bash cmd based on `job_compute_space`
    from the `container_config`

    Parameters
    ----------
    config: dictionary
        attribute `config` in class Container;
        got from `read_container_config_yaml()`

    Returns
    -------
    cmd: str
        It's part of the `participant_job.sh`; it is generated
        based on config yaml file.
    """

    cmd = ''
    # sanity check:
    if 'job_compute_space' not in config:
        raise Exception("Did not find the section 'job_compute_space'" + ' in `container_config`!')

    cmd += '\n# Change path to an ephemeral (temporary) job compute workspace:\n'
    cmd += (
        "# The path is specified according to 'job_compute_space'"
        " in container's configuration YAML file.\n"
    )
    cmd += 'cd ' + config['job_compute_space'] + '\n'

    return cmd


def generate_cmd_determine_zipfilename(input_ds, processing_level):
    """
    This is to generate bash cmd that determines the path to the zipfile of a specific
    subject (or session). This command will be used in `participant_job.sh`.
    This command should be generated after `datalad get -n <input_ds>`,
    i.e., after there is list of data in <input_ds> folder

    Parameters
    ----------
    input_ds: class InputDatasets
        information about input dataset(s)
    processing_level : {'subject', 'session'}
        whether processing is done on a subject-wise or session-wise basis

    Returns:
    --------
    cmd: str
        the bash command used in `participant_job.sh`

    Notes:
    ------
    ref: `bootstrap-fmriprep-ingressed-fs.sh`
    """

    cmd = ''

    if True in list(input_ds.df['is_zipped']):  # there is at least one dataset is zipped
        cmd += '\n# Get the zip filename of current subject (or session):\n'

    for i_ds in range(0, input_ds.num_ds):
        if input_ds.df['is_zipped'][i_ds] is True:  # is zipped:
            variable_name_zip = input_ds.df['name'][i_ds] + '_ZIP'
            variable_name_zip = variable_name_zip.upper()  # change to upper case
            cmd += f'{variable_name_zip}=$(ls ' + input_ds.df['path_now_rel'][i_ds] + '/${subid}_'
            cmd += f'{variable_name_zip}=$(ls ' + input_ds.df['path_now_rel'][i_ds] + '/${subid}_'

            if processing_level == 'session':
                cmd += '${sesid}_'

            cmd += '*' + input_ds.df['name'][i_ds] + '*.zip' + " | cut -d '@' -f 1 || true)" + '\n'
            # `cut -d '@' -f 1` means:
            #   field separator (or delimiter) is @ (`-d '@'`), and get the 1st field (`-f 1`)
            # `<command> || true` means:
            #   the bash script won't abort even if <command> fails
            #   useful when `set -e` (where any error would cause the shell to exit)

            cmd += "echo 'found " + input_ds.df['name'][i_ds] + " zipfile:'" + '\n'
            cmd += 'echo ${' + variable_name_zip + '}' + '\n'

            # check if it exists:
            cmd += 'if [ -z "${' + variable_name_zip + '}" ]; then' + '\n'
            cmd += (
                "\techo 'No input zipfile of " + input_ds.df['name'][i_ds] + ' found for ${subid}'
            )
            if processing_level == 'session':
                cmd += ' ${sesid}'
            cmd += "'" + '\n'
            cmd += '\t' + 'exit 99' + '\n'
            cmd += 'fi' + '\n'

            # sanity check: there should be only 1 matched file:
            # change into array: e.g., array=($FREESURFER_ZIP)
            cmd += 'array=($' + variable_name_zip + ')' + '\n'
            # if [ "$a" -gt "$b" ]; then
            cmd += 'if [ "${#array[@]}" -gt "1" ]; then' + '\n'
            cmd += (
                "\techo 'There is more than one input zipfile of "
                + input_ds.df['name'][i_ds]
                + ' found for ${subid}'
            )
            if processing_level == 'session':
                cmd += ' ${sesid}'
            cmd += "'" + '\n'
            cmd += '\t' + 'exit 98' + '\n'
            cmd += 'fi' + '\n'

    """
    example:
    FREESURFER_ZIP=$(ls inputs/data/freesurfer/${subid}_free*.zip | cut -d '@' -f 1 || true)

    echo Freesurfer Zipfile
    echo ${FREESURFER_ZIP}

    if [ -z "${FREESURFER_ZIP}" ]; then
        echo "No freesurfer results found for ${subid}"
        exit 99
    fi
    """

    return cmd


def generate_cmd_datalad_run(container, input_ds, processing_level):
    """
    This is to generate the command of `datalad run`
    included in `participant_job.sh`.

    Parameters
    ----------
    container: class `Container`
        Information about the container
    input_ds: class `InputDatasets`
        Information about input dataset(s)
    processing_level : {'subject', 'session'}
        whether processing is done on a subject-wise or session-wise basis

    Returns
    -------
    cmd: str
        `datalad run`, part of the `participant_job.sh`.

    Notes:
    ----------
    Needs to quote any globs (`*`) in `-i` (or `-o`)!!
        Otherwise, after expansion by DataLad, some values might miss `-i` (or `-o`)!
    """

    # Create Jinja environment
    env = Environment(
        loader=PackageLoader('babs', 'templates'),
        trim_blocks=True,
        lstrip_blocks=True,
        autoescape=False,
    )

    # Load the template
    template = env.get_template('datalad_run.sh.jinja2')

    # Determine if we need to expand inputs
    flag_expand_inputs = any(not input_ds.df['is_zipped'][i_ds] for i_ds in range(input_ds.num_ds))

    # Render the template
    cmd = template.render(
        container=container,
        input_ds=input_ds,
        processing_level=processing_level,
        flag_expand_inputs=flag_expand_inputs,
    )

    return cmd


def get_list_sub_ses(input_ds, config, babs):
    """
    This is to get the list of subjects (and sessions) to analyze.

    Parameters
    ----------
    input_ds: class `InputDatasets`
        information about input dataset(s)
    config: config from class `Container`
        container's yaml file that's read into python
    babs: class `BABS`
        information about the BABS project.

    Returns
    -------
    subject project: a list of subjects
    session project: a dict of subjects and their sessions
    """

    # Get the initial list of subjects (and sessions): -------------------------------
    #   This depends on flag `list_sub_file`
    #       If it is None: get the initial list from input dataset
    #       If it's a csv file, use it as initial list
    if input_ds.initial_inclu_df is not None:  # there is initial including list
        # no need to sort (as already done when validating)
        print(
            'Using the subjects (sessions) list provided in `list_sub_file`'
            ' as the initial inclusion list.'
        )
        if babs.processing_level == 'subject':
            subs = list(input_ds.initial_inclu_df['sub_id'])
            # ^^ turn into a list
        elif babs.processing_level == 'session':
            dict_sub_ses = (
                input_ds.initial_inclu_df.groupby('sub_id')['ses_id'].apply(list).to_dict()
            )
            # ^^ group based on 'sub_id', apply list to every group,
            #   then turn into a dict.
            #   above won't change `input_ds.initial_inclu_df`

    else:  # no initial list:
        # TODO: ROADMAP: for each input dataset, get a list, then get the overlapped list
        # for now, only check the first dataset
        print(
            'Did not provide `list_sub_file`.'
            ' Will look into the first input dataset'
            ' to get the initial inclusion list.'
        )
        i_ds = 0
        if input_ds.df['is_zipped'][i_ds] is False:  # not zipped:
            full_paths = sorted(glob.glob(input_ds.df['path_now_abs'][i_ds] + '/sub-*'))
            # no need to check if there is `sub-*` in this dataset
            #   have been checked in `check_validity_unzipped_input_dataset()`
            # only get the sub's foldername, if it's a directory:
            subs = [op.basename(temp) for temp in full_paths if op.isdir(temp)]
        else:  # zipped:
            # full paths to the zip files:
            if babs.processing_level == 'subject':
                full_paths = glob.glob(
                    input_ds.df['path_now_abs'][i_ds]
                    + '/sub-*_'
                    + input_ds.df['name'][i_ds]
                    + '*.zip'
                )
            elif babs.processing_level == 'session':
                full_paths = glob.glob(
                    input_ds.df['path_now_abs'][i_ds]
                    + '/sub-*_ses-*'
                    + input_ds.df['name'][i_ds]
                    + '*.zip'
                )
                # ^^ above pattern makes sure only gets subs who have more than one ses
            full_paths = sorted(full_paths)
            zipfilenames = [op.basename(temp) for temp in full_paths]
            subs = [temp.split('_', 3)[0] for temp in zipfilenames]
            # ^^ str.split("delimiter", <maxsplit>)[i-th_field]
            # <maxsplit> means max number of "cuts"; # of total fields = <maxsplit> + 1
            subs = sorted(set(subs))  # `list(set())`: acts like "unique"

        # if it's session, get list of sessions for each subject:
        if babs.processing_level == 'session':
            # a nested list of sub and ses:
            #   first level is sub; second level is sess of a sub
            list_sub_ses = [None] * len(subs)  # predefine a list
            if input_ds.df['is_zipped'][i_ds] is False:  # not zipped:
                for i_sub, sub in enumerate(subs):
                    # get the list of sess:
                    full_paths = glob.glob(
                        op.join(input_ds.df['path_now_abs'][i_ds], sub, 'ses-*')
                    )
                    full_paths = sorted(full_paths)
                    sess = [op.basename(temp) for temp in full_paths if op.isdir(temp)]
                    # no need to validate again that session exists
                    # -  have been done in `check_validity_unzipped_input_dataset()`

                    list_sub_ses[i_sub] = sess

            else:  # zipped:
                for i_sub, sub in enumerate(subs):
                    # get the list of sess:
                    full_paths = glob.glob(
                        op.join(
                            input_ds.df['path_now_abs'][i_ds],
                            sub + '_ses-*_' + input_ds.df['name'][i_ds] + '*.zip',
                        )
                    )
                    full_paths = sorted(full_paths)
                    zipfilenames = [op.basename(temp) for temp in full_paths]
                    sess = [temp.split('_', 3)[1] for temp in zipfilenames]
                    # ^^ field #1, i.e., 2nd field which is `ses-*`
                    # no need to validate if sess exists; as it's done when getting `subs`

                    list_sub_ses[i_sub] = sess

            # then turn `subs` and `list_sub_ses` into a dict:
            dict_sub_ses = dict(zip(subs, list_sub_ses, strict=False))

    # Remove the subjects (or sessions) which does not have the required files:
    #   ------------------------------------------------------------------------
    # remove existing csv files first:
    temp_files = glob.glob(op.join(babs.analysis_path, 'code/sub_*missing_required_file.csv'))
    # ^^ subject: `sub_missing*`; session: `sub_ses_missing*`
    if len(temp_files) > 0:
        for temp_file in temp_files:
            os.remove(temp_file)
    temp_files = []  # clear
    # for session:
    fn_csv_sub_delete = op.join(babs.analysis_path, 'code/sub_missing_any_ses_required_file.csv')
    if op.exists(fn_csv_sub_delete):
        os.remove(fn_csv_sub_delete)

    # read `required_files` section from yaml file, if there is:
    if 'required_files' in config:
        print(
            'Filtering out subjects (and sessions) based on `required files`'
            ' designated in `container_config`...'
        )

        # sanity check on the target input dataset(s):
        if len(config['required_files']) > input_ds.num_ds:
            raise Exception(
                'Number of input datasets designated in `required_files`'
                ' in `container_config`'
                ' is more than actual number of input datasets!'
            )
        for i in range(0, len(config['required_files'])):
            i_ds_str = list(config['required_files'].keys())[i]  # $INPUT_DATASET_#?
            i_ds = int(i_ds_str.split('#', 1)[1]) - 1
            # ^^ split the str, get the 2nd field, i.e., '?'; then `-1` to start with 0
            if (i_ds + 1) > input_ds.num_ds:  # if '?' > actual # of input ds:
                raise Exception(
                    "'"
                    + i_ds_str
                    + "' does not exist!"
                    + ' There is only '
                    + str(input_ds.num_ds)
                    + ' input dataset(s)!'
                )

        # for the designated ds, iterate all subjects (or sessions),
        #   remove if does not have the required files, and save to a list -> a csv
        if babs.processing_level == 'subject':
            subs_missing = []
            which_dataset_missing = []
            which_file_missing = []
            # iter across designated input ds in `required_files`:
            for i in range(0, len(config['required_files'])):
                i_ds_str = list(config['required_files'].keys())[i]  # $INPUT_DATASET_#?
                i_ds = int(i_ds_str.split('#', 1)[1]) - 1
                # ^^ split the str, get the 2nd field, i.e., '?'; then `-1` to start with 0
                if input_ds.df['is_zipped'][i_ds] is True:
                    print(
                        i_ds_str
                        + ": '"
                        + input_ds.df['name'][i_ds]
                        + "'"
                        + ' is a zipped input dataset; Currently BABS does not support'
                        + ' checking if there is missing file in a zipped dataset.'
                        + ' Skip checking this input dataset...'
                    )
                    continue  # skip
                list_required_files = config['required_files'][i_ds_str]

                # iter across subs:
                updated_subs = copy.copy(subs)  # not to reference `subs`, but copy!
                # ^^ only update this list, not `subs` (as it's used in for loop)
                for sub in subs:
                    # iter of list of required files:
                    for required_file in list_required_files:
                        temp_files = glob.glob(
                            op.join(input_ds.df['path_now_abs'][i_ds], sub, required_file)
                        )
                        temp_files_2 = glob.glob(
                            op.join(
                                input_ds.df['path_now_abs'][i_ds],
                                sub,
                                '**',  # consider potential `ses-*` folder
                                required_file,
                            )
                        )
                        #  ^^ "**" means checking "all folders" in a subject
                        #  ^^ "**" does not work if there is no `ses-*` folder,
                        #       so also needs to check `temp_files`
                        if (len(temp_files) == 0) & (len(temp_files_2) == 0):  # didn't find any:
                            # remove from the `subs` list:
                            #   it shouldn't be removed by earlier datasets,
                            #   as we're iter across updated list `sub`
                            updated_subs.remove(sub)
                            # add to missing list:
                            subs_missing.append(sub)
                            which_dataset_missing.append(input_ds.df['name'][i_ds])
                            which_file_missing.append(required_file)
                            # no need to check other required files:
                            break
                # after getting out of for loops of `subs`, update `subs`:
                subs = copy.copy(updated_subs)

            # TODO: when having two unzipped input datasets, test if above works as expected!
            #   esp: removing missing subs (esp missing lists in two input ds are different)
            #   for both 1) subject; 2) session data!

            # save `subs_missing` into a csv file:
            if len(subs_missing) > 0:  # there is missing one
                df_missing = pd.DataFrame(
                    list(
                        zip(subs_missing, which_dataset_missing, which_file_missing, strict=False)
                    ),
                    columns=['sub_id', 'input_dataset_name', 'missing_required_file'],
                )
                fn_csv_missing = op.join(babs.analysis_path, 'code/sub_missing_required_file.csv')
                df_missing.to_csv(fn_csv_missing, index=False)
                print(
                    'There are '
                    + str(len(subs_missing))
                    + ' subject(s)'
                    + " who don't have required files."
                    + ' Please refer to this CSV file for full list and information: '
                    + fn_csv_missing
                )
                print("BABS will not run the BIDS App on these subjects' data.")
                print(
                    'Note for this file: For each reported subject, only'
                    ' one missing required file'
                    ' in one input dataset is recorded,'
                    ' even if there are multiple.'
                )

            else:
                print('All subjects have required files.')

        elif babs.processing_level == 'session':
            subs_missing = []  # elements can repeat if more than one ses in a sub has missing file
            sess_missing = []
            which_dataset_missing = []
            which_file_missing = []
            # iter across designated input ds in `required_files`:
            for i in range(0, len(config['required_files'])):
                i_ds_str = list(config['required_files'].keys())[i]  # $INPUT_DATASET_#?
                i_ds = int(i_ds_str.split('#', 1)[1]) - 1
                # ^^ split the str, get the 2nd field, i.e., '?'; then `-1` to start with 0
                if input_ds.df['is_zipped'][i_ds] is True:
                    print(
                        i_ds_str
                        + ": '"
                        + input_ds.df['name'][i_ds]
                        + "'"
                        + ' is a zipped input dataset; Currently BABS does not support'
                        + ' checking if there is missing file in a zipped dataset.'
                        + ' Skip checking this input dataset...'
                    )
                    continue  # skip
                list_required_files = config['required_files'][i_ds_str]

                # iter across subs: (not to update subs for now)
                for sub in list(dict_sub_ses.keys()):
                    # iter across sess:
                    # make sure there is at least one ses in this sub to loop:
                    if len(dict_sub_ses[sub]) > 0:  # deal with len=0 later
                        updated_sess = copy.deepcopy(dict_sub_ses[sub])
                        for ses in dict_sub_ses[sub]:
                            # iter across list of required files:
                            for required_file in list_required_files:
                                temp_files = glob.glob(
                                    op.join(
                                        input_ds.df['path_now_abs'][i_ds],
                                        sub,
                                        ses,
                                        required_file,
                                    )
                                )
                                if len(temp_files) == 0:  # did not find any:
                                    # remove this ses from dict:
                                    updated_sess.remove(ses)
                                    # add to missing list:
                                    subs_missing.append(sub)
                                    sess_missing.append(ses)
                                    which_dataset_missing.append(input_ds.df['name'][i_ds])
                                    which_file_missing.append(required_file)
                                    # no need to check other required files:
                                    break

                        # after getting out of loops of `sess`, update `sess`:
                        dict_sub_ses[sub] = copy.deepcopy(updated_sess)

            # after getting out of loops of `subs` and list of required files,
            #   go thru the list of subs, and see if the list of ses is empty:
            subs_delete = []
            subs_forloop = copy.deepcopy(list(dict_sub_ses.keys()))
            for sub in subs_forloop:
                # if the list of ses is empty:
                if len(dict_sub_ses[sub]) == 0:
                    # remove this key from the dict:
                    dict_sub_ses.pop(sub)
                    # add to missing sub list:
                    subs_delete.append(sub)

            # save missing ones into a csv file:
            if len(subs_missing) > 0:  # there is missing one:
                df_missing = pd.DataFrame(
                    list(
                        zip(
                            subs_missing,
                            sess_missing,
                            which_dataset_missing,
                            which_file_missing,
                            strict=False,
                        )
                    ),
                    columns=[
                        'sub_id',
                        'ses_id',
                        'input_dataset_name',
                        'missing_required_file',
                    ],
                )
                fn_csv_missing = op.join(
                    babs.analysis_path, 'code/sub_ses_missing_required_file.csv'
                )
                df_missing.to_csv(fn_csv_missing, index=False)
                print(
                    'There are '
                    + str(len(sess_missing))
                    + ' session(s)'
                    + " which don't have required files."
                    + ' Please refer to this CSV file for full list and information: '
                    + fn_csv_missing
                )
                print("BABS will not run the BIDS App on these sessions' data.")
                print(
                    'Note for this file: For each reported session, only'
                    ' one missing required file'
                    ' in one input dataset is recorded,'
                    ' even if there are multiple.'
                )
            else:
                print('All sessions from all subjects have required files.')
            # save deleted subjects into a list:
            if len(subs_delete) > 0:
                df_sub_delete = pd.DataFrame(
                    list(zip(subs_delete, strict=False)), columns=['sub_id']
                )
                fn_csv_sub_delete = op.join(
                    babs.analysis_path, 'code/sub_missing_any_ses_required_file.csv'
                )
                df_sub_delete.to_csv(fn_csv_sub_delete, index=False)
                print(
                    'Regarding subjects, '
                    + str(len(subs_delete))
                    + ' subject(s)'
                    + " don't have any session that includes required files."
                    + ' Please refer to this CSV file for the full list: '
                    + fn_csv_sub_delete
                )

    else:
        print(
            'Did not provide `required files` in `container_config`.'
            ' Not to filter subjects (or sessions)...'
        )

    # Save the final list of sub/ses in a CSV file:
    if babs.processing_level == 'subject':
        fn_csv_final = op.join(
            babs.analysis_path, babs.list_sub_path_rel
        )  # "code/sub_final_inclu.csv"
        df_final = pd.DataFrame(list(zip(subs, strict=False)), columns=['sub_id'])
        df_final.to_csv(fn_csv_final, index=False)
        print(
            'The final list of included subjects has been saved to this CSV file: ' + fn_csv_final
        )
    elif babs.processing_level == 'session':
        fn_csv_final = op.join(
            babs.analysis_path, babs.list_sub_path_rel
        )  # "code/sub_ses_final_inclu.csv"
        subs_final = []
        sess_final = []
        for sub in list(dict_sub_ses.keys()):
            for ses in dict_sub_ses[sub]:
                subs_final.append(sub)
                sess_final.append(ses)
        df_final = pd.DataFrame(
            list(zip(subs_final, sess_final, strict=False)), columns=['sub_id', 'ses_id']
        )
        df_final.to_csv(fn_csv_final, index=False)
        print(
            'The final list of included subjects and sessions has been saved to this CSV file: '
            + fn_csv_final
        )

    # Return: -------------------------------------------------------
    if babs.processing_level == 'subject':
        return subs
    elif babs.processing_level == 'session':
        return dict_sub_ses


def submit_array(analysis_path, processing_level, queue, maxarray, flag_print_message=True):
    """
    This is to submit a job array based on template yaml file.

    Parameters
    ----------
    analysis_path: str
        path to the `analysis` folder. One attribute in class `BABS`
    processing_level : {'subject', 'session'}
        whether processing is done on a subject-wise or session-wise basis
    queue: str
        the type of job scheduling system, "sge" or "slurm"
    maxarray: str
        max index of the array (first index is always 1)
    flag_print_message: bool
        to print a message (True) or not (False)

    Returns:
    ------------------
    job_id: int
        the int version of ID of the submitted job.
    job_id_str: str
        the string version of ID of the submitted job.
    task_id_list: list
        the list of task ID (dtype int) from the submitted job, starting from 1.
    log_filename: list
        the list of log filenames (dtype str) of this job.
        Example: 'qsi_sub-01_ses-A.*<jobid>_<arrayid>';
        user needs to replace '*' with 'o', 'e', etc

    Notes:
    -----------------
    see `Container.generate_job_submit_template()`
    for details about template yaml file.
    """

    # Load the job submission template:
    #   details of this template yaml file: see `Container.generate_job_submit_template()`
    template_yaml_path = op.join(analysis_path, 'code', 'submit_job_template.yaml')
    with open(template_yaml_path) as f:
        templates = yaml.safe_load(f)
    f.close()
    # sections in this template yaml file:
    cmd_template = templates['cmd_template']
    job_name_template = templates['job_name_template']

    cmd = cmd_template.replace('${max_array}', maxarray)
    to_print = 'Job for an array of ' + maxarray
    job_name = job_name_template.replace('${max_array}', str(int(maxarray) - 1))

<<<<<<< HEAD
=======
    # COMMENT OUT BECAUSE sub and ses AREN'T NEEDED FOR JOB SUBMISSION
    # if processing_level == "subject":
    #     sub_list_path = op.join(analysis_path, "code", "sub_final_inclu.csv")
    # elif processing_level == "session":
    #     sub_list_path = op.join(analysis_path, "code", "sub_ses_final_inclu.csv")
    # print(cmd)

>>>>>>> 508d564d
    # run the command, get the job id:
    proc_cmd = subprocess.run(
        cmd.split(),
        cwd=analysis_path,
        stdout=subprocess.PIPE,  # separate by space
    )
    proc_cmd.check_returncode()
    msg = proc_cmd.stdout.decode('utf-8')

    if queue == 'sge':
        job_id_str = msg.split()[2]  # <- NOTE: this is HARD-CODED!
        # e.g., on cubic: Your job 2275903 ("test.sh") has been submitted
    elif queue == 'slurm':
        job_id_str = msg.split()[-1]
        # e.g., on MSI: 1st line is about the group; 2nd line: 'Submitted batch job 30723107'
        # e.g., on MIT OpenMind: no 1st line from MSI; only 2nd line.
    else:
        raise Exception('type system can be slurm or sge')
    job_id = int(job_id_str)

    task_id_list = []
    log_filename_list = []

    for i_array in range(int(maxarray)):
        task_id_list.append(i_array + 1)  # minarray starts from 1
        # log filename:
        log_filename_list.append(job_name + '.*' + job_id_str + '_' + str(i_array + 1))

    to_print += ' has been submitted (job ID: ' + job_id_str + ').'
    if flag_print_message:
        print(to_print)

    return job_id, job_id_str, task_id_list, log_filename_list


def df_submit_update(
    df_job_submit, job_id, task_id_list, log_filename_list, submitted=None, done=None, debug=False
):
    """
    This is to update the status of one array task in the dataframe df_job_submit
    (file: code/job_status.csv). This
    function is mostly used after job submission or resubmission. Therefore,
    a lot of fields will be reset. For other cases (e.g., to update job status
    to running state / successfully finished state, etc.), you may directly
    update df_jobs without using this function.

    Parameters
    ----------
    df_job_submit: pd.DataFrame
        dataframe of the submitted job
    job_id: int
        the int version of ID of the submitted job.
    task_id_list: list
        list of task id (dtype int), starts from 1
    log_filename_list: list
        list log filename (dtype str) of the submitted job
    submitted: bool or None
        whether the has_submitted field has to be updated
    done: bool or None
        whether the is_done field has to be updated
    debug: bool
        whether the job auditing fields need to be reset to np.nan
        (fields include last_line_stdout_file, and alert_message).

    Returns
    -------
    df_job_submit: pd.DataFrame
        dataframe of the submitted job, updated
    """
    # Updating df_job_submit:
    # looping through each array task id in `task_id_list`
    for ind in range(len(task_id_list)):  # `task_id_list` starts from 1
        df_job_submit.loc[ind, 'job_id'] = job_id
        df_job_submit.loc[ind, 'task_id'] = int(task_id_list[ind])
        df_job_submit.at[ind, 'log_filename'] = log_filename_list[ind]
        # reset fields:
        df_job_submit.loc[ind, 'needs_resubmit'] = False
        df_job_submit.loc[ind, 'is_failed'] = np.nan
        df_job_submit.loc[ind, 'job_state_category'] = np.nan
        df_job_submit.loc[ind, 'job_state_code'] = np.nan
        df_job_submit.loc[ind, 'duration'] = np.nan
        if submitted is not None:
            # update the status:
            df_job_submit.loc[ind, 'has_submitted'] = submitted
        if done is not None:
            # update the status:
            df_job_submit.loc[ind, 'is_done'] = done
        if debug:
            df_job_submit.loc[ind, 'last_line_stdout_file'] = np.nan
            df_job_submit.loc[ind, 'alert_message'] = np.nan
    return df_job_submit


def df_status_update(df_jobs, df_job_submit, submitted=None, done=None, debug=False):
    """
    This is to update the status of one array task in the dataframe df_jobs
    (file: code/job_status.csv). This is done by inserting information from
    the updated dataframe df_job_submit (file: code/job_submit.csv). This
    function is mostly used after job submission or resubmission. Therefore,
    a lot of fields will be reset. For other cases (e.g., to update job status
    to running state / successfully finished state, etc.), you may directly
    update df_jobs without using this function.

    Parameters:
    ----------------
    df_jobs: pd.DataFrame
        dataframe of jobs and their status
    df_job_submit: pd.DataFrame
        dataframe of the to-be-submitted job
    submitted: bool or None
        whether the has_submitted field has to be updated
    done: bool or None
        whether the is_done field has to be updated
    debug: bool
        whether the job auditing fields need to be reset to np.nan
        (fields include last_line_stdout_file, and alert_message).

    Returns:
    ------------------
    df_jobs: pd.DataFrame
        dataframe of jobs and their status, updated
    """
    # Updating df_jobs
    for _, row in df_job_submit.iterrows():
        sub_id = row['sub_id']

        if 'ses_id' in df_jobs.columns:
            ses_id = row['ses_id']
            # Locate the corresponding rows in df_jobs
            mask = (df_jobs['sub_id'] == sub_id) & (df_jobs['ses_id'] == ses_id)
        elif 'ses_id' not in df_jobs.columns:
            mask = df_jobs['sub_id'] == sub_id

        # Update df_jobs fields based on the latest info in df_job_submit
        df_jobs.loc[mask, 'job_id'] = row['job_id']
        df_jobs.loc[mask, 'task_id'] = row['task_id']
        df_jobs.loc[mask, 'log_filename'] = row['log_filename']
        # reset fields:
        df_jobs.loc[mask, 'needs_resubmit'] = row['needs_resubmit']
        df_jobs.loc[mask, 'is_failed'] = row['is_failed']
        df_jobs.loc[mask, 'job_state_category'] = row['job_state_category']
        df_jobs.loc[mask, 'job_state_code'] = row['job_state_code']
        df_jobs.loc[mask, 'duration'] = row['duration']
        if submitted is not None:
            # update the status:
            df_jobs.loc[mask, 'has_submitted'] = row['has_submitted']
        if done is not None:
            # update the status:
            df_jobs.loc[mask, 'is_done'] = row['is_done']
        if debug:
            df_jobs.loc[mask, 'last_line_stdout_file'] = row['last_line_stdout_file']
            df_jobs.loc[mask, 'alert_message'] = row['alert_message']
    return df_jobs


def prepare_job_array_df(df_job, df_job_specified, count, processing_level):
    """
    This is to prepare the df_job_submit to be submitted.

    Parameters:
    ----------------
    df_job: pd.DataFrame
        dataframe of jobs and their status
    df_job_specified: pd.DataFrame
        dataframe of jobs to be submitted (specified by user)
    count: int
        number of jobs to be submitted
    processing_level : {'subject', 'session'}
        whether processing is done on a subject-wise or session-wise basis

    Returns:
    ------------------
    df_job_submit: pd.DataFrame
        list of job indices to be submitted,
        these are indices from the full job status dataframe `df_job`
    """
    df_job_submit = pd.DataFrame()
    # Check if there is still jobs to submit:
    total_has_submitted = int(df_job['has_submitted'].sum())
    if total_has_submitted == df_job.shape[0]:  # all submitted
        print('All jobs have already been submitted. ' + 'Use `babs status` to check job status.')
        return df_job_submit

    # See if user has specified list of jobs to submit:
    # NEED TO WORK ON THIS
    if df_job_specified is not None:  # NEED TO WORK ON THIS
        print('Will only submit specified jobs...')
        job_ind_list = []
        for j_job in range(0, df_job_specified.shape[0]):
            # find the index in the full `df_job`:
            if processing_level == 'subject':
                sub = df_job_specified.at[j_job, 'sub_id']
                ses = None
                temp = df_job['sub_id'] == sub
            elif processing_level == 'session':
                sub = df_job_specified.at[j_job, 'sub_id']
                ses = df_job_specified.at[j_job, 'ses_id']
                temp = (df_job['sub_id'] == sub) & (df_job['ses_id'] == ses)

            # dj: should we keep this part?
            i_job = df_job.index[temp].to_list()
            # # sanity check: there should only be one `i_job`:
            # #   ^^ can be removed as done in `core_functions.py`
<<<<<<< HEAD

=======
            # assert_msg = "There are duplications in `job_status.csv`" \
            #     + " for " + sub
            # if self.processing_level == "session":
            #     assert_msg += ", " + ses
            # assert len(i_job) == 1, assert_msg + "!"
>>>>>>> 508d564d
            i_job = i_job[0]  # take the element out of the list

            # check if the job has already been submitted:
            if not df_job['has_submitted'][i_job]:  # to run
                job_ind_list.append(i_job)
            else:
                to_print = 'The job for ' + sub
                if processing_level == 'session':
                    to_print += ', ' + ses
                to_print += (
                    ' has already been submitted,'
                    " so it won't be submitted again."
                    ' If you want to resubmit it,'
                    ' please use `babs status --resubmit`'
                )
                print(to_print)
    else:  # taking into account the `count` argument
        df_remain = df_job[~df_job.has_submitted]
        if count > 0:
            df_job_submit = df_remain[:count].reset_index(drop=True)
        else:  # if count is None or negative, run all
            df_job_submit = df_remain.copy().reset_index(drop=True)
    return df_job_submit


def submit_one_test_job(analysis_path, queue, flag_print_message=True):
    """
    This is to submit one *test* job.
    This is used by `babs check-setup`.

    Parameters:
    ----------------
    analysis_path: str
        path to the `analysis` folder. One attribute in class `BABS`
    queue: str
        the type of job scheduling system, "sge" or "slurm"
    flag_print_message: bool
        to print a message (True) or not (False)

    Returns:
    -----------
    job_id: int
        the int version of ID of the submitted job.
    job_id_str: str
        the string version of ID of the submitted job.
    log_filename: str
        log filename of this job.
        Example: 'qsi_sub-01_ses-A.*<jobid>'; user needs to replace '*' with 'o', 'e', etc

    Notes:
    -----------------
    see `Container.generate_test_job_submit_template()`
    for details about template yaml file.
    """
    # Load the job submission template:
    #   details of this template yaml file: see `Container.generate_test_job_submit_template()`
    template_yaml_path = op.join(
        analysis_path, 'code/check_setup', 'submit_test_job_template.yaml'
    )
    with open(template_yaml_path) as f:
        templates = yaml.safe_load(f)
    f.close()
    # sections in this template yaml file:
    cmd = templates['cmd_template']
    job_name = templates['job_name_template']

    to_print = 'Test job'

    # run the command, get the job id:
    proc_cmd = subprocess.run(
        cmd.split(),
        cwd=analysis_path,
        stdout=subprocess.PIPE,  # separate by space
    )

    proc_cmd.check_returncode()
    msg = proc_cmd.stdout.decode('utf-8')

    if queue == 'sge':
        job_id_str = msg.split()[2]  # <- NOTE: this is HARD-CODED!
        # e.g., on cubic: Your job 2275903 ("test.sh") has been submitted
    elif queue == 'slurm':
        job_id_str = msg.split()[-1]
        # e.g., on MSI: 1st line is about the group; 2nd line: 'Submitted batch job 30723107'
        # e.g., on MIT OpenMind: no 1st line from MSI; only 2nd line.
    else:
        raise Exception('type system can be slurm or sge')

    # This is necessary SLURM commands can fail but have return code 0
    try:
        job_id = int(job_id_str)
    except ValueError as e:
        raise ValueError(
            f'Cannot convert {job_id_str!r} into an int: {e}. '
            f'That output is a result of running command {cmd} which produced output {msg}.'
        )

    # log filename:
    log_filename = job_name + '.*' + job_id_str

    to_print += ' has been submitted (job ID: ' + job_id_str + ').'
    if flag_print_message:
        print(to_print)

    return job_id, job_id_str, log_filename


def create_job_status_csv(babs):
    """
    This is to create a CSV file of `job_status`.
    This should be used by `babs submit` and `babs status`.

    Parameters:
    ------------
    babs: class `BABS`
        information about a BABS project.
    """

    if op.exists(babs.job_status_path_abs) is False:
        # Generate the table:
        # read the subject list as a panda df:
        df_sub = pd.read_csv(babs.list_sub_path_abs)
        df_job = df_sub.copy()  # deep copy of pandas df

        # add columns:
        df_job['has_submitted'] = False
        df_job['job_id'] = -1  # int
        df_job['job_state_category'] = np.nan
        df_job['job_state_code'] = np.nan
        df_job['duration'] = np.nan
        df_job['is_done'] = False  # = has branch in output_ria
        df_job['needs_resubmit'] = False
        df_job['is_failed'] = np.nan
        df_job['log_filename'] = np.nan
        df_job['last_line_stdout_file'] = np.nan
        df_job['alert_message'] = np.nan

        # TODO: add different kinds of error

        # These `NaN` will be saved as empty strings (i.e., nothing between two ",")
        #   but when pandas read this csv, the NaN will show up in the df

        # Save the df as csv file, using lock:
        lock_path = babs.job_status_path_abs + '.lock'
        lock = FileLock(lock_path)

        try:
            with lock.acquire(timeout=5):
                df_job.to_csv(babs.job_status_path_abs, index=False)
        except Timeout:  # after waiting for time defined in `timeout`:
            # if another instance also uses locks, and is currently running,
            #   there will be a timeout error
            print('Another instance of this application currently holds the lock.')


def read_job_status_csv(csv_path):
    """
    This is to read the CSV file of `job_status`.

    Parameters:
    ------------
    csv_path: str
        path to the `job_status.csv`

    Returns:
    -----------
    df: pandas dataframe
        loaded dataframe
    """
    df = pd.read_csv(
        csv_path,
        dtype={
            'job_id': 'Int64',
            'task_id': 'Int64',
            'log_filename': 'str',
            'has_submitted': 'boolean',
            'is_done': 'boolean',
            'is_failed': 'boolean',
            'needs_resubmit': 'boolean',
            'last_line_stdout_file': 'str',
            'job_state_category': 'str',
            'job_state_code': 'str',
            'duration': 'str',
            'alert_message': 'str',
        },
    )
    return df


def report_job_status(df, analysis_path, config_msg_alert):
    """
    This is to report the job status
    based on the dataframe loaded from `job_status.csv`.

    Parameters:
    -------------
    df: pandas dataframe
        loaded dataframe from `job_status.csv`
    analysis_path: str
        Path to the analysis folder.
        This is used to generate the folder of log files
    config_msg_alert: dict or None
        From `get_config_msg_alert()`
        This is used to determine if to report `alert_message` column
    """

    print('\nJob status:')

    total_jobs = df.shape[0]
    print('There are in total of ' + str(total_jobs) + ' jobs to complete.')

    total_has_submitted = int(df['has_submitted'].sum())
    print(
        str(total_has_submitted)
        + ' job(s) have been submitted; '
        + str(total_jobs - total_has_submitted)
        + " job(s) haven't been submitted."
    )

    if total_has_submitted > 0:  # there is at least one job submitted
        total_is_done = int(df['is_done'].sum())
        print('Among submitted jobs,')
        print(str(total_is_done) + ' job(s) successfully finished;')

        if total_is_done == total_jobs:
            print('All jobs are completed!')
        else:
            total_pending = int((df['job_state_code'] == 'qw').sum())
            print(str(total_pending) + ' job(s) are pending;')

            total_pending = int((df['job_state_code'] == 'r').sum())
            print(str(total_pending) + ' job(s) are running;')

            # TODO: add stalled one

            total_is_failed = int(df['is_failed'].sum())
            print(str(total_is_failed) + ' job(s) failed.')

            # if there is job failed: print more info by categorizing msg:
            if total_is_failed > 0:
                if config_msg_alert is not None:
                    print('\nAmong all failed job(s):')
                # get the list of jobs that 'is_failed=True':
                list_index_job_failed = df.index[df['is_failed']].tolist()
                # ^^ notice that df["is_failed"] contains np.nan, so can only get in this way

                # summarize based on `alert_message` column:

                all_alert_message = df['alert_message'][list_index_job_failed].tolist()
                unique_list_alert_message = list(set(all_alert_message))
                # unique_list_alert_message.sort()   # sort and update the list itself
                # TODO: before `.sort()` ^^, change `np.nan` to string 'nan'!

                if config_msg_alert is not None:
                    for unique_alert_msg in unique_list_alert_message:
                        # count:
                        temp_count = all_alert_message.count(unique_alert_msg)
                        print(
                            str(temp_count)
                            + " job(s) have alert message: '"
                            + str(unique_alert_msg)
                            + "';"
                        )

        print('\nAll log files are located in folder: ' + op.join(analysis_path, 'logs'))


def request_all_job_status(queue):
    """
    This is to get all jobs' status
    using `qstat` for SGE clusters and `squeue` for Slurm

    Parameters
    ----------
    queue: str
        the type of job scheduling system, "sge" or "slurm"

    Returns:
    --------------
    df: pd.DataFrame
        All jobs' status, including running and pending (waiting) jobs'.
        If there is no job in the queue, df will be an empty DataFrame
        (i.e., Columns: [], Index: [])
    """
    if queue == 'sge':
        return _request_all_job_status_sge()
    elif queue == 'slurm':
        return _request_all_job_status_slurm()


def _request_all_job_status_sge():
    """
    This is to get all jobs' status for SGE
    using package [`qstat`](https://github.com/relleums/qstat)
    """
    queue_info, job_info = qstat()
    # ^^ queue_info: dict of jobs that are running
    # ^^ job_info: dict of jobs that are pending

    # turn all jobs into a dataframe:
    df = pd.DataFrame(queue_info + job_info)

    # check if there is no job in the queue:
    if (not queue_info) & (not job_info):  # both are `[]`
        pass  # don't set the index
    else:
        df = df.set_index('JB_job_number')  # set a column as index
        # index `JB_job_number`: job ID (data type: str)
        # column `@state`: 'running' or 'pending'
        # column `state`: 'r', 'qw', etc
        # column `JAT_start_time`: start time of running
        #   e.g., '2022-12-06T14:28:43'

    return df


def _parsing_squeue_out(squeue_std):
    """
    This is to parse printed messages from `squeue` on Slurm clusters
    and to convert Slurm codes to SGE codes

    Parameters
    -------------
    squeue_std: str
        Standard output from running command `squeue` in terminal

    Returns
    -----------
    df: pd.DataFrame
        Job status based on `squeue` printed messages.
        If there is no job in the queue, df will be an empty DataFrame
        (i.e., Columns: [], Index: [])
    """
    # Sanity check: if there is no job in queue:
    if len(squeue_std.splitlines()) <= 1:
        # there is only a header, no job is in queue:
        df = pd.DataFrame(data=[])  # empty dataframe
    else:  # there are job(s) in queue (e.g., pending or running)
        header_l = squeue_std.splitlines()[0].split()
        datarows = squeue_std.splitlines()[1:]

        # column index of these column names:
        # NOTE: this is hard coded! Please check out `_request_all_job_status_slurm()`
        #   for the format of printed messages from `squeue`
        dict_ind = {'jobid': 0, 'st': 4, 'state': 5, 'time': 6}
        # initialize a dict for holding the values from all jobs:
        # ROADMAP: pd.DataFrame is probably more memory efficient than dicts
        dict_val = {key: [] for key in dict_ind}

        # sanity check: these fields show up in the header we got:
        for fld in ['jobid', 'st', 'state', 'time']:
            if header_l[dict_ind[fld]].lower() != fld:
                raise Exception(
                    'error in the `squeue` output,'
                    f' expected {fld} and got {header_l[dict_ind[fld]].lower()}'
                )

        for row in datarows:
            if '.' not in row.split()[0]:
                for key, ind in dict_ind.items():
                    dict_val[key].append(row.split()[ind])
        # e.g.: dict_val: {'jobid': ['157414586', '157414584'],
        #   'st': ['PD', 'R'], 'state': ['PENDING', 'RUNNING'], 'time': ['0:00', '0:52']}

        # Renaming the keys, to be consistent with results got from SGE clusters:
        dict_val['JB_job_number'] = dict_val.pop('jobid')
        # change to lowercase, and rename the key:
        dict_val['@state'] = [x.lower() for x in dict_val.pop('state')]
        dict_val['duration'] = dict_val.pop('time')
        # e.g.,: dict_val: {'st': ['PD', 'R'], 'JB_job_number': ['157414586', '157414584'],
        #   '@state': ['pending', 'running'], 'duration': ['0:00', '0:52']}
        # NOTE: the 'duration' format might be slightly different from results from
        #   function `calcu_runtime()` used by SGE clusters.

        # job state mapping from slurm to sge:
        state_slurm2sge = {'R': 'r', 'PD': 'qw'}
        dict_val['state'] = [state_slurm2sge.get(sl_st, 'NA') for sl_st in dict_val.pop('st')]
        # e.g.,: dict_val: {'JB_job_number': ['157414586', '157414584'],
        #   '@state': ['pending', 'running'], 'duration': ['0:00', '0:52'], 'state': ['qw', 'r']}

        df = pd.DataFrame(data=dict_val)
        df = df.set_index('JB_job_number')

        # df for array submission looked different
        # Need to expand rows like 3556872_[98-1570] to 3556872_98, 3556872_99, etc
        # This code only expects the first line to be pending array tasks, 3556872_[98-1570]
        if '[' in df.index[0]:
            first_row = df.iloc[0]
            range_parts = re.search(r'\[(\d+-\d+)', df.index[0]).group(1)  # get the array range
            start, end = map(int, range_parts.split('-'))  # get min and max pending array
            job_id = df.index[0].split('_')[0]

            expanded_rows = []
            for task_id in range(start, end + 1):
                expanded_rows.append(
                    {
                        'JB_job_number': f'{job_id}_{task_id}',
                        '@state': first_row['@state'],
                        'duration': first_row['duration'],
                        'state': first_row['state'],
                        'job_id': job_id,
                        'task_id': task_id,
                    }
                )
            # Convert expanded rows to DataFrame
            expanded_df = pd.DataFrame(expanded_rows).set_index('JB_job_number')
            # Process the rest of the DataFrame
            remaining_df = df.iloc[1:].copy()
            remaining_df['job_id'] = remaining_df.index.str.split('_').str[0]
            remaining_df['task_id'] = remaining_df.index.str.split('_').str[1].astype(int)
            # Combine and sort
            final_df = pd.concat([expanded_df, remaining_df])
            final_df = final_df.sort_values(by=['job_id', 'task_id'])
            return final_df

    return df


def _request_all_job_status_slurm():
    """
    This is to get all jobs' status for Slurm
    by calling `squeue`.
    """
    username = get_username()
    squeue_proc = subprocess.run(
        ['squeue', '-u', username, '-o', '%.18i %.9P %.8j %.8u %.2t %T %.10M'],
        stdout=subprocess.PIPE,
    )
    std = squeue_proc.stdout.decode('utf-8')

    squeue_out_df = _parsing_squeue_out(std)
    return squeue_out_df


def calcu_runtime(start_time_str):
    """
    This is to calculate the duration time of running.

    Parameters:
    -----------------
    start_time_str: str
        The value in column 'JAT_start_time' for a specific job.
        Can be got via `df.at['2820901', 'JAT_start_time']`
        Example on CUBIC: ''

    Returns:
    -----------------
    duration_time_str: str
        Duration time of running.
        Format: '0:00:05.050744' (i.e., ~5sec), '2 days, 0:00:00'

    Notes
    -----
    TODO: add queue if needed
    Currently we don't need to add `queue`. Whether 'duration' has been returned
    is checked before current function is called.
    However the format of the duration that got from Slurm cluster might be a bit different from
    what we get here. See examples in function `_parsing_squeue_out()` for Slurm clusters.

    This duration time may be slightly longer than actual
    time, as this is using current time, instead of
    the time when `qstat`/requesting job queue.
    """
    # format of time in the job status requested:
    format_job_status = '%Y-%m-%dT%H:%M:%S'  # format in `qstat`
    # # format of returned duration time:
    # format_duration_time = "%Hh%Mm%Ss"  # '0h0m0s'

    d_now = datetime.now()
    duration_time = d_now - datetime.strptime(start_time_str, format_job_status)
    # ^^ str(duration_time): format: '0:08:40.158985'  # first is hour
    duration_time_str = str(duration_time)
    # ^^ 'datetime.timedelta' object (`duration_time`) has no attribute 'strftime'
    #   so cannot be directly printed into desired format...

    return duration_time_str


def get_last_line(fn):
    """
    This is to get the last line of a text file, e.g., `stdout` file

    Parameters:
    --------------------
    fn: str
        path to the text file.

    Returns:
    --------------------
    last_line: str or np.nan (if the log file haven't existed yet, or no valid line yet)
        last line of the text file.
    """

    if op.exists(fn):
        with open(fn) as f:
            all_lines = f.readlines()
            if len(all_lines) > 0:  # at least one line in the file:
                last_line = all_lines[-1]
                # remove spaces at the beginning or the end; remove '\n':
                last_line = last_line.strip().replace('\n', '')
            else:
                last_line = np.nan
    else:  # e.g., `qw` pending
        last_line = np.nan

    return last_line


def get_config_msg_alert(container_config):
    """
    To extract the configs of alert msgs in log files.

    Parameters
    ----------
    container_config: str or None
        path to the config yaml file of containers, which might includes
        a section of `alert_log_messages`

    Returns
    -------
    config_msg_alert: dict or None
    """

    if container_config is not None:  # yaml file is provided
        with open(container_config) as f:
            container_config = yaml.safe_load(f)

        # Check if there is section 'alert_log_messages':
        if 'alert_log_messages' in container_config:
            config_msg_alert = container_config['alert_log_messages']
            # ^^ if it's empty under `alert_log_messages`: config_msg_alert=None

            # Check if there is either 'stdout' or 'stderr' in "alert_log_messages":
            if config_msg_alert is not None:  # there is sth under "alert_log_messages":
                if ('stdout' not in config_msg_alert) & ('stderr' not in config_msg_alert):
                    # neither is included:
                    warnings.warn(
                        "Section 'alert_log_messages' is provided in `container_config`,"
                        " but neither 'stdout' nor 'stderr' is included in this section."
                        " So BABS won't check if there is"
                        ' any alerting message in log files.',
                        stacklevel=2,
                    )
                    config_msg_alert = None  # not useful anymore, set to None then.
            else:  # nothing under "alert_log_messages":
                warnings.warn(
                    "Section 'alert_log_messages' is provided in `container_config`, but"
                    " neither 'stdout' nor 'stderr' is included in this section."
                    " So BABS won't check if there is"
                    ' any alerting message in log files.',
                    stacklevel=2,
                )
                # `config_msg_alert` is already `None`, no need to set to None
        else:
            config_msg_alert = None
            warnings.warn(
                "There is no section called 'alert_log_messages' in the provided"
                " `container_config`. So BABS won't check if there is"
                ' any alerting message in log files.',
                stacklevel=2,
            )
    else:
        config_msg_alert = None

    return config_msg_alert


def get_alert_message_in_log_files(config_msg_alert, log_fn):
    """
    This is to get any alert message in log files of a job.

    Parameters:
    -----------------
    config_msg_alert: dict or None
        section 'alert_log_messages' in container config yaml file
        that includes what alert messages to look for in log files.
    log_fn: str
        Absolute path to a job's log files. It should have `*` to be replaced with `o` or `e`
        Example: /path/to/analysis/logs/toy_sub-0000.*11111

    Returns:
    ----------------
    alert_message: str or np.nan
        If config_msg_alert is None, or log file does not exist yet,
            `alert_message` will be `np.nan`;
        if not None, `alert_message` will be a str.
            Examples:
            - if did not find: see `MSG_NO_ALERT_MESSAGE_IN_LOGS`
            - if found: "stdout file: <message>"
    if_no_alert_in_log: bool
        There is no alert message in the log files.
        When `alert_message` is `msg_no_alert`,
        or is `np.nan` (`if_valid_alert_msg=False`), this is True;
        Otherwise, any other message, this is False
    if_found_log_files: bool or np.nan
        np.nan if `config_msg_alert` is None, as it's unknown whether log files exist or not
        Otherwise, True or False based on if any log files were found

    Notes:
    -----------------
    An edge case (not a bug): On cubic cluster, some info will be printed to 'stderr' file
    before 'stdout' file have any printed messages. So 'alert_message' column may say
    'BABS: No alert' but 'last_line_stdout_file' is still 'NaN'
    """

    from .constants import MSG_NO_ALERT_IN_LOGS

    msg_no_alert = MSG_NO_ALERT_IN_LOGS
    if_valid_alert_msg = True  # by default, `alert_message` is valid (i.e., not np.nan)
    # this is to avoid check `np.isnan(alert_message)`, as `np.isnan(str)` causes error.
    if_found_log_files = np.nan

    if config_msg_alert is None:
        alert_message = np.nan
        if_valid_alert_msg = False
        if_found_log_files = np.nan  # unknown if log files exist or not
    else:
        o_fn = log_fn.replace('*', 'o')
        e_fn = log_fn.replace('*', 'e')

        if op.exists(o_fn) or op.exists(e_fn):  # either exists:
            if_found_log_files = True
            found_message = False
            alert_message = msg_no_alert

            for key in config_msg_alert:  # as it's dict, keys cannot be duplicated
                if key == 'stdout' or 'stderr':
                    one_char = key[3]  # 'o' or 'e'
                    # the log file to look into:
                    fn = log_fn.replace('*', one_char)

                    if op.exists(fn):
                        with open(fn) as f:
                            # Loop across lines, from the beginning of the file:
                            for line in f:
                                # Loop across the messages for this kind of log file:
                                for message in config_msg_alert[key]:
                                    if message in line:  # found:
                                        found_message = True
                                        alert_message = key + ' file: ' + message
                                        # e.g., 'stdout file: <message>'
                                        break  # no need to search next message

                                if found_message:
                                    break  # no need to go to next line
                    # if the log file does not exist, probably due to pending
                    #   not to do anything

                if found_message:
                    break  # no need to go to next log file

        else:  # neither o_fn nor e_fn exists yet:
            if_found_log_files = False
            alert_message = np.nan
            if_valid_alert_msg = False

    if (alert_message == msg_no_alert) or (not if_valid_alert_msg):
        # either no alert, or `np.nan`
        if_no_alert_in_log = True
    else:  # `alert_message`: np.nan or any other message:
        if_no_alert_in_log = False

    return alert_message, if_no_alert_in_log, if_found_log_files


def get_username():
    """
    This is to get the current username.
    This will be used for job accounting, e.g., `qacct`.

    Returns:
    -----------
    username_lowercase: str

    NOTE: only support SGE now.
    """
    proc_username = subprocess.run(['whoami'], stdout=subprocess.PIPE)
    proc_username.check_returncode()
    username_lowercase = proc_username.stdout.decode('utf-8')
    username_lowercase = username_lowercase.replace('\n', '')  # remove \n

    return username_lowercase


def check_job_account(job_id_str, job_name, username_lowercase, queue):
    """
    This is to get information for a finished job
    by calling job account command, e.g., `qacct` for SGE, `sacct` for Slurm

    Parameters:
    ------------
    job_id_str: str
        string version of ID of the job
    job_name: str
        Name of the job
    username_lowercase: str
        username that this job was requested to run
    queue: str
        the type of job scheduling system, "sge" or "slurm"

    Returns:
    ------------
    msg_toreturn: str
        The message got from `qacct` field `failed`, if that's not 0
        - If `qacct` was successful:
            - If field 'failed' in `qacct` was not 0: use string from that field
            - If it's 0 (no error): use `msg_no_alert_qacct_failed`
        - If `qacct` was NOT successful:
            - use `msg_failed_to_call_qacct`

    Notes:
    ----------
    This can only apply to jobs that are out of the queue; but not
    jobs under qw, r, etc, or does not exist (not submitted);
    Also, the current username should be the same one as that used for job submission.
    """
    if queue == 'sge':
        return _check_job_account_sge(job_id_str, job_name, username_lowercase)
    elif queue == 'slurm':
        return _check_job_account_slurm(job_id_str, job_name, username_lowercase)


def _check_job_account_slurm(job_id_str, job_name, username_lowercase):
    """
    get information for a finished job in Slurm by calling `sacct`
    """
    msg_no_sacct = "BABS: sacct doesn't provide information about the job."
    if_no_sacct = False
    msg_more_than_one = 'BABS: sacct detects more than one job for this job ID.'

    len_char_jobid = 20
    len_char_jobname = 50

    the_delimiter = '!'  # use a special delimiter for easy parsing
    # ^^ if parsing with default e.g., space:
    #   will have problem when State is "CANCELLED by 78382" - it will also be parsed out...
    proc_sacct = subprocess.run(
        [
            'sacct',
            '-u',
            username_lowercase,
            '-j',
            job_id_str,
            '--format=JobID%'
            + str(len_char_jobid)
            + ','
            + 'JobName%'
            + str(len_char_jobname)
            + ',State%30,ExitCode%15',
            # ^^ specific format: column names and the number of chars
            # e.g., '--format=JobID%20,JobName%50,State%30,ExitCode%15'
            '--parsable2',  # Output will be delimited without a delimiter at the end.
            '--delimiter=' + the_delimiter,
        ],
        stdout=subprocess.PIPE,
    )
    # ref: https://slurm.schedmd.com/sacct.html
    # also based on ref: https://github.com/ComputeCanada/slurm_utils/blob/master/sacct-all.py

    proc_sacct.check_returncode()
    # even if the job does not exist, there will still be printed msg from sacct,
    #   at least a header. So `check_returncode()` should always succeed.
    msg_l = proc_sacct.stdout.decode('utf-8').split('\n')  # all lines from `sacct`
    # 1st line: column names
    # 2nd and forward lines: job information
    #   ^^ if using `--parsable2` and `--delimiter`, there is no 2nd line of "----" dashes
    #   Usually there are more than one job lines;
    #   However if the job was manually killed when pending, then there will only be one job line.
    msg_head = msg_l[0].split(the_delimiter)  # list of column names

    # Check if there is any problem when calling `sacct` for this job:
    if 'State' not in msg_head or 'JobID' not in msg_head or 'JobName' not in msg_head:
        if_no_sacct = True
    if len(msg_l) <= 1 or msg_l[1] == '':
        # if there is only header (len <= 1 or the 2nd element is empty):
        if_no_sacct = True

    if if_no_sacct:  # there is no information about this job in sacct:
        warnings.warn(
            '`sacct` did not provide information about job ' + job_id_str + ', ' + job_name,
            stacklevel=2,
        )
        print(
            'Hint: check if the job is still in the queue, e.g., in state of pending, running, etc'
        )
        print(
            'Hint: check if the username used for submitting this job'
            " was not current username '" + username_lowercase + "'"
        )
        msg_toreturn = msg_no_sacct
    else:
        # create a pd.DataFrame for printed messages from `sacct`:
        df = pd.DataFrame(data=[], columns=msg_head)
        msg_l_jobs = msg_l[1:]  # only keeps rows for jobs
        # ^^ NOTE: if using `--parsable2` and `--delimiter`, there is no 2nd line of "----" dashes
        for i_row in range(0, len(msg_l_jobs)):
            if msg_l_jobs[i_row] == '':  # empty
                pass
            else:
                # add to df:
                df.loc[len(df)] = msg_l_jobs[i_row].split(the_delimiter)

        # find the row that matches the job id and job name
        #   i.e., without '.batch' or '.extern'; usually is the first line:
        temp = df.index[(df['JobID'] == job_id_str) & (df['JobName'] == job_name)].tolist()
        if len(temp) == 0:  # did not find the job:
            warnings.warn(
                '`sacct` did not provide information about job ' + job_id_str + ', ' + job_name,
                stacklevel=2,
            )
            print(
                'Hint: check if the job is still in the queue,'
                ' e.g., in state of pending, running, etc'
            )
            print(
                'Hint: check if the username used for submitting this job'
                " was not current username '" + username_lowercase + "'"
            )
            print(
                'Hint: check if the job ID is more than ' + str(len_char_jobid) + ' chars,'
                ' or job name is more than ' + str(len_char_jobname) + ' chars.'
            )
            msg_toreturn = msg_no_sacct
        elif len(temp) > 1:  # more than one matched:
            warnings.warn(
                '`sacct` detects more than one job for this job ' + job_id_str + ', ' + job_name,
                stacklevel=2,
            )
            print(
                'Hint: check if the job ID is more than ' + str(len_char_jobid) + ' chars,'
                ' or job name is more than ' + str(len_char_jobname) + ' chars.'
            )
            msg_toreturn = msg_more_than_one
        else:  # expected, only one:
            msg_toreturn = (
                'sacct: state: ' + df.loc[temp[0], 'State']
            )  # `temp[0]`: first and the only element from list `temp`

    return msg_toreturn


def _check_job_account_sge(job_id_str, job_name, username_lowercase):
    """
    get information for a finished job in SGE by calling `qacct`
    """
    msg_no_alert_qacct_failed = "qacct: no alert message in field 'failed'"
    msg_failed_to_call_qacct = "BABS: failed to call 'qacct'"

    if_valid_qacct_failed = True  # by default, it is valid, i.e., not np.nan
    # this is to avoid check `np.isnan(<variable_name>)`, as `np.isnan(str)` causes error.

    proc_qacct = subprocess.run(
        ['qacct', '-o', username_lowercase, '-j', job_id_str], stdout=subprocess.PIPE
    )
    try:
        proc_qacct.check_returncode()
        msg = proc_qacct.stdout.decode('utf-8')
        list_qacct_failed = re.findall(r'(?:failed)(.*?)(?:\n)', msg)  # find all, return a list
        # ^^ between `failed` and `\n`
        # example output: ['      xcpsub-00000   ', '      fpsub-0000  ']
        if len(list_qacct_failed) > 1:  # more than one job were found:
            # determine which is the job we want:
            list_jobnames = re.findall(r'(?:jobname)(.*?)(?:\n)', msg)
            for i_temp, temp_jobname in enumerate(list_jobnames):
                if job_name == temp_jobname.replace(' ', ''):  # remove spaces:
                    # ^^ the job name we want to find:
                    qacct_failed = list_qacct_failed[i_temp]
                    break
        elif len(list_qacct_failed) == 1:
            qacct_failed = list_qacct_failed[0]
        else:
            warnings.warn(
                'Error when `qacct` for job ' + job_id_str + ', ' + job_name, stacklevel=2
            )
            qacct_failed = np.nan
            if_valid_qacct_failed = False
            msg_toreturn = msg_failed_to_call_qacct

        if if_valid_qacct_failed:
            # example: '       0    '
            qacct_failed = qacct_failed.strip()  # remove the spaces at the beginning and the end

            if qacct_failed != '0':  # field `failed` is not '0', i.e., was not success:
                msg_toreturn = 'qacct: failed: ' + qacct_failed
            else:
                msg_toreturn = msg_no_alert_qacct_failed

    except subprocess.CalledProcessError:  # if `proc_qacct.check_returncode()` failed:
        # if the job is still in queue (qw or r etc), this will throw out an error:
        #   '.... returned non-zero exit status 1.'
        warnings.warn('Error when `qacct` for job ' + job_id_str + ', ' + job_name, stacklevel=2)
        print('Hint: check if the job is still in the queue, e.g., in state of qw, r, etc')
        print(
            'Hint: check if the username used for submitting this job'
            " was not current username '" + username_lowercase + "'"
        )
        print('Hint: check if the job was killed during pending state')
        # ^^ for SGE cluster: job manually killed during pending: `qacct` will fail:
        #   "error: job id xxx not found"
        msg_toreturn = msg_failed_to_call_qacct

    return msg_toreturn


def get_cmd_cancel_job(queue):
    """
    This is to get the command used for canceling a job
    (i.e., deleting a job from the queue).
    This is dependent on cluster system.

    Parameters
    ----------
    queue: str
        the type of job scheduling system, "sge" or "slurm"

    Returns:
    --------------
    cmd: str
        the command for canceling a job

    Notes:
    ----------------
    On SGE clusters, we use `qdel <job_id>` to cancel a job;
    On Slurm clusters, we use `scancel <job_id>` to cancel a job.
    """

    if queue == 'sge':
        cmd = 'qdel'
    elif queue == 'slurm':
        cmd = 'scancel'
    else:
        raise Exception('Invalid job scheduler system type `queue`: ' + queue)

    # print("the command for cancelling the job: " + cmd)   # NOTE: for testing only
    return cmd


def print_versions_from_yaml(fn_yaml):
    """
    This is to go thru information in `code/check_setup/check_env.yaml` saved by `test_job.py`.
    1. check if there is anything required but not installed
    2. print out the versions for user to visually check
    This is used by `babs check-setup`.

    Parameters:
    ----------------
    fn_yaml: str
        path to the yaml file (usually is `code/check_setup/check_env.yaml`)

    Returns:
    ------------
    flag_writable: bool
        if the workspace is writable
    flag_all_installed: bool
        if all necessary packages are installed
    """
    # Read the yaml file and print the content:
    config = read_yaml(fn_yaml)
    print('Below is the information of designated environment and temporary workspace:\n')
    # print the yaml file:
    f = open(fn_yaml)
    file_contents = f.read()
    print(file_contents)
    f.close()

    # Check if everything is as satisfied:
    if config['workspace_writable']:  # bool; if writable:
        flag_writable = True
    else:
        flag_writable = False

    # Check all dependent packages are installed:
    flag_all_installed = True
    for key in config['version']:
        if config['version'][key] == 'not_installed':  # see `babs/template_test_job.py`
            flag_all_installed = False
            warnings.warn('This required package is not installed: ' + key, stacklevel=2)

    return flag_writable, flag_all_installed


def get_git_show_ref_shasum(branch_name, the_path):
    """
    This is to get current commit's shasum by calling `git show-ref`.
    This can be used by `babs merge`.

    Parameters:
    --------------
    branch_name: str
        string name of the branch where you want to run `git show-ref` for
    the_path: str
        path to the git (or datalad) repository

    Returns:
    -------------
    git_ref: str
        current commit's shasum of this branch in this git repo
    msg: str
        the string got by `git show-ref`, before split by space and '\n'.
    Notes:
    -------
    bash version would be:
    `git show-ref ${git_default_branchname} | cut -d ' ' -f1 | head -n 1`
    Here, `cut` means split, `-f1` is to get the first split in each element in the list;
    `head -n 1` is to get the first element in the list
    """

    proc_git_show_ref = subprocess.run(
        ['git', 'show-ref', branch_name], cwd=the_path, stdout=subprocess.PIPE
    )
    proc_git_show_ref.check_returncode()
    msg = proc_git_show_ref.stdout.decode('utf-8')
    # `msg.split()`:    # split by space and '\n'
    #   e.g. for default branch (main or master):
    #   ['xxxxxx', 'refs/heads/master', 'xxxxx', 'refs/remotes/origin/master']
    #   usually first 'xxxxx' and second 'xxxxx' are the same
    #   for job's branch: usually there is only one line in msg, i.e.,:
    #   ['xxxx', 'refs/remotes/origin/job-0000-sub-xxxx']
    git_ref = msg.split()[0]  # take the first element

    return git_ref, msg


def ceildiv(a, b):
    """
    This is to calculate the ceiling of division of a/b.
    ref: https://stackoverflow.com/questions/14822184/...
      ...is-there-a-ceiling-equivalent-of-operator-in-python
    """
    return -(a // -b)


def _path_does_not_exist(path, parser):
    """Ensure a given path does not exist."""
    if path is None:
        raise parser.error('The path is required.')
    elif Path(path).exists():
        raise parser.error(f'The path <{path}> already exists.')

    return Path(path).absolute()


def _path_exists(path, parser):
    """Ensure a given path exists."""
    if path is None or not Path(path).exists():
        raise parser.error(f'The path <{path}> does not exist.')

    return Path(path).absolute()


class ToDict(Action):
    """A custom argparse "store" action to handle a list of key=value pairs."""

    def __call__(self, parser, namespace, values, option_string=None):
        """Call the argument."""
        d = {}
        for spec in values:
            try:
                name, loc = spec.split('=')
                loc = Path(loc)
            except ValueError:
                loc = Path(spec)
                name = loc.name

            if name in d:
                raise parser.error(f'Received duplicate derivative name: {name}')
            elif name == 'preprocessed':
                raise parser.error("The 'preprocessed' derivative is reserved for internal use.")

            d[name] = str(loc)
        setattr(namespace, self.dest, d)<|MERGE_RESOLUTION|>--- conflicted
+++ resolved
@@ -694,44 +694,6 @@
             #   ^^ ${FREESURFER_ZIP} includes `path_now_rel` of input_ds
             #   so needs to get the basename
 
-<<<<<<< HEAD
-=======
-            # Way #2: get the tag in the zipfilename ---------------------------------------------
-            #   but need to assume it's consistent across all zipfilename...
-            # # get the zip filename:
-            # if processing_level == "session":
-            #     list_zipfiles = \
-            #         glob.glob(op.join(input_ds.df["path_now_abs"][i_ds],
-            #                           "sub-*_ses-*_" + input_ds.df["name"][i_ds] + "*.zip"))
-            #     if len(list_zipfiles) == 0:
-            #         raise Exception("In zipped input dataset '" + input_ds.df["name"][i_ds]
-            #                         + "'," + " the zip file(s) does not follow the pattern of "
-            #                         + "'sub-*_ses-*_'" + input_ds.df["name"][i_ds] + "*.zip")
-            # elif processing_level == "subject":
-            #     list_zipfiles = \
-            #         glob.glob(op.join(input_ds.df["path_now_abs"][i_ds],
-            #                           "sub-*_" + input_ds.df["name"][i_ds] + "*.zip"))
-            #     if len(list_zipfiles) == 0:
-            #         raise Exception("In zipped input dataset '" + input_ds.df["name"][i_ds]
-            #                          + "'," + " the zip file(s) does not follow the pattern of "
-            #                         + "'sub-*_'" + input_ds.df["name"][i_ds] + "*.zip")
-            # else:
-            #     raise Exception("invalid `processing_level`: " + processing_level)
-
-            # # assume all the zip filenames are regular, so only check out the first one:
-
-            # temp_filename = op.basename(list_zipfiles[0])
-            # temp_regex = regex.search(input_ds.df["name"][i_ds] + '(.*)' + '.zip',
-            #                           temp_filename)
-            # temp_pattern = temp_regex.group(0)   # e.g., "fmriprep-0.0.0.zip"
-            # # ^^ .group(1) will be "-0.0.0"
-            # if processing_level == "session":
-            #     cmd += "\n7z x ${subid}_${sesid}_" + \
-            #         temp_pattern
-            # elif processing_level == "subject":
-            #     cmd += "\n7z x ${subid}_" + temp_pattern
-
->>>>>>> 508d564d
             cmd += '\ncd $wd\n'
 
     return cmd
@@ -1522,16 +1484,6 @@
     to_print = 'Job for an array of ' + maxarray
     job_name = job_name_template.replace('${max_array}', str(int(maxarray) - 1))
 
-<<<<<<< HEAD
-=======
-    # COMMENT OUT BECAUSE sub and ses AREN'T NEEDED FOR JOB SUBMISSION
-    # if processing_level == "subject":
-    #     sub_list_path = op.join(analysis_path, "code", "sub_final_inclu.csv")
-    # elif processing_level == "session":
-    #     sub_list_path = op.join(analysis_path, "code", "sub_ses_final_inclu.csv")
-    # print(cmd)
-
->>>>>>> 508d564d
     # run the command, get the job id:
     proc_cmd = subprocess.run(
         cmd.split(),
@@ -1735,15 +1687,6 @@
             i_job = df_job.index[temp].to_list()
             # # sanity check: there should only be one `i_job`:
             # #   ^^ can be removed as done in `core_functions.py`
-<<<<<<< HEAD
-
-=======
-            # assert_msg = "There are duplications in `job_status.csv`" \
-            #     + " for " + sub
-            # if self.processing_level == "session":
-            #     assert_msg += ", " + ses
-            # assert len(i_job) == 1, assert_msg + "!"
->>>>>>> 508d564d
             i_job = i_job[0]  # take the element out of the list
 
             # check if the job has already been submitted:
